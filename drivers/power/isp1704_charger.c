--- conflicted
+++ resolved
@@ -442,12 +442,6 @@
 
 	if (IS_ERR(isp->phy)) {
 		ret = PTR_ERR(isp->phy);
-<<<<<<< HEAD
-		goto fail0;
-	}
-	if (!isp->phy)
-=======
->>>>>>> e3703f8c
 		goto fail0;
 	}
 
