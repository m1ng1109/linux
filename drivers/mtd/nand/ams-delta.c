/*
 *  drivers/mtd/nand/ams-delta.c
 *
 *  Copyright (C) 2006 Jonathan McDowell <noodles@earth.li>
 *
 *  Derived from drivers/mtd/toto.c
 *  Converted to platform driver by Janusz Krzysztofik <jkrzyszt@tis.icnet.pl>
 *  Partially stolen from drivers/mtd/nand/plat_nand.c
 *
 * This program is free software; you can redistribute it and/or modify
 * it under the terms of the GNU General Public License version 2 as
 * published by the Free Software Foundation.
 *
 *  Overview:
 *   This is a device driver for the NAND flash device found on the
 *   Amstrad E3 (Delta).
 */

#include <linux/slab.h>
#include <linux/init.h>
#include <linux/module.h>
#include <linux/delay.h>
#include <linux/mtd/mtd.h>
#include <linux/mtd/nand.h>
#include <linux/mtd/partitions.h>
#include <asm/io.h>
#include <mach/hardware.h>
#include <asm/sizes.h>
#include <linux/gpio.h>
#include <plat/board-ams-delta.h>

/*
 * MTD structure for E3 (Delta)
 */
static struct mtd_info *ams_delta_mtd = NULL;

/*
 * Define partitions for flash devices
 */

static struct mtd_partition partition_info[] = {
	{ .name		= "Kernel",
	  .offset	= 0,
	  .size		= 3 * SZ_1M + SZ_512K },
	{ .name		= "u-boot",
	  .offset	= 3 * SZ_1M + SZ_512K,
	  .size		= SZ_256K },
	{ .name		= "u-boot params",
	  .offset	= 3 * SZ_1M + SZ_512K + SZ_256K,
	  .size		= SZ_256K },
	{ .name		= "Amstrad LDR",
	  .offset	= 4 * SZ_1M,
	  .size		= SZ_256K },
	{ .name		= "File system",
	  .offset	= 4 * SZ_1M + 1 * SZ_256K,
	  .size		= 27 * SZ_1M },
	{ .name		= "PBL reserved",
	  .offset	= 32 * SZ_1M - 3 * SZ_256K,
	  .size		=  3 * SZ_256K },
};

static void ams_delta_write_byte(struct mtd_info *mtd, u_char byte)
{
	struct nand_chip *this = mtd->priv;
	void __iomem *io_base = this->priv;

	writew(0, io_base + OMAP_MPUIO_IO_CNTL);
	writew(byte, this->IO_ADDR_W);
	gpio_set_value(AMS_DELTA_GPIO_PIN_NAND_NWE, 0);
	ndelay(40);
	gpio_set_value(AMS_DELTA_GPIO_PIN_NAND_NWE, 1);
}

static u_char ams_delta_read_byte(struct mtd_info *mtd)
{
	u_char res;
	struct nand_chip *this = mtd->priv;
	void __iomem *io_base = this->priv;

	gpio_set_value(AMS_DELTA_GPIO_PIN_NAND_NRE, 0);
	ndelay(40);
	writew(~0, io_base + OMAP_MPUIO_IO_CNTL);
	res = readw(this->IO_ADDR_R);
	gpio_set_value(AMS_DELTA_GPIO_PIN_NAND_NRE, 1);

	return res;
}

static void ams_delta_write_buf(struct mtd_info *mtd, const u_char *buf,
				int len)
{
	int i;

	for (i=0; i<len; i++)
		ams_delta_write_byte(mtd, buf[i]);
}

static void ams_delta_read_buf(struct mtd_info *mtd, u_char *buf, int len)
{
	int i;

	for (i=0; i<len; i++)
		buf[i] = ams_delta_read_byte(mtd);
}

static int ams_delta_verify_buf(struct mtd_info *mtd, const u_char *buf,
				int len)
{
	int i;

	for (i=0; i<len; i++)
		if (buf[i] != ams_delta_read_byte(mtd))
			return -EFAULT;

	return 0;
}

/*
 * Command control function
 *
 * ctrl:
 * NAND_NCE: bit 0 -> bit 2
 * NAND_CLE: bit 1 -> bit 7
 * NAND_ALE: bit 2 -> bit 6
 */
static void ams_delta_hwcontrol(struct mtd_info *mtd, int cmd,
				unsigned int ctrl)
{

	if (ctrl & NAND_CTRL_CHANGE) {
		gpio_set_value(AMS_DELTA_GPIO_PIN_NAND_NCE,
				(ctrl & NAND_NCE) == 0);
		gpio_set_value(AMS_DELTA_GPIO_PIN_NAND_CLE,
				(ctrl & NAND_CLE) != 0);
		gpio_set_value(AMS_DELTA_GPIO_PIN_NAND_ALE,
				(ctrl & NAND_ALE) != 0);
	}

	if (cmd != NAND_CMD_NONE)
		ams_delta_write_byte(mtd, cmd);
}

static int ams_delta_nand_ready(struct mtd_info *mtd)
{
	return gpio_get_value(AMS_DELTA_GPIO_PIN_NAND_RB);
}

<<<<<<< HEAD
static struct gpio _mandatory_gpio[] __initconst_or_module = {
=======
static const struct gpio _mandatory_gpio[] = {
>>>>>>> 0379c1f5
	{
		.gpio	= AMS_DELTA_GPIO_PIN_NAND_NCE,
		.flags	= GPIOF_OUT_INIT_HIGH,
		.label	= "nand_nce",
	},
	{
		.gpio	= AMS_DELTA_GPIO_PIN_NAND_NRE,
		.flags	= GPIOF_OUT_INIT_HIGH,
		.label	= "nand_nre",
	},
	{
		.gpio	= AMS_DELTA_GPIO_PIN_NAND_NWP,
		.flags	= GPIOF_OUT_INIT_HIGH,
		.label	= "nand_nwp",
	},
	{
		.gpio	= AMS_DELTA_GPIO_PIN_NAND_NWE,
		.flags	= GPIOF_OUT_INIT_HIGH,
		.label	= "nand_nwe",
	},
	{
		.gpio	= AMS_DELTA_GPIO_PIN_NAND_ALE,
		.flags	= GPIOF_OUT_INIT_LOW,
		.label	= "nand_ale",
	},
	{
		.gpio	= AMS_DELTA_GPIO_PIN_NAND_CLE,
		.flags	= GPIOF_OUT_INIT_LOW,
		.label	= "nand_cle",
	},
};

/*
 * Main initialization routine
 */
static int __devinit ams_delta_init(struct platform_device *pdev)
{
	struct nand_chip *this;
	struct resource *res = platform_get_resource(pdev, IORESOURCE_MEM, 0);
	void __iomem *io_base;
	int err = 0;

	if (!res)
		return -ENXIO;

	/* Allocate memory for MTD device structure and private data */
	ams_delta_mtd = kmalloc(sizeof(struct mtd_info) +
				sizeof(struct nand_chip), GFP_KERNEL);
	if (!ams_delta_mtd) {
		printk (KERN_WARNING "Unable to allocate E3 NAND MTD device structure.\n");
		err = -ENOMEM;
		goto out;
	}

	ams_delta_mtd->owner = THIS_MODULE;

	/* Get pointer to private data */
	this = (struct nand_chip *) (&ams_delta_mtd[1]);

	/* Initialize structures */
	memset(ams_delta_mtd, 0, sizeof(struct mtd_info));
	memset(this, 0, sizeof(struct nand_chip));

	/* Link the private data with the MTD structure */
	ams_delta_mtd->priv = this;

	if (!request_mem_region(res->start, resource_size(res),
			dev_name(&pdev->dev))) {
		dev_err(&pdev->dev, "request_mem_region failed\n");
		err = -EBUSY;
		goto out_free;
	}

	io_base = ioremap(res->start, resource_size(res));
	if (io_base == NULL) {
		dev_err(&pdev->dev, "ioremap failed\n");
		err = -EIO;
		goto out_release_io;
	}

	this->priv = io_base;

	/* Set address of NAND IO lines */
	this->IO_ADDR_R = io_base + OMAP_MPUIO_INPUT_LATCH;
	this->IO_ADDR_W = io_base + OMAP_MPUIO_OUTPUT;
	this->read_byte = ams_delta_read_byte;
	this->write_buf = ams_delta_write_buf;
	this->read_buf = ams_delta_read_buf;
	this->verify_buf = ams_delta_verify_buf;
	this->cmd_ctrl = ams_delta_hwcontrol;
	if (gpio_request(AMS_DELTA_GPIO_PIN_NAND_RB, "nand_rdy") == 0) {
		this->dev_ready = ams_delta_nand_ready;
	} else {
		this->dev_ready = NULL;
		printk(KERN_NOTICE "Couldn't request gpio for Delta NAND ready.\n");
	}
	/* 25 us command delay time */
	this->chip_delay = 30;
	this->ecc.mode = NAND_ECC_SOFT;

	platform_set_drvdata(pdev, io_base);

	/* Set chip enabled, but  */
	err = gpio_request_array(_mandatory_gpio, ARRAY_SIZE(_mandatory_gpio));
	if (err)
		goto out_gpio;

	/* Scan to find existence of the device */
	if (nand_scan(ams_delta_mtd, 1)) {
		err = -ENXIO;
		goto out_mtd;
	}

	/* Register the partitions */
	mtd_device_register(ams_delta_mtd, partition_info,
			    ARRAY_SIZE(partition_info));

	goto out;

 out_mtd:
	gpio_free_array(_mandatory_gpio, ARRAY_SIZE(_mandatory_gpio));
out_gpio:
	platform_set_drvdata(pdev, NULL);
	gpio_free(AMS_DELTA_GPIO_PIN_NAND_RB);
	iounmap(io_base);
out_release_io:
	release_mem_region(res->start, resource_size(res));
out_free:
	kfree(ams_delta_mtd);
 out:
	return err;
}

/*
 * Clean up routine
 */
static int __devexit ams_delta_cleanup(struct platform_device *pdev)
{
	void __iomem *io_base = platform_get_drvdata(pdev);
	struct resource *res = platform_get_resource(pdev, IORESOURCE_MEM, 0);

	/* Release resources, unregister device */
	nand_release(ams_delta_mtd);

	gpio_free_array(_mandatory_gpio, ARRAY_SIZE(_mandatory_gpio));
	gpio_free(AMS_DELTA_GPIO_PIN_NAND_RB);
	iounmap(io_base);
	release_mem_region(res->start, resource_size(res));

	/* Free the MTD device structure */
	kfree(ams_delta_mtd);

	return 0;
}

static struct platform_driver ams_delta_nand_driver = {
	.probe		= ams_delta_init,
	.remove		= __devexit_p(ams_delta_cleanup),
	.driver		= {
		.name	= "ams-delta-nand",
		.owner	= THIS_MODULE,
	},
};

module_platform_driver(ams_delta_nand_driver);

MODULE_LICENSE("GPL");
MODULE_AUTHOR("Jonathan McDowell <noodles@earth.li>");
MODULE_DESCRIPTION("Glue layer for NAND flash on Amstrad E3 (Delta)");<|MERGE_RESOLUTION|>--- conflicted
+++ resolved
@@ -145,11 +145,7 @@
 	return gpio_get_value(AMS_DELTA_GPIO_PIN_NAND_RB);
 }
 
-<<<<<<< HEAD
-static struct gpio _mandatory_gpio[] __initconst_or_module = {
-=======
 static const struct gpio _mandatory_gpio[] = {
->>>>>>> 0379c1f5
 	{
 		.gpio	= AMS_DELTA_GPIO_PIN_NAND_NCE,
 		.flags	= GPIOF_OUT_INIT_HIGH,
