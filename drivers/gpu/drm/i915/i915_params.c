/*
 * Copyright © 2014 Intel Corporation
 *
 * Permission is hereby granted, free of charge, to any person obtaining a
 * copy of this software and associated documentation files (the
 * "Software"), to deal in the Software without restriction, including
 * without limitation the rights to use, copy, modify, merge, publish,
 * distribute, sub license, and/or sell copies of the Software, and to
 * permit persons to whom the Software is furnished to do so, subject to
 * the following conditions:
 *
 * The above copyright notice and this permission notice (including the
 * next paragraph) shall be included in all copies or substantial portions
 * of the Software.
 *
 * THE SOFTWARE IS PROVIDED "AS IS", WITHOUT WARRANTY OF ANY KIND, EXPRESS OR
 * IMPLIED, INCLUDING BUT NOT LIMITED TO THE WARRANTIES OF MERCHANTABILITY,
 * FITNESS FOR A PARTICULAR PURPOSE AND NONINFRINGEMENT.  IN NO EVENT SHALL
 * THE AUTHORS OR COPYRIGHT HOLDERS BE LIABLE FOR ANY CLAIM, DAMAGES OR OTHER
 * LIABILITY, WHETHER IN AN ACTION OF CONTRACT, TORT OR OTHERWISE, ARISING
 * FROM, OUT OF OR IN CONNECTION WITH THE SOFTWARE OR THE USE OR OTHER DEALINGS
 * IN THE SOFTWARE.
 */

#include <drm/drm_print.h>

#include "i915_params.h"
#include "i915_drv.h"

#define i915_param_named(name, T, perm, desc) \
	module_param_named(name, i915_modparams.name, T, perm); \
	MODULE_PARM_DESC(name, desc)
#define i915_param_named_unsafe(name, T, perm, desc) \
	module_param_named_unsafe(name, i915_modparams.name, T, perm); \
	MODULE_PARM_DESC(name, desc)

struct i915_params i915_modparams __read_mostly = {
#define MEMBER(T, member, value) .member = (value),
	I915_PARAMS_FOR_EACH(MEMBER)
#undef MEMBER
};

i915_param_named(modeset, int, 0400,
	"Use kernel modesetting [KMS] (0=disable, "
	"1=on, -1=force vga console preference [default])");

i915_param_named_unsafe(panel_ignore_lid, int, 0600,
	"Override lid status (0=autodetect, 1=autodetect disabled [default], "
	"-1=force lid closed, -2=force lid open)");

<<<<<<< HEAD
i915_param_named_unsafe(semaphores, int, 0400,
	"Use semaphores for inter-ring sync "
	"(default: -1 (use per-chip defaults))");

i915_param_named_unsafe(enable_rc6, int, 0400,
	"Enable power-saving render C-state 6. "
	"Different stages can be selected via bitmask values "
	"(0 = disable; 1 = enable rc6; 2 = enable deep rc6; 4 = enable deepest rc6). "
	"For example, 3 would enable rc6 and deep rc6, and 7 would enable everything. "
	"default: -1 (use per-chip default)");

=======
>>>>>>> 661e50bc
i915_param_named_unsafe(enable_dc, int, 0400,
	"Enable power-saving display C-states. "
	"(-1=auto [default]; 0=disable; 1=up to DC5; 2=up to DC6)");

i915_param_named_unsafe(enable_fbc, int, 0600,
	"Enable frame buffer compression for power savings "
	"(default: -1 (use per-chip default))");

i915_param_named_unsafe(lvds_channel_mode, int, 0400,
	 "Specify LVDS channel mode "
	 "(0=probe BIOS [default], 1=single-channel, 2=dual-channel)");

i915_param_named_unsafe(panel_use_ssc, int, 0600,
	"Use Spread Spectrum Clock with panels [LVDS/eDP] "
	"(default: auto from VBT)");

i915_param_named_unsafe(vbt_sdvo_panel_type, int, 0400,
	"Override/Ignore selection of SDVO panel mode in the VBT "
	"(-2=ignore, -1=auto [default], index in VBT BIOS table)");

i915_param_named_unsafe(reset, int, 0600,
	"Attempt GPU resets (0=disabled, 1=full gpu reset, 2=engine reset [default])");

i915_param_named_unsafe(vbt_firmware, charp, 0400,
	"Load VBT from specified file under /lib/firmware");

#if IS_ENABLED(CONFIG_DRM_I915_CAPTURE_ERROR)
i915_param_named(error_capture, bool, 0600,
	"Record the GPU state following a hang. "
	"This information in /sys/class/drm/card<N>/error is vital for "
	"triaging and debugging hangs.");
#endif

i915_param_named_unsafe(enable_hangcheck, bool, 0644,
	"Periodically check GPU activity for detecting hangs. "
	"WARNING: Disabling this can cause system wide hangs. "
	"(default: true)");

i915_param_named_unsafe(enable_ppgtt, int, 0400,
	"Override PPGTT usage. "
	"(-1=auto [default], 0=disabled, 1=aliasing, 2=full, 3=full with extended address space)");

<<<<<<< HEAD
i915_param_named_unsafe(enable_execlists, int, 0400,
	"Override execlists usage. "
	"(-1=auto [default], 0=disabled, 1=enabled)");

=======
>>>>>>> 661e50bc
i915_param_named_unsafe(enable_psr, int, 0600,
	"Enable PSR "
	"(0=disabled, 1=enabled - link mode chosen per-platform, 2=force link-standby mode, 3=force link-off mode) "
	"Default: -1 (use per-chip default)");

i915_param_named_unsafe(alpha_support, bool, 0400,
	"Enable alpha quality driver support for latest hardware. "
	"See also CONFIG_DRM_I915_ALPHA_SUPPORT.");

i915_param_named_unsafe(disable_power_well, int, 0400,
	"Disable display power wells when possible "
	"(-1=auto [default], 0=power wells always on, 1=power wells disabled when possible)");

i915_param_named_unsafe(enable_ips, int, 0600, "Enable IPS (default: true)");

i915_param_named(fastboot, bool, 0600,
	"Try to skip unnecessary mode sets at boot time (default: false)");

i915_param_named_unsafe(prefault_disable, bool, 0600,
	"Disable page prefaulting for pread/pwrite/reloc (default:false). "
	"For developers only.");

i915_param_named_unsafe(load_detect_test, bool, 0600,
	"Force-enable the VGA load detect code for testing (default:false). "
	"For developers only.");

i915_param_named_unsafe(force_reset_modeset_test, bool, 0600,
	"Force a modeset during gpu reset for testing (default:false). "
	"For developers only.");

i915_param_named_unsafe(invert_brightness, int, 0600,
	"Invert backlight brightness "
	"(-1 force normal, 0 machine defaults, 1 force inversion), please "
	"report PCI device ID, subsystem vendor and subsystem device ID "
	"to dri-devel@lists.freedesktop.org, if your machine needs it. "
	"It will then be included in an upcoming module version.");

i915_param_named(disable_display, bool, 0400,
	"Disable display (default: false)");
<<<<<<< HEAD

i915_param_named_unsafe(enable_cmd_parser, bool, 0400,
	"Enable command parsing (true=enabled [default], false=disabled)");

=======

i915_param_named_unsafe(enable_cmd_parser, bool, 0400,
	"Enable command parsing (true=enabled [default], false=disabled)");

>>>>>>> 661e50bc
i915_param_named(mmio_debug, int, 0600,
	"Enable the MMIO debug code for the first N failures (default: off). "
	"This may negatively affect performance.");

i915_param_named(verbose_state_checks, bool, 0600,
	"Enable verbose logs (ie. WARN_ON()) in case of unexpected hw state conditions.");

i915_param_named_unsafe(nuclear_pageflip, bool, 0400,
	"Force enable atomic functionality on platforms that don't have full support yet.");

/* WA to get away with the default setting in VBT for early platforms.Will be removed */
i915_param_named_unsafe(edp_vswing, int, 0400,
	"Ignore/Override vswing pre-emph table selection from VBT "
	"(0=use value from vbt [default], 1=low power swing(200mV),"
	"2=default swing(400mV))");

<<<<<<< HEAD
i915_param_named_unsafe(enable_guc_loading, int, 0400,
	"Enable GuC firmware loading "
	"(-1=auto, 0=never [default], 1=if available, 2=required)");

i915_param_named_unsafe(enable_guc_submission, int, 0400,
	"Enable GuC submission "
	"(-1=auto, 0=never [default], 1=if available, 2=required)");
=======
i915_param_named_unsafe(enable_guc, int, 0400,
	"Enable GuC load for GuC submission and/or HuC load. "
	"Required functionality can be selected using bitmask values. "
	"(-1=auto, 0=disable [default], 1=GuC submission, 2=HuC load)");
>>>>>>> 661e50bc

i915_param_named(guc_log_level, int, 0400,
	"GuC firmware logging level (-1:disabled (default), 0-3:enabled)");

i915_param_named_unsafe(guc_firmware_path, charp, 0400,
	"GuC firmware path to use instead of the default one");

i915_param_named_unsafe(huc_firmware_path, charp, 0400,
	"HuC firmware path to use instead of the default one");

i915_param_named_unsafe(enable_dp_mst, bool, 0600,
	"Enable multi-stream transport (MST) for new DisplayPort sinks. (default: true)");

i915_param_named_unsafe(inject_load_failure, uint, 0400,
	"Force an error after a number of failure check points (0:disabled (default), N:force failure at the Nth failure check point)");

i915_param_named(enable_dpcd_backlight, bool, 0600,
	"Enable support for DPCD backlight control (default:false)");

i915_param_named(enable_gvt, bool, 0400,
<<<<<<< HEAD
	"Enable support for Intel GVT-g graphics virtualization host support(default:false)");
=======
	"Enable support for Intel GVT-g graphics virtualization host support(default:false)");

static __always_inline void _print_param(struct drm_printer *p,
					 const char *name,
					 const char *type,
					 const void *x)
{
	if (!__builtin_strcmp(type, "bool"))
		drm_printf(p, "i915.%s=%s\n", name, yesno(*(const bool *)x));
	else if (!__builtin_strcmp(type, "int"))
		drm_printf(p, "i915.%s=%d\n", name, *(const int *)x);
	else if (!__builtin_strcmp(type, "unsigned int"))
		drm_printf(p, "i915.%s=%u\n", name, *(const unsigned int *)x);
	else if (!__builtin_strcmp(type, "char *"))
		drm_printf(p, "i915.%s=%s\n", name, *(const char **)x);
	else
		BUILD_BUG();
}

/**
 * i915_params_dump - dump i915 modparams
 * @params: i915 modparams
 * @p: the &drm_printer
 *
 * Pretty printer for i915 modparams.
 */
void i915_params_dump(const struct i915_params *params, struct drm_printer *p)
{
#define PRINT(T, x, ...) _print_param(p, #x, #T, &params->x);
	I915_PARAMS_FOR_EACH(PRINT);
#undef PRINT
}
>>>>>>> 661e50bc
<|MERGE_RESOLUTION|>--- conflicted
+++ resolved
@@ -48,20 +48,6 @@
 	"Override lid status (0=autodetect, 1=autodetect disabled [default], "
 	"-1=force lid closed, -2=force lid open)");
 
-<<<<<<< HEAD
-i915_param_named_unsafe(semaphores, int, 0400,
-	"Use semaphores for inter-ring sync "
-	"(default: -1 (use per-chip defaults))");
-
-i915_param_named_unsafe(enable_rc6, int, 0400,
-	"Enable power-saving render C-state 6. "
-	"Different stages can be selected via bitmask values "
-	"(0 = disable; 1 = enable rc6; 2 = enable deep rc6; 4 = enable deepest rc6). "
-	"For example, 3 would enable rc6 and deep rc6, and 7 would enable everything. "
-	"default: -1 (use per-chip default)");
-
-=======
->>>>>>> 661e50bc
 i915_param_named_unsafe(enable_dc, int, 0400,
 	"Enable power-saving display C-states. "
 	"(-1=auto [default]; 0=disable; 1=up to DC5; 2=up to DC6)");
@@ -104,13 +90,6 @@
 	"Override PPGTT usage. "
 	"(-1=auto [default], 0=disabled, 1=aliasing, 2=full, 3=full with extended address space)");
 
-<<<<<<< HEAD
-i915_param_named_unsafe(enable_execlists, int, 0400,
-	"Override execlists usage. "
-	"(-1=auto [default], 0=disabled, 1=enabled)");
-
-=======
->>>>>>> 661e50bc
 i915_param_named_unsafe(enable_psr, int, 0600,
 	"Enable PSR "
 	"(0=disabled, 1=enabled - link mode chosen per-platform, 2=force link-standby mode, 3=force link-off mode) "
@@ -150,17 +129,10 @@
 
 i915_param_named(disable_display, bool, 0400,
 	"Disable display (default: false)");
-<<<<<<< HEAD
 
 i915_param_named_unsafe(enable_cmd_parser, bool, 0400,
 	"Enable command parsing (true=enabled [default], false=disabled)");
 
-=======
-
-i915_param_named_unsafe(enable_cmd_parser, bool, 0400,
-	"Enable command parsing (true=enabled [default], false=disabled)");
-
->>>>>>> 661e50bc
 i915_param_named(mmio_debug, int, 0600,
 	"Enable the MMIO debug code for the first N failures (default: off). "
 	"This may negatively affect performance.");
@@ -177,20 +149,10 @@
 	"(0=use value from vbt [default], 1=low power swing(200mV),"
 	"2=default swing(400mV))");
 
-<<<<<<< HEAD
-i915_param_named_unsafe(enable_guc_loading, int, 0400,
-	"Enable GuC firmware loading "
-	"(-1=auto, 0=never [default], 1=if available, 2=required)");
-
-i915_param_named_unsafe(enable_guc_submission, int, 0400,
-	"Enable GuC submission "
-	"(-1=auto, 0=never [default], 1=if available, 2=required)");
-=======
 i915_param_named_unsafe(enable_guc, int, 0400,
 	"Enable GuC load for GuC submission and/or HuC load. "
 	"Required functionality can be selected using bitmask values. "
 	"(-1=auto, 0=disable [default], 1=GuC submission, 2=HuC load)");
->>>>>>> 661e50bc
 
 i915_param_named(guc_log_level, int, 0400,
 	"GuC firmware logging level (-1:disabled (default), 0-3:enabled)");
@@ -211,9 +173,6 @@
 	"Enable support for DPCD backlight control (default:false)");
 
 i915_param_named(enable_gvt, bool, 0400,
-<<<<<<< HEAD
-	"Enable support for Intel GVT-g graphics virtualization host support(default:false)");
-=======
 	"Enable support for Intel GVT-g graphics virtualization host support(default:false)");
 
 static __always_inline void _print_param(struct drm_printer *p,
@@ -245,5 +204,4 @@
 #define PRINT(T, x, ...) _print_param(p, #x, #T, &params->x);
 	I915_PARAMS_FOR_EACH(PRINT);
 #undef PRINT
-}
->>>>>>> 661e50bc
+}