/*
 * SPDX-License-Identifier: MIT
 *
 * Copyright © 2019 Intel Corporation
 */

#ifndef __I915_GEM_CONTEXT_TYPES_H__
#define __I915_GEM_CONTEXT_TYPES_H__

#include <linux/atomic.h>
#include <linux/list.h>
#include <linux/llist.h>
#include <linux/kref.h>
#include <linux/mutex.h>
#include <linux/radix-tree.h>
#include <linux/rbtree.h>
#include <linux/rcupdate.h>
#include <linux/types.h>

#include "gt/intel_context_types.h"

#include "i915_scheduler.h"
#include "i915_sw_fence.h"

struct pid;

struct drm_i915_private;
struct drm_i915_file_private;
struct i915_address_space;
struct intel_timeline;
struct intel_ring;

struct i915_gem_engines {
	union {
		struct list_head link;
		struct rcu_head rcu;
	};
	struct i915_sw_fence fence;
	struct i915_gem_context *ctx;
	unsigned int num_engines;
	struct intel_context *engines[];
};

struct i915_gem_engines_iter {
	unsigned int idx;
	const struct i915_gem_engines *engines;
};

/**
 * struct i915_gem_context - client state
 *
 * The struct i915_gem_context represents the combined view of the driver and
 * logical hardware state for a particular client.
 */
struct i915_gem_context {
	/** i915: i915 device backpointer */
	struct drm_i915_private *i915;

	/** file_priv: owning file descriptor */
	struct drm_i915_file_private *file_priv;

	/**
	 * @engines: User defined engines for this context
	 *
	 * Various uAPI offer the ability to lookup up an
	 * index from this array to select an engine operate on.
	 *
	 * Multiple logically distinct instances of the same engine
	 * may be defined in the array, as well as composite virtual
	 * engines.
	 *
	 * Execbuf uses the I915_EXEC_RING_MASK as an index into this
	 * array to select which HW context + engine to execute on. For
	 * the default array, the user_ring_map[] is used to translate
	 * the legacy uABI onto the approprate index (e.g. both
	 * I915_EXEC_DEFAULT and I915_EXEC_RENDER select the same
	 * context, and I915_EXEC_BSD is weird). For a use defined
	 * array, execbuf uses I915_EXEC_RING_MASK as a plain index.
	 *
	 * User defined by I915_CONTEXT_PARAM_ENGINE (when the
	 * CONTEXT_USER_ENGINES flag is set).
	 */
	struct i915_gem_engines __rcu *engines;
	struct mutex engines_mutex; /* guards writes to engines */

	struct intel_timeline *timeline;

	/**
	 * @vm: unique address space (GTT)
	 *
	 * In full-ppgtt mode, each context has its own address space ensuring
	 * complete seperation of one client from all others.
	 *
	 * In other modes, this is a NULL pointer with the expectation that
	 * the caller uses the shared global GTT.
	 */
	struct i915_address_space __rcu *vm;

	/**
	 * @pid: process id of creator
	 *
	 * Note that who created the context may not be the principle user,
	 * as the context may be shared across a local socket. However,
	 * that should only affect the default context, all contexts created
	 * explicitly by the client are expected to be isolated.
	 */
	struct pid *pid;

	/** link: place with &drm_i915_private.context_list */
	struct list_head link;
	struct llist_node free_link;

	/**
	 * @ref: reference count
	 *
	 * A reference to a context is held by both the client who created it
	 * and on each request submitted to the hardware using the request
	 * (to ensure the hardware has access to the state until it has
	 * finished all pending writes). See i915_gem_context_get() and
	 * i915_gem_context_put() for access.
	 */
	struct kref ref;

	/**
	 * @rcu: rcu_head for deferred freeing.
	 */
	struct rcu_head rcu;

	/**
	 * @user_flags: small set of booleans controlled by the user
	 */
	unsigned long user_flags;
#define UCONTEXT_NO_ZEROMAP		0
#define UCONTEXT_NO_ERROR_CAPTURE	1
#define UCONTEXT_BANNABLE		2
#define UCONTEXT_RECOVERABLE		3
#define UCONTEXT_PERSISTENCE		4

	/**
	 * @flags: small set of booleans
	 */
	unsigned long flags;
#define CONTEXT_CLOSED			0
#define CONTEXT_USER_ENGINES		1

	struct mutex mutex;

	struct i915_sched_attr sched;

	/** guilty_count: How many times this context has caused a GPU hang. */
	atomic_t guilty_count;
	/**
	 * @active_count: How many times this context was active during a GPU
	 * hang, but did not cause it.
	 */
	atomic_t active_count;

	/**
	 * @hang_timestamp: The last time(s) this context caused a GPU hang
	 */
	unsigned long hang_timestamp[2];
#define CONTEXT_FAST_HANG_JIFFIES (120 * HZ) /* 3 hangs within 120s? Banned! */

	/** remap_slice: Bitmask of cache lines that need remapping */
	u8 remap_slice;

	/**
	 * handles_vma: rbtree to look up our context specific obj/vma for
	 * the user handle. (user handles are per fd, but the binding is
	 * per vm, which may be one per context or shared with the global GTT)
	 */
	struct radix_tree_root handles_vma;

	/**
	 * @name: arbitrary name, used for user debug
	 *
	 * A name is constructed for the context from the creator's process
	 * name, pid and user handle in order to uniquely identify the
	 * context in messages.
	 */
	char name[TASK_COMM_LEN + 8];
<<<<<<< HEAD
=======

	struct {
		spinlock_t lock;
		struct list_head engines;
	} stale;
>>>>>>> 04d5ce62
};

#endif /* __I915_GEM_CONTEXT_TYPES_H__ */<|MERGE_RESOLUTION|>--- conflicted
+++ resolved
@@ -179,14 +179,11 @@
 	 * context in messages.
 	 */
 	char name[TASK_COMM_LEN + 8];
-<<<<<<< HEAD
-=======
 
 	struct {
 		spinlock_t lock;
 		struct list_head engines;
 	} stale;
->>>>>>> 04d5ce62
 };
 
 #endif /* __I915_GEM_CONTEXT_TYPES_H__ */