/*
 * Copyright 2008 Advanced Micro Devices, Inc.
 * Copyright 2008 Red Hat Inc.
 * Copyright 2009 Jerome Glisse.
 *
 * Permission is hereby granted, free of charge, to any person obtaining a
 * copy of this software and associated documentation files (the "Software"),
 * to deal in the Software without restriction, including without limitation
 * the rights to use, copy, modify, merge, publish, distribute, sublicense,
 * and/or sell copies of the Software, and to permit persons to whom the
 * Software is furnished to do so, subject to the following conditions:
 *
 * The above copyright notice and this permission notice shall be included in
 * all copies or substantial portions of the Software.
 *
 * THE SOFTWARE IS PROVIDED "AS IS", WITHOUT WARRANTY OF ANY KIND, EXPRESS OR
 * IMPLIED, INCLUDING BUT NOT LIMITED TO THE WARRANTIES OF MERCHANTABILITY,
 * FITNESS FOR A PARTICULAR PURPOSE AND NONINFRINGEMENT.  IN NO EVENT SHALL
 * THE COPYRIGHT HOLDER(S) OR AUTHOR(S) BE LIABLE FOR ANY CLAIM, DAMAGES OR
 * OTHER LIABILITY, WHETHER IN AN ACTION OF CONTRACT, TORT OR OTHERWISE,
 * ARISING FROM, OUT OF OR IN CONNECTION WITH THE SOFTWARE OR THE USE OR
 * OTHER DEALINGS IN THE SOFTWARE.
 *
 * Authors: Dave Airlie
 *          Alex Deucher
 *          Jerome Glisse
 */
#include <drm/drmP.h>
#include <drm/amdgpu_drm.h>
#include "amdgpu.h"

/*
 * GART
 * The GART (Graphics Aperture Remapping Table) is an aperture
 * in the GPU's address space.  System pages can be mapped into
 * the aperture and look like contiguous pages from the GPU's
 * perspective.  A page table maps the pages in the aperture
 * to the actual backing pages in system memory.
 *
 * Radeon GPUs support both an internal GART, as described above,
 * and AGP.  AGP works similarly, but the GART table is configured
 * and maintained by the northbridge rather than the driver.
 * Radeon hw has a separate AGP aperture that is programmed to
 * point to the AGP aperture provided by the northbridge and the
 * requests are passed through to the northbridge aperture.
 * Both AGP and internal GART can be used at the same time, however
 * that is not currently supported by the driver.
 *
 * This file handles the common internal GART management.
 */

/*
 * Common GART table functions.
 */
/**
 * amdgpu_gart_table_ram_alloc - allocate system ram for gart page table
 *
 * @adev: amdgpu_device pointer
 *
 * Allocate system memory for GART page table
 * (r1xx-r3xx, non-pcie r4xx, rs400).  These asics require the
 * gart table to be in system memory.
 * Returns 0 for success, -ENOMEM for failure.
 */
int amdgpu_gart_table_ram_alloc(struct amdgpu_device *adev)
{
	void *ptr;

	ptr = pci_alloc_consistent(adev->pdev, adev->gart.table_size,
				   &adev->gart.table_addr);
	if (ptr == NULL) {
		return -ENOMEM;
	}
#ifdef CONFIG_X86
	if (0) {
		set_memory_uc((unsigned long)ptr,
			      adev->gart.table_size >> PAGE_SHIFT);
	}
#endif
	adev->gart.ptr = ptr;
	memset((void *)adev->gart.ptr, 0, adev->gart.table_size);
	return 0;
}

/**
 * amdgpu_gart_table_ram_free - free system ram for gart page table
 *
 * @adev: amdgpu_device pointer
 *
 * Free system memory for GART page table
 * (r1xx-r3xx, non-pcie r4xx, rs400).  These asics require the
 * gart table to be in system memory.
 */
void amdgpu_gart_table_ram_free(struct amdgpu_device *adev)
{
	if (adev->gart.ptr == NULL) {
		return;
	}
#ifdef CONFIG_X86
	if (0) {
		set_memory_wb((unsigned long)adev->gart.ptr,
			      adev->gart.table_size >> PAGE_SHIFT);
	}
#endif
	pci_free_consistent(adev->pdev, adev->gart.table_size,
			    (void *)adev->gart.ptr,
			    adev->gart.table_addr);
	adev->gart.ptr = NULL;
	adev->gart.table_addr = 0;
}

/**
 * amdgpu_gart_table_vram_alloc - allocate vram for gart page table
 *
 * @adev: amdgpu_device pointer
 *
 * Allocate video memory for GART page table
 * (pcie r4xx, r5xx+).  These asics require the
 * gart table to be in video memory.
 * Returns 0 for success, error for failure.
 */
int amdgpu_gart_table_vram_alloc(struct amdgpu_device *adev)
{
	int r;

	if (adev->gart.robj == NULL) {
		r = amdgpu_bo_create(adev, adev->gart.table_size,
				     PAGE_SIZE, true, AMDGPU_GEM_DOMAIN_VRAM,
				     AMDGPU_GEM_CREATE_CPU_ACCESS_REQUIRED,
<<<<<<< HEAD
				     NULL, &adev->gart.robj);
=======
				     NULL, NULL, &adev->gart.robj);
>>>>>>> 9f30a04d
		if (r) {
			return r;
		}
	}
	return 0;
}

/**
 * amdgpu_gart_table_vram_pin - pin gart page table in vram
 *
 * @adev: amdgpu_device pointer
 *
 * Pin the GART page table in vram so it will not be moved
 * by the memory manager (pcie r4xx, r5xx+).  These asics require the
 * gart table to be in video memory.
 * Returns 0 for success, error for failure.
 */
int amdgpu_gart_table_vram_pin(struct amdgpu_device *adev)
{
	uint64_t gpu_addr;
	int r;

	r = amdgpu_bo_reserve(adev->gart.robj, false);
	if (unlikely(r != 0))
		return r;
	r = amdgpu_bo_pin(adev->gart.robj,
				AMDGPU_GEM_DOMAIN_VRAM, &gpu_addr);
	if (r) {
		amdgpu_bo_unreserve(adev->gart.robj);
		return r;
	}
	r = amdgpu_bo_kmap(adev->gart.robj, &adev->gart.ptr);
	if (r)
		amdgpu_bo_unpin(adev->gart.robj);
	amdgpu_bo_unreserve(adev->gart.robj);
	adev->gart.table_addr = gpu_addr;
	return r;
}

/**
 * amdgpu_gart_table_vram_unpin - unpin gart page table in vram
 *
 * @adev: amdgpu_device pointer
 *
 * Unpin the GART page table in vram (pcie r4xx, r5xx+).
 * These asics require the gart table to be in video memory.
 */
void amdgpu_gart_table_vram_unpin(struct amdgpu_device *adev)
{
	int r;

	if (adev->gart.robj == NULL) {
		return;
	}
	r = amdgpu_bo_reserve(adev->gart.robj, false);
	if (likely(r == 0)) {
		amdgpu_bo_kunmap(adev->gart.robj);
		amdgpu_bo_unpin(adev->gart.robj);
		amdgpu_bo_unreserve(adev->gart.robj);
		adev->gart.ptr = NULL;
	}
}

/**
 * amdgpu_gart_table_vram_free - free gart page table vram
 *
 * @adev: amdgpu_device pointer
 *
 * Free the video memory used for the GART page table
 * (pcie r4xx, r5xx+).  These asics require the gart table to
 * be in video memory.
 */
void amdgpu_gart_table_vram_free(struct amdgpu_device *adev)
{
	if (adev->gart.robj == NULL) {
		return;
	}
	amdgpu_bo_unref(&adev->gart.robj);
}

/*
 * Common gart functions.
 */
/**
 * amdgpu_gart_unbind - unbind pages from the gart page table
 *
 * @adev: amdgpu_device pointer
 * @offset: offset into the GPU's gart aperture
 * @pages: number of pages to unbind
 *
 * Unbinds the requested pages from the gart page table and
 * replaces them with the dummy page (all asics).
 */
void amdgpu_gart_unbind(struct amdgpu_device *adev, unsigned offset,
			int pages)
{
	unsigned t;
	unsigned p;
	int i, j;
	u64 page_base;
	uint32_t flags = AMDGPU_PTE_SYSTEM;

	if (!adev->gart.ready) {
		WARN(1, "trying to unbind memory from uninitialized GART !\n");
		return;
	}

	t = offset / AMDGPU_GPU_PAGE_SIZE;
	p = t / (PAGE_SIZE / AMDGPU_GPU_PAGE_SIZE);
	for (i = 0; i < pages; i++, p++) {
		if (adev->gart.pages[p]) {
			adev->gart.pages[p] = NULL;
			adev->gart.pages_addr[p] = adev->dummy_page.addr;
			page_base = adev->gart.pages_addr[p];
			if (!adev->gart.ptr)
				continue;

			for (j = 0; j < (PAGE_SIZE / AMDGPU_GPU_PAGE_SIZE); j++, t++) {
				amdgpu_gart_set_pte_pde(adev, adev->gart.ptr,
							t, page_base, flags);
				page_base += AMDGPU_GPU_PAGE_SIZE;
			}
		}
	}
	mb();
	amdgpu_gart_flush_gpu_tlb(adev, 0);
}

/**
 * amdgpu_gart_bind - bind pages into the gart page table
 *
 * @adev: amdgpu_device pointer
 * @offset: offset into the GPU's gart aperture
 * @pages: number of pages to bind
 * @pagelist: pages to bind
 * @dma_addr: DMA addresses of pages
 *
 * Binds the requested pages to the gart page table
 * (all asics).
 * Returns 0 for success, -EINVAL for failure.
 */
int amdgpu_gart_bind(struct amdgpu_device *adev, unsigned offset,
		     int pages, struct page **pagelist, dma_addr_t *dma_addr,
		     uint32_t flags)
{
	unsigned t;
	unsigned p;
	uint64_t page_base;
	int i, j;

	if (!adev->gart.ready) {
		WARN(1, "trying to bind memory to uninitialized GART !\n");
		return -EINVAL;
	}

	t = offset / AMDGPU_GPU_PAGE_SIZE;
	p = t / (PAGE_SIZE / AMDGPU_GPU_PAGE_SIZE);

	for (i = 0; i < pages; i++, p++) {
		adev->gart.pages_addr[p] = dma_addr[i];
		adev->gart.pages[p] = pagelist[i];
		if (adev->gart.ptr) {
			page_base = adev->gart.pages_addr[p];
			for (j = 0; j < (PAGE_SIZE / AMDGPU_GPU_PAGE_SIZE); j++, t++) {
				amdgpu_gart_set_pte_pde(adev, adev->gart.ptr, t, page_base, flags);
				page_base += AMDGPU_GPU_PAGE_SIZE;
			}
		}
	}
	mb();
	amdgpu_gart_flush_gpu_tlb(adev, 0);
	return 0;
}

/**
 * amdgpu_gart_init - init the driver info for managing the gart
 *
 * @adev: amdgpu_device pointer
 *
 * Allocate the dummy page and init the gart driver info (all asics).
 * Returns 0 for success, error for failure.
 */
int amdgpu_gart_init(struct amdgpu_device *adev)
{
	int r, i;

	if (adev->gart.pages) {
		return 0;
	}
	/* We need PAGE_SIZE >= AMDGPU_GPU_PAGE_SIZE */
	if (PAGE_SIZE < AMDGPU_GPU_PAGE_SIZE) {
		DRM_ERROR("Page size is smaller than GPU page size!\n");
		return -EINVAL;
	}
	r = amdgpu_dummy_page_init(adev);
	if (r)
		return r;
	/* Compute table size */
	adev->gart.num_cpu_pages = adev->mc.gtt_size / PAGE_SIZE;
	adev->gart.num_gpu_pages = adev->mc.gtt_size / AMDGPU_GPU_PAGE_SIZE;
	DRM_INFO("GART: num cpu pages %u, num gpu pages %u\n",
		 adev->gart.num_cpu_pages, adev->gart.num_gpu_pages);
	/* Allocate pages table */
	adev->gart.pages = vzalloc(sizeof(void *) * adev->gart.num_cpu_pages);
	if (adev->gart.pages == NULL) {
		amdgpu_gart_fini(adev);
		return -ENOMEM;
	}
	adev->gart.pages_addr = vzalloc(sizeof(dma_addr_t) *
					adev->gart.num_cpu_pages);
	if (adev->gart.pages_addr == NULL) {
		amdgpu_gart_fini(adev);
		return -ENOMEM;
	}
	/* set GART entry to point to the dummy page by default */
	for (i = 0; i < adev->gart.num_cpu_pages; i++) {
		adev->gart.pages_addr[i] = adev->dummy_page.addr;
	}
	return 0;
}

/**
 * amdgpu_gart_fini - tear down the driver info for managing the gart
 *
 * @adev: amdgpu_device pointer
 *
 * Tear down the gart driver info and free the dummy page (all asics).
 */
void amdgpu_gart_fini(struct amdgpu_device *adev)
{
	if (adev->gart.pages && adev->gart.pages_addr && adev->gart.ready) {
		/* unbind pages */
		amdgpu_gart_unbind(adev, 0, adev->gart.num_cpu_pages);
	}
	adev->gart.ready = false;
	vfree(adev->gart.pages);
	vfree(adev->gart.pages_addr);
	adev->gart.pages = NULL;
	adev->gart.pages_addr = NULL;

	amdgpu_dummy_page_fini(adev);
}<|MERGE_RESOLUTION|>--- conflicted
+++ resolved
@@ -127,11 +127,7 @@
 		r = amdgpu_bo_create(adev, adev->gart.table_size,
 				     PAGE_SIZE, true, AMDGPU_GEM_DOMAIN_VRAM,
 				     AMDGPU_GEM_CREATE_CPU_ACCESS_REQUIRED,
-<<<<<<< HEAD
-				     NULL, &adev->gart.robj);
-=======
 				     NULL, NULL, &adev->gart.robj);
->>>>>>> 9f30a04d
 		if (r) {
 			return r;
 		}
