/*
 * Copyright 2019 Advanced Micro Devices, Inc.
 *
 * Permission is hereby granted, free of charge, to any person obtaining a
 * copy of this software and associated documentation files (the "Software"),
 * to deal in the Software without restriction, including without limitation
 * the rights to use, copy, modify, merge, publish, distribute, sublicense,
 * and/or sell copies of the Software, and to permit persons to whom the
 * Software is furnished to do so, subject to the following conditions:
 *
 * The above copyright notice and this permission notice shall be included in
 * all copies or substantial portions of the Software.
 *
 * THE SOFTWARE IS PROVIDED "AS IS", WITHOUT WARRANTY OF ANY KIND, EXPRESS OR
 * IMPLIED, INCLUDING BUT NOT LIMITED TO THE WARRANTIES OF MERCHANTABILITY,
 * FITNESS FOR A PARTICULAR PURPOSE AND NONINFRINGEMENT.  IN NO EVENT SHALL
 * THE COPYRIGHT HOLDER(S) OR AUTHOR(S) BE LIABLE FOR ANY CLAIM, DAMAGES OR
 * OTHER LIABILITY, WHETHER IN AN ACTION OF CONTRACT, TORT OR OTHERWISE,
 * ARISING FROM, OUT OF OR IN CONNECTION WITH THE SOFTWARE OR THE USE OR
 * OTHER DEALINGS IN THE SOFTWARE.
 *
 * Authors: AMD
 *
 */

#ifndef DMUB_CMD_H
#define DMUB_CMD_H

#if defined(_TEST_HARNESS) || defined(FPGA_USB4)
#include "dmub_fw_types.h"
#include "include_legacy/atomfirmware.h"

#if defined(_TEST_HARNESS)
#include <string.h>
#endif
#else

#include <asm/byteorder.h>
#include <linux/types.h>
#include <linux/string.h>
#include <linux/delay.h>

#include "atomfirmware.h"

#endif // defined(_TEST_HARNESS) || defined(FPGA_USB4)

/* Firmware versioning. */
#ifdef DMUB_EXPOSE_VERSION
<<<<<<< HEAD
#define DMUB_FW_VERSION_GIT_HASH 0x7383caadc
#define DMUB_FW_VERSION_MAJOR 0
#define DMUB_FW_VERSION_MINOR 0
#define DMUB_FW_VERSION_REVISION 79
=======
#define DMUB_FW_VERSION_GIT_HASH 0x1d82d23e
#define DMUB_FW_VERSION_MAJOR 0
#define DMUB_FW_VERSION_MINOR 0
#define DMUB_FW_VERSION_REVISION 91
>>>>>>> df0cc57e
#define DMUB_FW_VERSION_TEST 0
#define DMUB_FW_VERSION_VBIOS 0
#define DMUB_FW_VERSION_HOTFIX 0
#define DMUB_FW_VERSION_UCODE (((DMUB_FW_VERSION_MAJOR & 0xFF) << 24) | \
		((DMUB_FW_VERSION_MINOR & 0xFF) << 16) | \
		((DMUB_FW_VERSION_REVISION & 0xFF) << 8) | \
		((DMUB_FW_VERSION_TEST & 0x1) << 7) | \
		((DMUB_FW_VERSION_VBIOS & 0x1) << 6) | \
		(DMUB_FW_VERSION_HOTFIX & 0x3F))

#endif

//<DMUB_TYPES>==================================================================
/* Basic type definitions. */

#define __forceinline inline

/**
 * Flag from driver to indicate that ABM should be disabled gradually
 * by slowly reversing all backlight programming and pixel compensation.
 */
#define SET_ABM_PIPE_GRADUALLY_DISABLE           0

/**
 * Flag from driver to indicate that ABM should be disabled immediately
 * and undo all backlight programming and pixel compensation.
 */
#define SET_ABM_PIPE_IMMEDIATELY_DISABLE         255

/**
 * Flag from driver to indicate that ABM should be disabled immediately
 * and keep the current backlight programming and pixel compensation.
 */
#define SET_ABM_PIPE_IMMEDIATE_KEEP_GAIN_DISABLE 254

/**
 * Flag from driver to set the current ABM pipe index or ABM operating level.
 */
#define SET_ABM_PIPE_NORMAL                      1

/**
 * Number of ambient light levels in ABM algorithm.
 */
#define NUM_AMBI_LEVEL                  5

/**
 * Number of operating/aggression levels in ABM algorithm.
 */
#define NUM_AGGR_LEVEL                  4

/**
 * Number of segments in the gamma curve.
 */
#define NUM_POWER_FN_SEGS               8

/**
 * Number of segments in the backlight curve.
 */
#define NUM_BL_CURVE_SEGS               16

/* Maximum number of streams on any ASIC. */
#define DMUB_MAX_STREAMS 6

/* Maximum number of planes on any ASIC. */
#define DMUB_MAX_PLANES 6

/* Trace buffer offset for entry */
#define TRACE_BUFFER_ENTRY_OFFSET  16

/**
 *
 * PSR control version legacy
 */
#define DMUB_CMD_PSR_CONTROL_VERSION_UNKNOWN 0x0
/**
 * PSR control version with multi edp support
<<<<<<< HEAD
 */
#define DMUB_CMD_PSR_CONTROL_VERSION_1 0x1


/**
 * ABM control version legacy
 */
#define DMUB_CMD_ABM_CONTROL_VERSION_UNKNOWN 0x0

/**
 * ABM control version with multi edp support
 */
=======
 */
#define DMUB_CMD_PSR_CONTROL_VERSION_1 0x1


/**
 * ABM control version legacy
 */
#define DMUB_CMD_ABM_CONTROL_VERSION_UNKNOWN 0x0

/**
 * ABM control version with multi edp support
 */
>>>>>>> df0cc57e
#define DMUB_CMD_ABM_CONTROL_VERSION_1 0x1

/**
 * Physical framebuffer address location, 64-bit.
 */
#ifndef PHYSICAL_ADDRESS_LOC
#define PHYSICAL_ADDRESS_LOC union large_integer
#endif

/**
 * OS/FW agnostic memcpy
 */
#ifndef dmub_memcpy
#define dmub_memcpy(dest, source, bytes) memcpy((dest), (source), (bytes))
#endif

/**
 * OS/FW agnostic memset
 */
#ifndef dmub_memset
#define dmub_memset(dest, val, bytes) memset((dest), (val), (bytes))
#endif

#if defined(__cplusplus)
extern "C" {
#endif

/**
 * OS/FW agnostic udelay
 */
#ifndef dmub_udelay
#define dmub_udelay(microseconds) udelay(microseconds)
#endif

/**
 * Number of nanoseconds per DMUB tick.
 * DMCUB_TIMER_CURRENT increments in DMUB ticks, which are 10ns by default.
 * If DMCUB_TIMER_WINDOW is non-zero this will no longer be true.
 */
#define NS_PER_DMUB_TICK 10

/**
 * union dmub_addr - DMUB physical/virtual 64-bit address.
 */
union dmub_addr {
	struct {
		uint32_t low_part; /**< Lower 32 bits */
		uint32_t high_part; /**< Upper 32 bits */
	} u; /*<< Low/high bit access */
	uint64_t quad_part; /*<< 64 bit address */
};

/**
 * Flags that can be set by driver to change some PSR behaviour.
 */
union dmub_psr_debug_flags {
	/**
	 * Debug flags.
	 */
	struct {
		/**
		 * Enable visual confirm in FW.
		 */
		uint32_t visual_confirm : 1;
		/**
		 * Use HW Lock Mgr object to do HW locking in FW.
		 */
		uint32_t use_hw_lock_mgr : 1;

		/**
		 * Unused.
		 * TODO: Remove.
		 */
		uint32_t log_line_nums : 1;
	} bitfields;

	/**
	 * Union for debug flags.
	 */
	uint32_t u32All;
};

/**
 * DMUB feature capabilities.
 * After DMUB init, driver will query FW capabilities prior to enabling certain features.
 */
struct dmub_feature_caps {
	/**
	 * Max PSR version supported by FW.
	 */
	uint8_t psr;
	uint8_t reserved[7];
};

#if defined(__cplusplus)
}
#endif

//==============================================================================
//</DMUB_TYPES>=================================================================
//==============================================================================
//< DMUB_META>==================================================================
//==============================================================================
#pragma pack(push, 1)

/* Magic value for identifying dmub_fw_meta_info */
#define DMUB_FW_META_MAGIC 0x444D5542

/* Offset from the end of the file to the dmub_fw_meta_info */
#define DMUB_FW_META_OFFSET 0x24

/**
 * struct dmub_fw_meta_info - metadata associated with fw binary
 *
 * NOTE: This should be considered a stable API. Fields should
 *       not be repurposed or reordered. New fields should be
 *       added instead to extend the structure.
 *
 * @magic_value: magic value identifying DMUB firmware meta info
 * @fw_region_size: size of the firmware state region
 * @trace_buffer_size: size of the tracebuffer region
 * @fw_version: the firmware version information
 * @dal_fw: 1 if the firmware is DAL
 */
struct dmub_fw_meta_info {
	uint32_t magic_value; /**< magic value identifying DMUB firmware meta info */
	uint32_t fw_region_size; /**< size of the firmware state region */
	uint32_t trace_buffer_size; /**< size of the tracebuffer region */
	uint32_t fw_version; /**< the firmware version information */
	uint8_t dal_fw; /**< 1 if the firmware is DAL */
	uint8_t reserved[3]; /**< padding bits */
};

/**
 * union dmub_fw_meta - ensures that dmub_fw_meta_info remains 64 bytes
 */
union dmub_fw_meta {
	struct dmub_fw_meta_info info; /**< metadata info */
	uint8_t reserved[64]; /**< padding bits */
};

#pragma pack(pop)

//==============================================================================
//< DMUB Trace Buffer>================================================================
//==============================================================================
/**
 * dmub_trace_code_t - firmware trace code, 32-bits
 */
typedef uint32_t dmub_trace_code_t;

/**
 * struct dmcub_trace_buf_entry - Firmware trace entry
 */
struct dmcub_trace_buf_entry {
	dmub_trace_code_t trace_code; /**< trace code for the event */
	uint32_t tick_count; /**< the tick count at time of trace */
	uint32_t param0; /**< trace defined parameter 0 */
	uint32_t param1; /**< trace defined parameter 1 */
};

//==============================================================================
//< DMUB_STATUS>================================================================
//==============================================================================

/**
 * DMCUB scratch registers can be used to determine firmware status.
 * Current scratch register usage is as follows:
 *
 * SCRATCH0: FW Boot Status register
 * SCRATCH5: LVTMA Status Register
 * SCRATCH15: FW Boot Options register
 */

/**
 * union dmub_fw_boot_status - Status bit definitions for SCRATCH0.
 */
union dmub_fw_boot_status {
	struct {
		uint32_t dal_fw : 1; /**< 1 if DAL FW */
		uint32_t mailbox_rdy : 1; /**< 1 if mailbox ready */
		uint32_t optimized_init_done : 1; /**< 1 if optimized init done */
		uint32_t restore_required : 1; /**< 1 if driver should call restore */
		uint32_t defer_load : 1; /**< 1 if VBIOS data is deferred programmed */
		uint32_t reserved : 1;
		uint32_t detection_required: 1; /**<  if detection need to be triggered by driver */

	} bits; /**< status bits */
	uint32_t all; /**< 32-bit access to status bits */
};

/**
 * enum dmub_fw_boot_status_bit - Enum bit definitions for SCRATCH0.
 */
enum dmub_fw_boot_status_bit {
	DMUB_FW_BOOT_STATUS_BIT_DAL_FIRMWARE = (1 << 0), /**< 1 if DAL FW */
	DMUB_FW_BOOT_STATUS_BIT_MAILBOX_READY = (1 << 1), /**< 1 if mailbox ready */
	DMUB_FW_BOOT_STATUS_BIT_OPTIMIZED_INIT_DONE = (1 << 2), /**< 1 if init done */
	DMUB_FW_BOOT_STATUS_BIT_RESTORE_REQUIRED = (1 << 3), /**< 1 if driver should call restore */
	DMUB_FW_BOOT_STATUS_BIT_DEFERRED_LOADED = (1 << 4), /**< 1 if VBIOS data is deferred programmed */
	DMUB_FW_BOOT_STATUS_BIT_DETECTION_REQUIRED = (1 << 6), /**< 1 if detection need to be triggered by driver*/
};

/* Register bit definition for SCRATCH5 */
union dmub_lvtma_status {
	struct {
		uint32_t psp_ok : 1;
		uint32_t edp_on : 1;
		uint32_t reserved : 30;
	} bits;
	uint32_t all;
};

enum dmub_lvtma_status_bit {
	DMUB_LVTMA_STATUS_BIT_PSP_OK = (1 << 0),
	DMUB_LVTMA_STATUS_BIT_EDP_ON = (1 << 1),
};

/**
 * union dmub_fw_boot_options - Boot option definitions for SCRATCH14
 */
union dmub_fw_boot_options {
	struct {
		uint32_t pemu_env : 1; /**< 1 if PEMU */
		uint32_t fpga_env : 1; /**< 1 if FPGA */
		uint32_t optimized_init : 1; /**< 1 if optimized init */
		uint32_t skip_phy_access : 1; /**< 1 if PHY access should be skipped */
		uint32_t disable_clk_gate: 1; /**< 1 if clock gating should be disabled */
		uint32_t skip_phy_init_panel_sequence: 1; /**< 1 to skip panel init seq */
		uint32_t z10_disable: 1; /**< 1 to disable z10 */
<<<<<<< HEAD
		uint32_t reserved2: 1; /**< reserved for an unreleased feature */
		uint32_t reserved_unreleased1: 1; /**< reserved for an unreleased feature */
		uint32_t invalid_vbios_data: 1; /**< 1 if VBIOS data table is invalid */
		uint32_t reserved : 23; /**< reserved */
=======
		uint32_t enable_dpia: 1; /**< 1 if DPIA should be enabled */
		uint32_t invalid_vbios_data: 1; /**< 1 if VBIOS data table is invalid */
		uint32_t dpia_supported: 1; /**< 1 if DPIA is supported on this platform */
		uint32_t sel_mux_phy_c_d_phy_f_g: 1; /**< 1 if PHYF/PHYG should be enabled */
		/**< 1 if all root clock gating is enabled and low power memory is enabled*/
		uint32_t power_optimization: 1;
		uint32_t diag_env: 1; /* 1 if diagnostic environment */

		uint32_t reserved : 19; /**< reserved */
>>>>>>> df0cc57e
	} bits; /**< boot bits */
	uint32_t all; /**< 32-bit access to bits */
};

enum dmub_fw_boot_options_bit {
	DMUB_FW_BOOT_OPTION_BIT_PEMU_ENV = (1 << 0), /**< 1 if PEMU */
	DMUB_FW_BOOT_OPTION_BIT_FPGA_ENV = (1 << 1), /**< 1 if FPGA */
	DMUB_FW_BOOT_OPTION_BIT_OPTIMIZED_INIT_DONE = (1 << 2), /**< 1 if optimized init done */
};

//==============================================================================
//</DMUB_STATUS>================================================================
//==============================================================================
//< DMUB_VBIOS>=================================================================
//==============================================================================

/*
 * enum dmub_cmd_vbios_type - VBIOS commands.
 *
 * Command IDs should be treated as stable ABI.
 * Do not reuse or modify IDs.
 */
enum dmub_cmd_vbios_type {
	/**
	 * Configures the DIG encoder.
	 */
	DMUB_CMD__VBIOS_DIGX_ENCODER_CONTROL = 0,
	/**
	 * Controls the PHY.
	 */
	DMUB_CMD__VBIOS_DIG1_TRANSMITTER_CONTROL = 1,
	/**
	 * Sets the pixel clock/symbol clock.
	 */
	DMUB_CMD__VBIOS_SET_PIXEL_CLOCK = 2,
	/**
	 * Enables or disables power gating.
	 */
	DMUB_CMD__VBIOS_ENABLE_DISP_POWER_GATING = 3,
	DMUB_CMD__VBIOS_LVTMA_CONTROL = 15,
};

//==============================================================================
//</DMUB_VBIOS>=================================================================
//==============================================================================
//< DMUB_GPINT>=================================================================
//==============================================================================

/**
 * The shifts and masks below may alternatively be used to format and read
 * the command register bits.
 */

#define DMUB_GPINT_DATA_PARAM_MASK 0xFFFF
#define DMUB_GPINT_DATA_PARAM_SHIFT 0

#define DMUB_GPINT_DATA_COMMAND_CODE_MASK 0xFFF
#define DMUB_GPINT_DATA_COMMAND_CODE_SHIFT 16

#define DMUB_GPINT_DATA_STATUS_MASK 0xF
#define DMUB_GPINT_DATA_STATUS_SHIFT 28

/**
 * Command responses.
 */

/**
 * Return response for DMUB_GPINT__STOP_FW command.
 */
#define DMUB_GPINT__STOP_FW_RESPONSE 0xDEADDEAD

/**
 * union dmub_gpint_data_register - Format for sending a command via the GPINT.
 */
union dmub_gpint_data_register {
	struct {
		uint32_t param : 16; /**< 16-bit parameter */
		uint32_t command_code : 12; /**< GPINT command */
		uint32_t status : 4; /**< Command status bit */
	} bits; /**< GPINT bit access */
	uint32_t all; /**< GPINT  32-bit access */
};

/*
 * enum dmub_gpint_command - GPINT command to DMCUB FW
 *
 * Command IDs should be treated as stable ABI.
 * Do not reuse or modify IDs.
 */
enum dmub_gpint_command {
	/**
	 * Invalid command, ignored.
	 */
	DMUB_GPINT__INVALID_COMMAND = 0,
	/**
	 * DESC: Queries the firmware version.
	 * RETURN: Firmware version.
	 */
	DMUB_GPINT__GET_FW_VERSION = 1,
	/**
	 * DESC: Halts the firmware.
	 * RETURN: DMUB_GPINT__STOP_FW_RESPONSE (0xDEADDEAD) when halted
	 */
	DMUB_GPINT__STOP_FW = 2,
	/**
	 * DESC: Get PSR state from FW.
	 * RETURN: PSR state enum. This enum may need to be converted to the legacy PSR state value.
	 */
	DMUB_GPINT__GET_PSR_STATE = 7,
	/**
	 * DESC: Notifies DMCUB of the currently active streams.
	 * ARGS: Stream mask, 1 bit per active stream index.
	 */
	DMUB_GPINT__IDLE_OPT_NOTIFY_STREAM_MASK = 8,
	/**
	 * DESC: Start PSR residency counter. Stop PSR resdiency counter and get value.
	 * ARGS: We can measure residency from various points. The argument will specify the residency mode.
	 *       By default, it is measured from after we powerdown the PHY, to just before we powerup the PHY.
	 * RETURN: PSR residency in milli-percent.
	 */
	DMUB_GPINT__PSR_RESIDENCY = 9,

	/**
	 * DESC: Notifies DMCUB detection is done so detection required can be cleared.
	 */
	DMUB_GPINT__NOTIFY_DETECTION_DONE = 12,
};

/**
 * INBOX0 generic command definition
 */
union dmub_inbox0_cmd_common {
	struct {
		uint32_t command_code: 8; /**< INBOX0 command code */
		uint32_t param: 24; /**< 24-bit parameter */
	} bits;
	uint32_t all;
};

/**
 * INBOX0 hw_lock command definition
 */
union dmub_inbox0_cmd_lock_hw {
	struct {
		uint32_t command_code: 8;

		/* NOTE: Must be have enough bits to match: enum hw_lock_client */
		uint32_t hw_lock_client: 1;

		/* NOTE: Below fields must match with: struct dmub_hw_lock_inst_flags */
		uint32_t otg_inst: 3;
		uint32_t opp_inst: 3;
		uint32_t dig_inst: 3;

		/* NOTE: Below fields must match with: union dmub_hw_lock_flags */
		uint32_t lock_pipe: 1;
		uint32_t lock_cursor: 1;
		uint32_t lock_dig: 1;
		uint32_t triple_buffer_lock: 1;

		uint32_t lock: 1;				/**< Lock */
		uint32_t should_release: 1;		/**< Release */
		uint32_t reserved: 8; 			/**< Reserved for extending more clients, HW, etc. */
	} bits;
	uint32_t all;
<<<<<<< HEAD
};

union dmub_inbox0_data_register {
	union dmub_inbox0_cmd_common inbox0_cmd_common;
	union dmub_inbox0_cmd_lock_hw inbox0_cmd_lock_hw;
};

=======
};

union dmub_inbox0_data_register {
	union dmub_inbox0_cmd_common inbox0_cmd_common;
	union dmub_inbox0_cmd_lock_hw inbox0_cmd_lock_hw;
};

>>>>>>> df0cc57e
enum dmub_inbox0_command {
	/**
	 * DESC: Invalid command, ignored.
	 */
	DMUB_INBOX0_CMD__INVALID_COMMAND = 0,
	/**
	 * DESC: Notification to acquire/release HW lock
	 * ARGS:
	 */
	DMUB_INBOX0_CMD__HW_LOCK = 1,
};
//==============================================================================
//</DMUB_GPINT>=================================================================
//==============================================================================
//< DMUB_CMD>===================================================================
//==============================================================================

/**
 * Size in bytes of each DMUB command.
 */
#define DMUB_RB_CMD_SIZE 64

/**
 * Maximum number of items in the DMUB ringbuffer.
 */
#define DMUB_RB_MAX_ENTRY 128

/**
 * Ringbuffer size in bytes.
 */
#define DMUB_RB_SIZE (DMUB_RB_CMD_SIZE * DMUB_RB_MAX_ENTRY)

/**
 * REG_SET mask for reg offload.
 */
#define REG_SET_MASK 0xFFFF

/*
 * enum dmub_cmd_type - DMUB inbox command.
 *
 * Command IDs should be treated as stable ABI.
 * Do not reuse or modify IDs.
 */
enum dmub_cmd_type {
	/**
	 * Invalid command.
	 */
	DMUB_CMD__NULL = 0,
	/**
	 * Read modify write register sequence offload.
	 */
	DMUB_CMD__REG_SEQ_READ_MODIFY_WRITE = 1,
	/**
	 * Field update register sequence offload.
	 */
	DMUB_CMD__REG_SEQ_FIELD_UPDATE_SEQ = 2,
	/**
	 * Burst write sequence offload.
	 */
	DMUB_CMD__REG_SEQ_BURST_WRITE = 3,
	/**
	 * Reg wait sequence offload.
	 */
	DMUB_CMD__REG_REG_WAIT = 4,
	/**
	 * Workaround to avoid HUBP underflow during NV12 playback.
	 */
	DMUB_CMD__PLAT_54186_WA = 5,
	/**
	 * Command type used to query FW feature caps.
	 */
	DMUB_CMD__QUERY_FEATURE_CAPS = 6,
	/**
	 * Command type used for all PSR commands.
	 */
	DMUB_CMD__PSR = 64,
	/**
	 * Command type used for all MALL commands.
	 */
	DMUB_CMD__MALL = 65,
	/**
	 * Command type used for all ABM commands.
	 */
	DMUB_CMD__ABM = 66,
	/**
	 * Command type used for HW locking in FW.
	 */
	DMUB_CMD__HW_LOCK = 69,
	/**
	 * Command type used to access DP AUX.
	 */
	DMUB_CMD__DP_AUX_ACCESS = 70,
	/**
	 * Command type used for OUTBOX1 notification enable
	 */
	DMUB_CMD__OUTBOX1_ENABLE = 71,
	/**
	 * Command type used for all idle optimization commands.
	 */
	DMUB_CMD__IDLE_OPT = 72,
	/**
	 * Command type used for all clock manager commands.
	 */
	DMUB_CMD__CLK_MGR = 73,
	/**
	 * Command type used for all panel control commands.
	 */
	DMUB_CMD__PANEL_CNTL = 74,
	/**
<<<<<<< HEAD
=======
	 * Command type used for interfacing with DPIA.
	 */
	DMUB_CMD__DPIA = 77,
	/**
>>>>>>> df0cc57e
	 * Command type used for EDID CEA parsing
	 */
	DMUB_CMD__EDID_CEA = 79,
	/**
	 * Command type used for all VBIOS interface commands.
	 */
	DMUB_CMD__VBIOS = 128,
};

/**
 * enum dmub_out_cmd_type - DMUB outbox commands.
 */
enum dmub_out_cmd_type {
	/**
	 * Invalid outbox command, ignored.
	 */
	DMUB_OUT_CMD__NULL = 0,
	/**
	 * Command type used for DP AUX Reply data notification
	 */
	DMUB_OUT_CMD__DP_AUX_REPLY = 1,
<<<<<<< HEAD
=======
	/**
	 * Command type used for DP HPD event notification
	 */
	DMUB_OUT_CMD__DP_HPD_NOTIFY = 2,
	/**
	 * Command type used for SET_CONFIG Reply notification
	 */
	DMUB_OUT_CMD__SET_CONFIG_REPLY = 3,
};

/* DMUB_CMD__DPIA command sub-types. */
enum dmub_cmd_dpia_type {
	DMUB_CMD__DPIA_DIG1_DPIA_CONTROL = 0,
	DMUB_CMD__DPIA_SET_CONFIG_ACCESS = 1,
	DMUB_CMD__DPIA_MST_ALLOC_SLOTS = 2,
>>>>>>> df0cc57e
};

#pragma pack(push, 1)

/**
 * struct dmub_cmd_header - Common command header fields.
 */
struct dmub_cmd_header {
	unsigned int type : 8; /**< command type */
	unsigned int sub_type : 8; /**< command sub type */
	unsigned int ret_status : 1; /**< 1 if returned data, 0 otherwise */
	unsigned int multi_cmd_pending : 1; /**< 1 if multiple commands chained together */
	unsigned int reserved0 : 6; /**< reserved bits */
	unsigned int payload_bytes : 6;  /* payload excluding header - up to 60 bytes */
	unsigned int reserved1 : 2; /**< reserved bits */
};

/*
 * struct dmub_cmd_read_modify_write_sequence - Read modify write
 *
 * 60 payload bytes can hold up to 5 sets of read modify writes,
 * each take 3 dwords.
 *
 * number of sequences = header.payload_bytes / sizeof(struct dmub_cmd_read_modify_write_sequence)
 *
 * modify_mask = 0xffff'ffff means all fields are going to be updated.  in this case
 * command parser will skip the read and we can use modify_mask = 0xffff'ffff as reg write
 */
struct dmub_cmd_read_modify_write_sequence {
	uint32_t addr; /**< register address */
	uint32_t modify_mask; /**< modify mask */
	uint32_t modify_value; /**< modify value */
};

/**
 * Maximum number of ops in read modify write sequence.
 */
#define DMUB_READ_MODIFY_WRITE_SEQ__MAX 5

/**
 * struct dmub_cmd_read_modify_write_sequence - Read modify write command.
 */
struct dmub_rb_cmd_read_modify_write {
	struct dmub_cmd_header header;  /**< command header */
	/**
	 * Read modify write sequence.
	 */
	struct dmub_cmd_read_modify_write_sequence seq[DMUB_READ_MODIFY_WRITE_SEQ__MAX];
};

/*
 * Update a register with specified masks and values sequeunce
 *
 * 60 payload bytes can hold address + up to 7 sets of mask/value combo, each take 2 dword
 *
 * number of field update sequence = (header.payload_bytes - sizeof(addr)) / sizeof(struct read_modify_write_sequence)
 *
 *
 * USE CASE:
 *   1. auto-increment register where additional read would update pointer and produce wrong result
 *   2. toggle a bit without read in the middle
 */

struct dmub_cmd_reg_field_update_sequence {
	uint32_t modify_mask; /**< 0xffff'ffff to skip initial read */
	uint32_t modify_value; /**< value to update with */
};

/**
 * Maximum number of ops in field update sequence.
 */
#define DMUB_REG_FIELD_UPDATE_SEQ__MAX 7

/**
 * struct dmub_rb_cmd_reg_field_update_sequence - Field update command.
 */
struct dmub_rb_cmd_reg_field_update_sequence {
	struct dmub_cmd_header header; /**< command header */
	uint32_t addr; /**< register address */
	/**
	 * Field update sequence.
	 */
	struct dmub_cmd_reg_field_update_sequence seq[DMUB_REG_FIELD_UPDATE_SEQ__MAX];
};


/**
 * Maximum number of burst write values.
 */
#define DMUB_BURST_WRITE_VALUES__MAX  14

/*
 * struct dmub_rb_cmd_burst_write - Burst write
 *
 * support use case such as writing out LUTs.
 *
 * 60 payload bytes can hold up to 14 values to write to given address
 *
 * number of payload = header.payload_bytes / sizeof(struct read_modify_write_sequence)
 */
struct dmub_rb_cmd_burst_write {
	struct dmub_cmd_header header; /**< command header */
	uint32_t addr; /**< register start address */
	/**
	 * Burst write register values.
	 */
	uint32_t write_values[DMUB_BURST_WRITE_VALUES__MAX];
};

/**
 * struct dmub_rb_cmd_common - Common command header
 */
struct dmub_rb_cmd_common {
	struct dmub_cmd_header header; /**< command header */
	/**
	 * Padding to RB_CMD_SIZE
	 */
	uint8_t cmd_buffer[DMUB_RB_CMD_SIZE - sizeof(struct dmub_cmd_header)];
};

/**
 * struct dmub_cmd_reg_wait_data - Register wait data
 */
struct dmub_cmd_reg_wait_data {
	uint32_t addr; /**< Register address */
	uint32_t mask; /**< Mask for register bits */
	uint32_t condition_field_value; /**< Value to wait for */
	uint32_t time_out_us; /**< Time out for reg wait in microseconds */
};

/**
 * struct dmub_rb_cmd_reg_wait - Register wait command
 */
struct dmub_rb_cmd_reg_wait {
	struct dmub_cmd_header header; /**< Command header */
	struct dmub_cmd_reg_wait_data reg_wait; /**< Register wait data */
};

/**
 * struct dmub_cmd_PLAT_54186_wa - Underflow workaround
 *
 * Reprograms surface parameters to avoid underflow.
 */
struct dmub_cmd_PLAT_54186_wa {
	uint32_t DCSURF_SURFACE_CONTROL; /**< reg value */
	uint32_t DCSURF_PRIMARY_SURFACE_ADDRESS_HIGH; /**< reg value */
	uint32_t DCSURF_PRIMARY_SURFACE_ADDRESS; /**< reg value */
	uint32_t DCSURF_PRIMARY_SURFACE_ADDRESS_HIGH_C; /**< reg value */
	uint32_t DCSURF_PRIMARY_SURFACE_ADDRESS_C; /**< reg value */
	struct {
		uint8_t hubp_inst : 4; /**< HUBP instance */
		uint8_t tmz_surface : 1; /**< TMZ enable or disable */
		uint8_t immediate :1; /**< Immediate flip */
		uint8_t vmid : 4; /**< VMID */
		uint8_t grph_stereo : 1; /**< 1 if stereo */
		uint32_t reserved : 21; /**< Reserved */
	} flip_params; /**< Pageflip parameters */
	uint32_t reserved[9]; /**< Reserved bits */
};

/**
 * struct dmub_rb_cmd_PLAT_54186_wa - Underflow workaround command
 */
struct dmub_rb_cmd_PLAT_54186_wa {
	struct dmub_cmd_header header; /**< Command header */
	struct dmub_cmd_PLAT_54186_wa flip; /**< Flip data */
};

/**
 * struct dmub_rb_cmd_mall - MALL command data.
 */
struct dmub_rb_cmd_mall {
	struct dmub_cmd_header header; /**< Common command header */
	union dmub_addr cursor_copy_src; /**< Cursor copy address */
	union dmub_addr cursor_copy_dst; /**< Cursor copy destination */
	uint32_t tmr_delay; /**< Timer delay */
	uint32_t tmr_scale; /**< Timer scale */
	uint16_t cursor_width; /**< Cursor width in pixels */
	uint16_t cursor_pitch; /**< Cursor pitch in pixels */
	uint16_t cursor_height; /**< Cursor height in pixels */
	uint8_t cursor_bpp; /**< Cursor bits per pixel */
	uint8_t debug_bits; /**< Debug bits */

	uint8_t reserved1; /**< Reserved bits */
	uint8_t reserved2; /**< Reserved bits */
};

/**
 * enum dmub_cmd_idle_opt_type - Idle optimization command type.
 */
enum dmub_cmd_idle_opt_type {
	/**
	 * DCN hardware restore.
	 */
	DMUB_CMD__IDLE_OPT_DCN_RESTORE = 0,

	/**
	 * DCN hardware save.
	 */
	DMUB_CMD__IDLE_OPT_DCN_SAVE_INIT = 1
};

/**
 * struct dmub_rb_cmd_idle_opt_dcn_restore - DCN restore command data.
 */
struct dmub_rb_cmd_idle_opt_dcn_restore {
	struct dmub_cmd_header header; /**< header */
};

/**
 * struct dmub_clocks - Clock update notification.
 */
struct dmub_clocks {
	uint32_t dispclk_khz; /**< dispclk kHz */
	uint32_t dppclk_khz; /**< dppclk kHz */
	uint32_t dcfclk_khz; /**< dcfclk kHz */
	uint32_t dcfclk_deep_sleep_khz; /**< dcfclk deep sleep kHz */
};

/**
 * enum dmub_cmd_clk_mgr_type - Clock manager commands.
 */
enum dmub_cmd_clk_mgr_type {
	/**
	 * Notify DMCUB of clock update.
	 */
	DMUB_CMD__CLK_MGR_NOTIFY_CLOCKS = 0,
};

/**
 * struct dmub_rb_cmd_clk_mgr_notify_clocks - Clock update notification.
 */
struct dmub_rb_cmd_clk_mgr_notify_clocks {
	struct dmub_cmd_header header; /**< header */
	struct dmub_clocks clocks; /**< clock data */
};

/**
 * struct dmub_cmd_digx_encoder_control_data - Encoder control data.
 */
struct dmub_cmd_digx_encoder_control_data {
	union dig_encoder_control_parameters_v1_5 dig; /**< payload */
};

/**
 * struct dmub_rb_cmd_digx_encoder_control - Encoder control command.
 */
struct dmub_rb_cmd_digx_encoder_control {
	struct dmub_cmd_header header;  /**< header */
	struct dmub_cmd_digx_encoder_control_data encoder_control; /**< payload */
};

/**
 * struct dmub_cmd_set_pixel_clock_data - Set pixel clock data.
 */
struct dmub_cmd_set_pixel_clock_data {
	struct set_pixel_clock_parameter_v1_7 clk; /**< payload */
};

/**
 * struct dmub_cmd_set_pixel_clock_data - Set pixel clock command.
 */
struct dmub_rb_cmd_set_pixel_clock {
	struct dmub_cmd_header header; /**< header */
	struct dmub_cmd_set_pixel_clock_data pixel_clock; /**< payload */
};

/**
 * struct dmub_cmd_enable_disp_power_gating_data - Display power gating.
 */
struct dmub_cmd_enable_disp_power_gating_data {
	struct enable_disp_power_gating_parameters_v2_1 pwr; /**< payload */
};

/**
 * struct dmub_rb_cmd_enable_disp_power_gating - Display power command.
 */
struct dmub_rb_cmd_enable_disp_power_gating {
	struct dmub_cmd_header header; /**< header */
	struct dmub_cmd_enable_disp_power_gating_data power_gating;  /**< payload */
};

/**
 * struct dmub_dig_transmitter_control_data_v1_7 - Transmitter control.
 */
struct dmub_dig_transmitter_control_data_v1_7 {
	uint8_t phyid; /**< 0=UNIPHYA, 1=UNIPHYB, 2=UNIPHYC, 3=UNIPHYD, 4=UNIPHYE, 5=UNIPHYF */
	uint8_t action; /**< Defined as ATOM_TRANSMITER_ACTION_xxx */
	union {
		uint8_t digmode; /**< enum atom_encode_mode_def */
		uint8_t dplaneset; /**< DP voltage swing and pre-emphasis value, "DP_LANE_SET__xDB_y_zV" */
	} mode_laneset;
	uint8_t lanenum; /**< Number of lanes */
	union {
		uint32_t symclk_10khz; /**< Symbol Clock in 10Khz */
	} symclk_units;
	uint8_t hpdsel; /**< =1: HPD1, =2: HPD2, ..., =6: HPD6, =0: HPD is not assigned */
	uint8_t digfe_sel; /**< DIG front-end selection, bit0 means DIG0 FE is enabled */
	uint8_t connobj_id; /**< Connector Object Id defined in ObjectId.h */
	uint8_t HPO_instance; /**< HPO instance (0: inst0, 1: inst1) */
	uint8_t reserved1; /**< For future use */
	uint8_t reserved2[3]; /**< For future use */
	uint32_t reserved3[11]; /**< For future use */
};

/**
 * union dmub_cmd_dig1_transmitter_control_data - Transmitter control data.
 */
union dmub_cmd_dig1_transmitter_control_data {
	struct dig_transmitter_control_parameters_v1_6 dig; /**< payload */
	struct dmub_dig_transmitter_control_data_v1_7 dig_v1_7;  /**< payload 1.7 */
};

/**
 * struct dmub_rb_cmd_dig1_transmitter_control - Transmitter control command.
 */
struct dmub_rb_cmd_dig1_transmitter_control {
	struct dmub_cmd_header header; /**< header */
	union dmub_cmd_dig1_transmitter_control_data transmitter_control; /**< payload */
};

/**
 * DPIA tunnel command parameters.
 */
struct dmub_cmd_dig_dpia_control_data {
	uint8_t enc_id;         /** 0 = ENGINE_ID_DIGA, ... */
	uint8_t action;         /** ATOM_TRANSMITER_ACTION_DISABLE/ENABLE/SETUP_VSEMPH */
	union {
		uint8_t digmode;    /** enum atom_encode_mode_def */
		uint8_t dplaneset;  /** DP voltage swing and pre-emphasis value */
	} mode_laneset;
	uint8_t lanenum;        /** Lane number 1, 2, 4, 8 */
	uint32_t symclk_10khz;  /** Symbol Clock in 10Khz */
	uint8_t hpdsel;         /** =0: HPD is not assigned */
	uint8_t digfe_sel;      /** DIG stream( front-end ) selection, bit0 - DIG0 FE */
	uint8_t dpia_id;        /** Index of DPIA */
	uint8_t fec_rdy : 1;
	uint8_t reserved : 7;
	uint32_t reserved1;
};

/**
 * DMUB command for DPIA tunnel control.
 */
struct dmub_rb_cmd_dig1_dpia_control {
	struct dmub_cmd_header header;
	struct dmub_cmd_dig_dpia_control_data dpia_control;
};

/**
 * SET_CONFIG Command Payload
 */
struct set_config_cmd_payload {
	uint8_t msg_type; /* set config message type */
	uint8_t msg_data; /* set config message data */
};

/**
 * Data passed from driver to FW in a DMUB_CMD__DPIA_SET_CONFIG_ACCESS command.
 */
struct dmub_cmd_set_config_control_data {
	struct set_config_cmd_payload cmd_pkt;
	uint8_t instance; /* DPIA instance */
	uint8_t immed_status; /* Immediate status returned in case of error */
};

/**
 * DMUB command structure for SET_CONFIG command.
 */
struct dmub_rb_cmd_set_config_access {
	struct dmub_cmd_header header; /* header */
	struct dmub_cmd_set_config_control_data set_config_control; /* set config data */
};

/**
 * Data passed from driver to FW in a DMUB_CMD__DPIA_MST_ALLOC_SLOTS command.
 */
struct dmub_cmd_mst_alloc_slots_control_data {
	uint8_t mst_alloc_slots; /* mst slots to be allotted */
	uint8_t instance; /* DPIA instance */
	uint8_t immed_status; /* Immediate status returned as there is no outbox msg posted */
	uint8_t mst_slots_in_use; /* returns slots in use for error cases */
};

/**
 * DMUB command structure for SET_ command.
 */
struct dmub_rb_cmd_set_mst_alloc_slots {
	struct dmub_cmd_header header; /* header */
	struct dmub_cmd_mst_alloc_slots_control_data mst_slots_control; /* mst slots control */
};

/**
 * struct dmub_rb_cmd_dpphy_init - DPPHY init.
 */
struct dmub_rb_cmd_dpphy_init {
	struct dmub_cmd_header header; /**< header */
	uint8_t reserved[60]; /**< reserved bits */
};

/**
 * enum dp_aux_request_action - DP AUX request command listing.
 *
 * 4 AUX request command bits are shifted to high nibble.
 */
enum dp_aux_request_action {
	/** I2C-over-AUX write request */
	DP_AUX_REQ_ACTION_I2C_WRITE		= 0x00,
	/** I2C-over-AUX read request */
	DP_AUX_REQ_ACTION_I2C_READ		= 0x10,
	/** I2C-over-AUX write status request */
	DP_AUX_REQ_ACTION_I2C_STATUS_REQ	= 0x20,
	/** I2C-over-AUX write request with MOT=1 */
	DP_AUX_REQ_ACTION_I2C_WRITE_MOT		= 0x40,
	/** I2C-over-AUX read request with MOT=1 */
	DP_AUX_REQ_ACTION_I2C_READ_MOT		= 0x50,
	/** I2C-over-AUX write status request with MOT=1 */
	DP_AUX_REQ_ACTION_I2C_STATUS_REQ_MOT	= 0x60,
	/** Native AUX write request */
	DP_AUX_REQ_ACTION_DPCD_WRITE		= 0x80,
	/** Native AUX read request */
	DP_AUX_REQ_ACTION_DPCD_READ		= 0x90
};

/**
 * enum aux_return_code_type - DP AUX process return code listing.
 */
enum aux_return_code_type {
	/** AUX process succeeded */
	AUX_RET_SUCCESS = 0,
	/** AUX process failed with unknown reason */
	AUX_RET_ERROR_UNKNOWN,
	/** AUX process completed with invalid reply */
	AUX_RET_ERROR_INVALID_REPLY,
	/** AUX process timed out */
	AUX_RET_ERROR_TIMEOUT,
	/** HPD was low during AUX process */
	AUX_RET_ERROR_HPD_DISCON,
	/** Failed to acquire AUX engine */
	AUX_RET_ERROR_ENGINE_ACQUIRE,
	/** AUX request not supported */
	AUX_RET_ERROR_INVALID_OPERATION,
	/** AUX process not available */
	AUX_RET_ERROR_PROTOCOL_ERROR,
};

/**
 * enum aux_channel_type - DP AUX channel type listing.
 */
enum aux_channel_type {
	/** AUX thru Legacy DP AUX */
	AUX_CHANNEL_LEGACY_DDC,
	/** AUX thru DPIA DP tunneling */
	AUX_CHANNEL_DPIA
};

/**
 * struct aux_transaction_parameters - DP AUX request transaction data
 */
struct aux_transaction_parameters {
	uint8_t is_i2c_over_aux; /**< 0=native AUX, 1=I2C-over-AUX */
	uint8_t action; /**< enum dp_aux_request_action */
	uint8_t length; /**< DP AUX request data length */
	uint8_t reserved; /**< For future use */
	uint32_t address; /**< DP AUX address */
	uint8_t data[16]; /**< DP AUX write data */
};

/**
 * Data passed from driver to FW in a DMUB_CMD__DP_AUX_ACCESS command.
 */
struct dmub_cmd_dp_aux_control_data {
	uint8_t instance; /**< AUX instance or DPIA instance */
	uint8_t manual_acq_rel_enable; /**< manual control for acquiring or releasing AUX channel */
	uint8_t sw_crc_enabled; /**< Use software CRC for tunneling packet instead of hardware CRC */
	uint8_t reserved0; /**< For future use */
	uint16_t timeout; /**< timeout time in us */
	uint16_t reserved1; /**< For future use */
	enum aux_channel_type type; /**< enum aux_channel_type */
	struct aux_transaction_parameters dpaux; /**< struct aux_transaction_parameters */
};

/**
 * Definition of a DMUB_CMD__DP_AUX_ACCESS command.
 */
struct dmub_rb_cmd_dp_aux_access {
	/**
	 * Command header.
	 */
	struct dmub_cmd_header header;
	/**
	 * Data passed from driver to FW in a DMUB_CMD__DP_AUX_ACCESS command.
	 */
	struct dmub_cmd_dp_aux_control_data aux_control;
};

/**
 * Definition of a DMUB_CMD__OUTBOX1_ENABLE command.
 */
struct dmub_rb_cmd_outbox1_enable {
	/**
	 * Command header.
	 */
	struct dmub_cmd_header header;
	/**
	 *  enable: 0x0 -> disable outbox1 notification (default value)
	 *			0x1 -> enable outbox1 notification
	 */
	uint32_t enable;
};

/* DP AUX Reply command - OutBox Cmd */
/**
 * Data passed to driver from FW in a DMUB_OUT_CMD__DP_AUX_REPLY command.
 */
struct aux_reply_data {
	/**
	 * Aux cmd
	 */
	uint8_t command;
	/**
	 * Aux reply data length (max: 16 bytes)
	 */
	uint8_t length;
	/**
	 * Alignment only
	 */
	uint8_t pad[2];
	/**
	 * Aux reply data
	 */
	uint8_t data[16];
};

/**
 * Control Data passed to driver from FW in a DMUB_OUT_CMD__DP_AUX_REPLY command.
 */
struct aux_reply_control_data {
	/**
	 * Reserved for future use
	 */
	uint32_t handle;
	/**
	 * Aux Instance
	 */
	uint8_t instance;
	/**
	 * Aux transaction result: definition in enum aux_return_code_type
	 */
	uint8_t result;
	/**
	 * Alignment only
	 */
	uint16_t pad;
};

/**
 * Definition of a DMUB_OUT_CMD__DP_AUX_REPLY command.
 */
struct dmub_rb_cmd_dp_aux_reply {
	/**
	 * Command header.
	 */
	struct dmub_cmd_header header;
	/**
	 * Control Data passed to driver from FW in a DMUB_OUT_CMD__DP_AUX_REPLY command.
	 */
	struct aux_reply_control_data control;
	/**
	 * Data passed to driver from FW in a DMUB_OUT_CMD__DP_AUX_REPLY command.
	 */
	struct aux_reply_data reply_data;
};

/* DP HPD Notify command - OutBox Cmd */
/**
 * DP HPD Type
 */
enum dp_hpd_type {
	/**
	 * Normal DP HPD
	 */
	DP_HPD = 0,
	/**
	 * DP HPD short pulse
	 */
	DP_IRQ
};

/**
 * DP HPD Status
 */
enum dp_hpd_status {
	/**
	 * DP_HPD status low
	 */
	DP_HPD_UNPLUG = 0,
	/**
	 * DP_HPD status high
	 */
	DP_HPD_PLUG
};

/**
 * Data passed to driver from FW in a DMUB_OUT_CMD__DP_HPD_NOTIFY command.
 */
struct dp_hpd_data {
	/**
	 * DP HPD instance
	 */
	uint8_t instance;
	/**
	 * HPD type
	 */
	uint8_t hpd_type;
	/**
	 * HPD status: only for type: DP_HPD to indicate status
	 */
	uint8_t hpd_status;
	/**
	 * Alignment only
	 */
	uint8_t pad;
};

/**
 * Definition of a DMUB_OUT_CMD__DP_HPD_NOTIFY command.
 */
struct dmub_rb_cmd_dp_hpd_notify {
	/**
	 * Command header.
	 */
	struct dmub_cmd_header header;
	/**
	 * Data passed to driver from FW in a DMUB_OUT_CMD__DP_HPD_NOTIFY command.
	 */
	struct dp_hpd_data hpd_data;
};

/**
 * Definition of a SET_CONFIG reply from DPOA.
 */
enum set_config_status {
	SET_CONFIG_PENDING = 0,
	SET_CONFIG_ACK_RECEIVED,
	SET_CONFIG_RX_TIMEOUT,
	SET_CONFIG_UNKNOWN_ERROR,
};

/**
 * Definition of a set_config reply
 */
struct set_config_reply_control_data {
	uint8_t instance; /* DPIA Instance */
	uint8_t status; /* Set Config reply */
	uint16_t pad; /* Alignment */
};

/**
 * Definition of a DMUB_OUT_CMD__SET_CONFIG_REPLY command.
 */
struct dmub_rb_cmd_dp_set_config_reply {
	struct dmub_cmd_header header;
	struct set_config_reply_control_data set_config_reply_control;
};

/*
 * Command IDs should be treated as stable ABI.
 * Do not reuse or modify IDs.
 */

/**
 * PSR command sub-types.
 */
enum dmub_cmd_psr_type {
	/**
	 * Set PSR version support.
	 */
	DMUB_CMD__PSR_SET_VERSION		= 0,
	/**
	 * Copy driver-calculated parameters to PSR state.
	 */
	DMUB_CMD__PSR_COPY_SETTINGS		= 1,
	/**
	 * Enable PSR.
	 */
	DMUB_CMD__PSR_ENABLE			= 2,

	/**
	 * Disable PSR.
	 */
	DMUB_CMD__PSR_DISABLE			= 3,

	/**
	 * Set PSR level.
	 * PSR level is a 16-bit value dicated by driver that
	 * will enable/disable different functionality.
	 */
	DMUB_CMD__PSR_SET_LEVEL			= 4,

	/**
	 * Forces PSR enabled until an explicit PSR disable call.
	 */
	DMUB_CMD__PSR_FORCE_STATIC		= 5,
	/**
	 * Set PSR power option
	 */
	DMUB_CMD__SET_PSR_POWER_OPT = 7,
};

/**
 * PSR versions.
 */
enum psr_version {
	/**
	 * PSR version 1.
	 */
	PSR_VERSION_1				= 0,
	/**
	 * PSR not supported.
	 */
	PSR_VERSION_UNSUPPORTED			= 0xFFFFFFFF,
};

/**
 * enum dmub_cmd_mall_type - MALL commands
 */
enum dmub_cmd_mall_type {
	/**
	 * Allows display refresh from MALL.
	 */
	DMUB_CMD__MALL_ACTION_ALLOW = 0,
	/**
	 * Disallows display refresh from MALL.
	 */
	DMUB_CMD__MALL_ACTION_DISALLOW = 1,
	/**
	 * Cursor copy for MALL.
	 */
	DMUB_CMD__MALL_ACTION_COPY_CURSOR = 2,
	/**
	 * Controls DF requests.
	 */
	DMUB_CMD__MALL_ACTION_NO_DF_REQ = 3,
};


/**
 * Data passed from driver to FW in a DMUB_CMD__PSR_COPY_SETTINGS command.
 */
struct dmub_cmd_psr_copy_settings_data {
	/**
	 * Flags that can be set by driver to change some PSR behaviour.
	 */
	union dmub_psr_debug_flags debug;
	/**
	 * 16-bit value dicated by driver that will enable/disable different functionality.
	 */
	uint16_t psr_level;
	/**
	 * DPP HW instance.
	 */
	uint8_t dpp_inst;
	/**
	 * MPCC HW instance.
	 * Not used in dmub fw,
	 * dmub fw will get active opp by reading odm registers.
	 */
	uint8_t mpcc_inst;
	/**
	 * OPP HW instance.
	 * Not used in dmub fw,
	 * dmub fw will get active opp by reading odm registers.
	 */
	uint8_t opp_inst;
	/**
	 * OTG HW instance.
	 */
	uint8_t otg_inst;
	/**
	 * DIG FE HW instance.
	 */
	uint8_t digfe_inst;
	/**
	 * DIG BE HW instance.
	 */
	uint8_t digbe_inst;
	/**
	 * DP PHY HW instance.
	 */
	uint8_t dpphy_inst;
	/**
	 * AUX HW instance.
	 */
	uint8_t aux_inst;
	/**
	 * Determines if SMU optimzations are enabled/disabled.
	 */
	uint8_t smu_optimizations_en;
	/**
	 * Unused.
	 * TODO: Remove.
	 */
	uint8_t frame_delay;
	/**
	 * If RFB setup time is greater than the total VBLANK time,
	 * it is not possible for the sink to capture the video frame
	 * in the same frame the SDP is sent. In this case,
	 * the frame capture indication bit should be set and an extra
	 * static frame should be transmitted to the sink.
	 */
	uint8_t frame_cap_ind;
	/**
	 * Explicit padding to 4 byte boundary.
	 */
	uint8_t pad[2];
	/**
	 * Multi-display optimizations are implemented on certain ASICs.
	 */
	uint8_t multi_disp_optimizations_en;
	/**
	 * The last possible line SDP may be transmitted without violating
	 * the RFB setup time or entering the active video frame.
	 */
	uint16_t init_sdp_deadline;
	/**
	 * Explicit padding to 4 byte boundary.
	 */
	uint16_t pad2;
	/**
	 * Length of each horizontal line in us.
	 */
	uint32_t line_time_in_us;
	/**
	 * FEC enable status in driver
	 */
	uint8_t fec_enable_status;
	/**
	 * FEC re-enable delay when PSR exit.
	 * unit is 100us, range form 0~255(0xFF).
	 */
	uint8_t fec_enable_delay_in100us;
	/**
	 * PSR control version.
	 */
	uint8_t cmd_version;
	/**
	 * Panel Instance.
	 * Panel isntance to identify which psr_state to use
	 * Currently the support is only for 0 or 1
	 */
	uint8_t panel_inst;
	/**
	 * Explicit padding to 4 byte boundary.
	 */
	uint8_t pad3[4];
};

/**
 * Definition of a DMUB_CMD__PSR_COPY_SETTINGS command.
 */
struct dmub_rb_cmd_psr_copy_settings {
	/**
	 * Command header.
	 */
	struct dmub_cmd_header header;
	/**
	 * Data passed from driver to FW in a DMUB_CMD__PSR_COPY_SETTINGS command.
	 */
	struct dmub_cmd_psr_copy_settings_data psr_copy_settings_data;
};

/**
 * Data passed from driver to FW in a DMUB_CMD__PSR_SET_LEVEL command.
 */
struct dmub_cmd_psr_set_level_data {
	/**
	 * 16-bit value dicated by driver that will enable/disable different functionality.
	 */
	uint16_t psr_level;
	/**
	 * PSR control version.
	 */
	uint8_t cmd_version;
	/**
	 * Panel Instance.
	 * Panel isntance to identify which psr_state to use
	 * Currently the support is only for 0 or 1
	 */
	uint8_t panel_inst;
};

/**
 * Definition of a DMUB_CMD__PSR_SET_LEVEL command.
 */
struct dmub_rb_cmd_psr_set_level {
	/**
	 * Command header.
	 */
	struct dmub_cmd_header header;
	/**
	 * Definition of a DMUB_CMD__PSR_SET_LEVEL command.
	 */
	struct dmub_cmd_psr_set_level_data psr_set_level_data;
};

struct dmub_rb_cmd_psr_enable_data {
	/**
	 * PSR control version.
	 */
	uint8_t cmd_version;
	/**
	 * Panel Instance.
	 * Panel isntance to identify which psr_state to use
	 * Currently the support is only for 0 or 1
	 */
	uint8_t panel_inst;
	/**
	 * Explicit padding to 4 byte boundary.
	 */
	uint8_t pad[2];
};

/**
 * Definition of a DMUB_CMD__PSR_ENABLE command.
 * PSR enable/disable is controlled using the sub_type.
 */
struct dmub_rb_cmd_psr_enable {
	/**
	 * Command header.
	 */
	struct dmub_cmd_header header;

	struct dmub_rb_cmd_psr_enable_data data;
};

/**
 * Data passed from driver to FW in a DMUB_CMD__PSR_SET_VERSION command.
 */
struct dmub_cmd_psr_set_version_data {
	/**
	 * PSR version that FW should implement.
	 */
	enum psr_version version;
	/**
	 * PSR control version.
	 */
	uint8_t cmd_version;
	/**
	 * Panel Instance.
	 * Panel isntance to identify which psr_state to use
	 * Currently the support is only for 0 or 1
	 */
	uint8_t panel_inst;
	/**
	 * Explicit padding to 4 byte boundary.
	 */
	uint8_t pad[2];
};

/**
 * Definition of a DMUB_CMD__PSR_SET_VERSION command.
 */
struct dmub_rb_cmd_psr_set_version {
	/**
	 * Command header.
	 */
	struct dmub_cmd_header header;
	/**
	 * Data passed from driver to FW in a DMUB_CMD__PSR_SET_VERSION command.
	 */
	struct dmub_cmd_psr_set_version_data psr_set_version_data;
};

struct dmub_cmd_psr_force_static_data {
	/**
	 * PSR control version.
	 */
	uint8_t cmd_version;
	/**
	 * Panel Instance.
	 * Panel isntance to identify which psr_state to use
	 * Currently the support is only for 0 or 1
	 */
	uint8_t panel_inst;
	/**
	 * Explicit padding to 4 byte boundary.
	 */
	uint8_t pad[2];
};

/**
 * Definition of a DMUB_CMD__PSR_FORCE_STATIC command.
 */
struct dmub_rb_cmd_psr_force_static {
	/**
	 * Command header.
	 */
	struct dmub_cmd_header header;
	/**
	 * Data passed from driver to FW in a DMUB_CMD__PSR_FORCE_STATIC command.
	 */
	struct dmub_cmd_psr_force_static_data psr_force_static_data;
<<<<<<< HEAD
=======
};

/**
 * Data passed from driver to FW in a DMUB_CMD__SET_PSR_POWER_OPT command.
 */
struct dmub_cmd_psr_set_power_opt_data {
	/**
	 * PSR control version.
	 */
	uint8_t cmd_version;
	/**
	 * Panel Instance.
	 * Panel isntance to identify which psr_state to use
	 * Currently the support is only for 0 or 1
	 */
	uint8_t panel_inst;
	/**
	 * Explicit padding to 4 byte boundary.
	 */
	uint8_t pad[2];
	/**
	 * PSR power option
	 */
	uint32_t power_opt;
};

/**
 * Definition of a DMUB_CMD__SET_PSR_POWER_OPT command.
 */
struct dmub_rb_cmd_psr_set_power_opt {
	/**
	 * Command header.
	 */
	struct dmub_cmd_header header;
	/**
	 * Definition of a DMUB_CMD__SET_PSR_POWER_OPT command.
	 */
	struct dmub_cmd_psr_set_power_opt_data psr_set_power_opt_data;
>>>>>>> df0cc57e
};

/**
 * Set of HW components that can be locked.
 *
 * Note: If updating with more HW components, fields
 * in dmub_inbox0_cmd_lock_hw must be updated to match.
 */
union dmub_hw_lock_flags {
	/**
	 * Set of HW components that can be locked.
	 */
	struct {
		/**
		 * Lock/unlock OTG master update lock.
		 */
		uint8_t lock_pipe   : 1;
		/**
		 * Lock/unlock cursor.
		 */
		uint8_t lock_cursor : 1;
		/**
		 * Lock/unlock global update lock.
		 */
		uint8_t lock_dig    : 1;
		/**
		 * Triple buffer lock requires additional hw programming to usual OTG master lock.
		 */
		uint8_t triple_buffer_lock : 1;
	} bits;

	/**
	 * Union for HW Lock flags.
	 */
	uint8_t u8All;
};

/**
 * Instances of HW to be locked.
 *
 * Note: If updating with more HW components, fields
 * in dmub_inbox0_cmd_lock_hw must be updated to match.
 */
struct dmub_hw_lock_inst_flags {
	/**
	 * OTG HW instance for OTG master update lock.
	 */
	uint8_t otg_inst;
	/**
	 * OPP instance for cursor lock.
	 */
	uint8_t opp_inst;
	/**
	 * OTG HW instance for global update lock.
	 * TODO: Remove, and re-use otg_inst.
	 */
	uint8_t dig_inst;
	/**
	 * Explicit pad to 4 byte boundary.
	 */
	uint8_t pad;
};

/**
 * Clients that can acquire the HW Lock Manager.
 *
 * Note: If updating with more clients, fields in
 * dmub_inbox0_cmd_lock_hw must be updated to match.
 */
enum hw_lock_client {
	/**
	 * Driver is the client of HW Lock Manager.
	 */
	HW_LOCK_CLIENT_DRIVER = 0,
	/**
	 * Invalid client.
	 */
	HW_LOCK_CLIENT_INVALID = 0xFFFFFFFF,
};

/**
 * Data passed to HW Lock Mgr in a DMUB_CMD__HW_LOCK command.
 */
struct dmub_cmd_lock_hw_data {
	/**
	 * Specifies the client accessing HW Lock Manager.
	 */
	enum hw_lock_client client;
	/**
	 * HW instances to be locked.
	 */
	struct dmub_hw_lock_inst_flags inst_flags;
	/**
	 * Which components to be locked.
	 */
	union dmub_hw_lock_flags hw_locks;
	/**
	 * Specifies lock/unlock.
	 */
	uint8_t lock;
	/**
	 * HW can be unlocked separately from releasing the HW Lock Mgr.
	 * This flag is set if the client wishes to release the object.
	 */
	uint8_t should_release;
	/**
	 * Explicit padding to 4 byte boundary.
	 */
	uint8_t pad;
};

/**
 * Definition of a DMUB_CMD__HW_LOCK command.
 * Command is used by driver and FW.
 */
struct dmub_rb_cmd_lock_hw {
	/**
	 * Command header.
	 */
	struct dmub_cmd_header header;
	/**
	 * Data passed to HW Lock Mgr in a DMUB_CMD__HW_LOCK command.
	 */
	struct dmub_cmd_lock_hw_data lock_hw_data;
};

/**
 * ABM command sub-types.
 */
enum dmub_cmd_abm_type {
	/**
	 * Initialize parameters for ABM algorithm.
	 * Data is passed through an indirect buffer.
	 */
	DMUB_CMD__ABM_INIT_CONFIG	= 0,
	/**
	 * Set OTG and panel HW instance.
	 */
	DMUB_CMD__ABM_SET_PIPE		= 1,
	/**
	 * Set user requested backklight level.
	 */
	DMUB_CMD__ABM_SET_BACKLIGHT	= 2,
	/**
	 * Set ABM operating/aggression level.
	 */
	DMUB_CMD__ABM_SET_LEVEL		= 3,
	/**
	 * Set ambient light level.
	 */
	DMUB_CMD__ABM_SET_AMBIENT_LEVEL	= 4,
	/**
	 * Enable/disable fractional duty cycle for backlight PWM.
	 */
	DMUB_CMD__ABM_SET_PWM_FRAC	= 5,

	/**
	 * unregister vertical interrupt after steady state is reached
	 */
	DMUB_CMD__ABM_PAUSE	= 6,
};

/**
 * Parameters for ABM2.4 algorithm. Passed from driver to FW via an indirect buffer.
 * Requirements:
 *  - Padded explicitly to 32-bit boundary.
 *  - Must ensure this structure matches the one on driver-side,
 *    otherwise it won't be aligned.
 */
struct abm_config_table {
	/**
	 * Gamma curve thresholds, used for crgb conversion.
	 */
	uint16_t crgb_thresh[NUM_POWER_FN_SEGS];                 // 0B
	/**
	 * Gamma curve offsets, used for crgb conversion.
	 */
	uint16_t crgb_offset[NUM_POWER_FN_SEGS];                 // 16B
	/**
	 * Gamma curve slopes, used for crgb conversion.
	 */
	uint16_t crgb_slope[NUM_POWER_FN_SEGS];                  // 32B
	/**
	 * Custom backlight curve thresholds.
	 */
	uint16_t backlight_thresholds[NUM_BL_CURVE_SEGS];        // 48B
	/**
	 * Custom backlight curve offsets.
	 */
	uint16_t backlight_offsets[NUM_BL_CURVE_SEGS];           // 78B
	/**
	 * Ambient light thresholds.
	 */
	uint16_t ambient_thresholds_lux[NUM_AMBI_LEVEL];         // 112B
	/**
	 * Minimum programmable backlight.
	 */
	uint16_t min_abm_backlight;                              // 122B
	/**
	 * Minimum reduction values.
	 */
	uint8_t min_reduction[NUM_AMBI_LEVEL][NUM_AGGR_LEVEL];   // 124B
	/**
	 * Maximum reduction values.
	 */
	uint8_t max_reduction[NUM_AMBI_LEVEL][NUM_AGGR_LEVEL];   // 144B
	/**
	 * Bright positive gain.
	 */
	uint8_t bright_pos_gain[NUM_AMBI_LEVEL][NUM_AGGR_LEVEL]; // 164B
	/**
	 * Dark negative gain.
	 */
	uint8_t dark_pos_gain[NUM_AMBI_LEVEL][NUM_AGGR_LEVEL];   // 184B
	/**
	 * Hybrid factor.
	 */
	uint8_t hybrid_factor[NUM_AGGR_LEVEL];                   // 204B
	/**
	 * Contrast factor.
	 */
	uint8_t contrast_factor[NUM_AGGR_LEVEL];                 // 208B
	/**
	 * Deviation gain.
	 */
	uint8_t deviation_gain[NUM_AGGR_LEVEL];                  // 212B
	/**
	 * Minimum knee.
	 */
	uint8_t min_knee[NUM_AGGR_LEVEL];                        // 216B
	/**
	 * Maximum knee.
	 */
	uint8_t max_knee[NUM_AGGR_LEVEL];                        // 220B
	/**
	 * Unused.
	 */
	uint8_t iir_curve[NUM_AMBI_LEVEL];                       // 224B
	/**
	 * Explicit padding to 4 byte boundary.
	 */
	uint8_t pad3[3];                                         // 229B
	/**
	 * Backlight ramp reduction.
	 */
	uint16_t blRampReduction[NUM_AGGR_LEVEL];                // 232B
	/**
	 * Backlight ramp start.
	 */
	uint16_t blRampStart[NUM_AGGR_LEVEL];                    // 240B
};

/**
 * Data passed from driver to FW in a DMUB_CMD__ABM_SET_PIPE command.
 */
struct dmub_cmd_abm_set_pipe_data {
	/**
	 * OTG HW instance.
	 */
	uint8_t otg_inst;

	/**
	 * Panel Control HW instance.
	 */
	uint8_t panel_inst;

	/**
	 * Controls how ABM will interpret a set pipe or set level command.
	 */
	uint8_t set_pipe_option;

	/**
	 * Unused.
	 * TODO: Remove.
	 */
	uint8_t ramping_boundary;
};

/**
 * Definition of a DMUB_CMD__ABM_SET_PIPE command.
 */
struct dmub_rb_cmd_abm_set_pipe {
	/**
	 * Command header.
	 */
	struct dmub_cmd_header header;

	/**
	 * Data passed from driver to FW in a DMUB_CMD__ABM_SET_PIPE command.
	 */
	struct dmub_cmd_abm_set_pipe_data abm_set_pipe_data;
};

/**
 * Data passed from driver to FW in a DMUB_CMD__ABM_SET_BACKLIGHT command.
 */
struct dmub_cmd_abm_set_backlight_data {
	/**
	 * Number of frames to ramp to backlight user level.
	 */
	uint32_t frame_ramp;

	/**
	 * Requested backlight level from user.
	 */
	uint32_t backlight_user_level;

	/**
	 * ABM control version.
	 */
	uint8_t version;

	/**
	 * Panel Control HW instance mask.
	 * Bit 0 is Panel Control HW instance 0.
	 * Bit 1 is Panel Control HW instance 1.
	 */
	uint8_t panel_mask;

	/**
	 * Explicit padding to 4 byte boundary.
	 */
	uint8_t pad[2];
};

/**
 * Definition of a DMUB_CMD__ABM_SET_BACKLIGHT command.
 */
struct dmub_rb_cmd_abm_set_backlight {
	/**
	 * Command header.
	 */
	struct dmub_cmd_header header;

	/**
	 * Data passed from driver to FW in a DMUB_CMD__ABM_SET_BACKLIGHT command.
	 */
	struct dmub_cmd_abm_set_backlight_data abm_set_backlight_data;
};

/**
 * Data passed from driver to FW in a DMUB_CMD__ABM_SET_LEVEL command.
 */
struct dmub_cmd_abm_set_level_data {
	/**
	 * Set current ABM operating/aggression level.
	 */
	uint32_t level;

	/**
	 * ABM control version.
	 */
	uint8_t version;

	/**
	 * Panel Control HW instance mask.
	 * Bit 0 is Panel Control HW instance 0.
	 * Bit 1 is Panel Control HW instance 1.
	 */
	uint8_t panel_mask;

	/**
	 * Explicit padding to 4 byte boundary.
	 */
	uint8_t pad[2];
};

/**
 * Definition of a DMUB_CMD__ABM_SET_LEVEL command.
 */
struct dmub_rb_cmd_abm_set_level {
	/**
	 * Command header.
	 */
	struct dmub_cmd_header header;

	/**
	 * Data passed from driver to FW in a DMUB_CMD__ABM_SET_LEVEL command.
	 */
	struct dmub_cmd_abm_set_level_data abm_set_level_data;
};

/**
 * Data passed from driver to FW in a DMUB_CMD__ABM_SET_AMBIENT_LEVEL command.
 */
struct dmub_cmd_abm_set_ambient_level_data {
	/**
	 * Ambient light sensor reading from OS.
	 */
	uint32_t ambient_lux;

	/**
	 * ABM control version.
	 */
	uint8_t version;

	/**
	 * Panel Control HW instance mask.
	 * Bit 0 is Panel Control HW instance 0.
	 * Bit 1 is Panel Control HW instance 1.
	 */
	uint8_t panel_mask;

	/**
	 * Explicit padding to 4 byte boundary.
	 */
	uint8_t pad[2];
};

/**
 * Definition of a DMUB_CMD__ABM_SET_AMBIENT_LEVEL command.
 */
struct dmub_rb_cmd_abm_set_ambient_level {
	/**
	 * Command header.
	 */
	struct dmub_cmd_header header;

	/**
	 * Data passed from driver to FW in a DMUB_CMD__ABM_SET_AMBIENT_LEVEL command.
	 */
	struct dmub_cmd_abm_set_ambient_level_data abm_set_ambient_level_data;
};

/**
 * Data passed from driver to FW in a DMUB_CMD__ABM_SET_PWM_FRAC command.
 */
struct dmub_cmd_abm_set_pwm_frac_data {
	/**
	 * Enable/disable fractional duty cycle for backlight PWM.
	 * TODO: Convert to uint8_t.
	 */
	uint32_t fractional_pwm;

	/**
	 * ABM control version.
	 */
	uint8_t version;

	/**
	 * Panel Control HW instance mask.
	 * Bit 0 is Panel Control HW instance 0.
	 * Bit 1 is Panel Control HW instance 1.
	 */
	uint8_t panel_mask;

	/**
	 * Explicit padding to 4 byte boundary.
	 */
	uint8_t pad[2];
};

/**
 * Definition of a DMUB_CMD__ABM_SET_PWM_FRAC command.
 */
struct dmub_rb_cmd_abm_set_pwm_frac {
	/**
	 * Command header.
	 */
	struct dmub_cmd_header header;

	/**
	 * Data passed from driver to FW in a DMUB_CMD__ABM_SET_PWM_FRAC command.
	 */
	struct dmub_cmd_abm_set_pwm_frac_data abm_set_pwm_frac_data;
};

/**
 * Data passed from driver to FW in a DMUB_CMD__ABM_INIT_CONFIG command.
 */
struct dmub_cmd_abm_init_config_data {
	/**
	 * Location of indirect buffer used to pass init data to ABM.
	 */
	union dmub_addr src;

	/**
	 * Indirect buffer length.
	 */
	uint16_t bytes;


	/**
	 * ABM control version.
	 */
	uint8_t version;

	/**
	 * Panel Control HW instance mask.
	 * Bit 0 is Panel Control HW instance 0.
	 * Bit 1 is Panel Control HW instance 1.
	 */
	uint8_t panel_mask;

	/**
	 * Explicit padding to 4 byte boundary.
	 */
	uint8_t pad[2];
};

/**
 * Definition of a DMUB_CMD__ABM_INIT_CONFIG command.
 */
struct dmub_rb_cmd_abm_init_config {
	/**
	 * Command header.
	 */
	struct dmub_cmd_header header;

	/**
	 * Data passed from driver to FW in a DMUB_CMD__ABM_INIT_CONFIG command.
	 */
	struct dmub_cmd_abm_init_config_data abm_init_config_data;
};

/**
 * Data passed from driver to FW in a DMUB_CMD__ABM_PAUSE command.
 */

struct dmub_cmd_abm_pause_data {

	/**
	 * Panel Control HW instance mask.
	 * Bit 0 is Panel Control HW instance 0.
	 * Bit 1 is Panel Control HW instance 1.
	 */
	uint8_t panel_mask;

	/**
	 * OTG hw instance
	 */
	uint8_t otg_inst;

	/**
	 * Enable or disable ABM pause
	 */
	uint8_t enable;

	/**
	 * Explicit padding to 4 byte boundary.
	 */
	uint8_t pad[1];
};

/**
 * Definition of a DMUB_CMD__ABM_PAUSE command.
 */
struct dmub_rb_cmd_abm_pause {
	/**
	 * Command header.
	 */
	struct dmub_cmd_header header;

	/**
	 * Data passed from driver to FW in a DMUB_CMD__ABM_PAUSE command.
	 */
	struct dmub_cmd_abm_pause_data abm_pause_data;
};

/**
 * Data passed from driver to FW in a DMUB_CMD__QUERY_FEATURE_CAPS command.
 */
struct dmub_cmd_query_feature_caps_data {
	/**
	 * DMUB feature capabilities.
	 * After DMUB init, driver will query FW capabilities prior to enabling certain features.
	 */
	struct dmub_feature_caps feature_caps;
};

/**
 * Definition of a DMUB_CMD__QUERY_FEATURE_CAPS command.
 */
struct dmub_rb_cmd_query_feature_caps {
	/**
	 * Command header.
	 */
	struct dmub_cmd_header header;
	/**
	 * Data passed from driver to FW in a DMUB_CMD__QUERY_FEATURE_CAPS command.
	 */
	struct dmub_cmd_query_feature_caps_data query_feature_caps_data;
};

struct dmub_optc_state {
	uint32_t v_total_max;
	uint32_t v_total_min;
	uint32_t v_total_mid;
	uint32_t v_total_mid_frame_num;
	uint32_t tg_inst;
	uint32_t enable_manual_trigger;
	uint32_t clear_force_vsync;
};

struct dmub_rb_cmd_drr_update {
		struct dmub_cmd_header header;
		struct dmub_optc_state dmub_optc_state_req;
};

/**
 * enum dmub_cmd_panel_cntl_type - Panel control command.
 */
enum dmub_cmd_panel_cntl_type {
	/**
	 * Initializes embedded panel hardware blocks.
	 */
	DMUB_CMD__PANEL_CNTL_HW_INIT = 0,
	/**
	 * Queries backlight info for the embedded panel.
	 */
	DMUB_CMD__PANEL_CNTL_QUERY_BACKLIGHT_INFO = 1,
};

/**
 * struct dmub_cmd_panel_cntl_data - Panel control data.
 */
struct dmub_cmd_panel_cntl_data {
	uint32_t inst; /**< panel instance */
	uint32_t current_backlight; /* in/out */
	uint32_t bl_pwm_cntl; /* in/out */
	uint32_t bl_pwm_period_cntl; /* in/out */
	uint32_t bl_pwm_ref_div1; /* in/out */
	uint8_t is_backlight_on : 1; /* in/out */
	uint8_t is_powered_on : 1; /* in/out */
};

/**
 * struct dmub_rb_cmd_panel_cntl - Panel control command.
 */
struct dmub_rb_cmd_panel_cntl {
	struct dmub_cmd_header header; /**< header */
	struct dmub_cmd_panel_cntl_data data; /**< payload */
};

/**
 * Data passed from driver to FW in a DMUB_CMD__VBIOS_LVTMA_CONTROL command.
 */
struct dmub_cmd_lvtma_control_data {
	uint8_t uc_pwr_action; /**< LVTMA_ACTION */
	uint8_t reserved_0[3]; /**< For future use */
	uint8_t panel_inst; /**< LVTMA control instance */
	uint8_t reserved_1[3]; /**< For future use */
};

/**
 * Definition of a DMUB_CMD__VBIOS_LVTMA_CONTROL command.
 */
struct dmub_rb_cmd_lvtma_control {
	/**
	 * Command header.
	 */
	struct dmub_cmd_header header;
	/**
	 * Data passed from driver to FW in a DMUB_CMD__VBIOS_LVTMA_CONTROL command.
	 */
	struct dmub_cmd_lvtma_control_data data;
};

/**
 * Maximum number of bytes a chunk sent to DMUB for parsing
 */
#define DMUB_EDID_CEA_DATA_CHUNK_BYTES 8

/**
 *  Represent a chunk of CEA blocks sent to DMUB for parsing
 */
struct dmub_cmd_send_edid_cea {
	uint16_t offset;	/**< offset into the CEA block */
	uint8_t length;	/**< number of bytes in payload to copy as part of CEA block */
	uint16_t total_length;  /**< total length of the CEA block */
	uint8_t payload[DMUB_EDID_CEA_DATA_CHUNK_BYTES]; /**< data chunk of the CEA block */
	uint8_t pad[3]; /**< padding and for future expansion */
};

/**
 * Result of VSDB parsing from CEA block
 */
struct dmub_cmd_edid_cea_amd_vsdb {
	uint8_t vsdb_found;		/**< 1 if parsing has found valid AMD VSDB */
	uint8_t freesync_supported;	/**< 1 if Freesync is supported */
	uint16_t amd_vsdb_version;	/**< AMD VSDB version */
	uint16_t min_frame_rate;	/**< Maximum frame rate */
	uint16_t max_frame_rate;	/**< Minimum frame rate */
};

/**
 * Result of sending a CEA chunk
 */
struct dmub_cmd_edid_cea_ack {
	uint16_t offset;	/**< offset of the chunk into the CEA block */
	uint8_t success;	/**< 1 if this sending of chunk succeeded */
	uint8_t pad;		/**< padding and for future expansion */
};

/**
 * Specify whether the result is an ACK/NACK or the parsing has finished
 */
enum dmub_cmd_edid_cea_reply_type {
	DMUB_CMD__EDID_CEA_AMD_VSDB	= 1, /**< VSDB parsing has finished */
	DMUB_CMD__EDID_CEA_ACK		= 2, /**< acknowledges the CEA sending is OK or failing */
};

/**
 * Definition of a DMUB_CMD__EDID_CEA command.
 */
struct dmub_rb_cmd_edid_cea {
	struct dmub_cmd_header header;	/**< Command header */
	union dmub_cmd_edid_cea_data {
		struct dmub_cmd_send_edid_cea input; /**< input to send CEA chunks */
		struct dmub_cmd_edid_cea_output { /**< output with results */
			uint8_t type;	/**< dmub_cmd_edid_cea_reply_type */
			union {
				struct dmub_cmd_edid_cea_amd_vsdb amd_vsdb;
				struct dmub_cmd_edid_cea_ack ack;
			};
		} output;	/**< output to retrieve ACK/NACK or VSDB parsing results */
	} data;	/**< Command data */

};

/**
 * union dmub_rb_cmd - DMUB inbox command.
 */
union dmub_rb_cmd {
	struct dmub_rb_cmd_lock_hw lock_hw;
	/**
	 * Elements shared with all commands.
	 */
	struct dmub_rb_cmd_common cmd_common;
	/**
	 * Definition of a DMUB_CMD__REG_SEQ_READ_MODIFY_WRITE command.
	 */
	struct dmub_rb_cmd_read_modify_write read_modify_write;
	/**
	 * Definition of a DMUB_CMD__REG_SEQ_FIELD_UPDATE_SEQ command.
	 */
	struct dmub_rb_cmd_reg_field_update_sequence reg_field_update_seq;
	/**
	 * Definition of a DMUB_CMD__REG_SEQ_BURST_WRITE command.
	 */
	struct dmub_rb_cmd_burst_write burst_write;
	/**
	 * Definition of a DMUB_CMD__REG_REG_WAIT command.
	 */
	struct dmub_rb_cmd_reg_wait reg_wait;
	/**
	 * Definition of a DMUB_CMD__VBIOS_DIGX_ENCODER_CONTROL command.
	 */
	struct dmub_rb_cmd_digx_encoder_control digx_encoder_control;
	/**
	 * Definition of a DMUB_CMD__VBIOS_SET_PIXEL_CLOCK command.
	 */
	struct dmub_rb_cmd_set_pixel_clock set_pixel_clock;
	/**
	 * Definition of a DMUB_CMD__VBIOS_ENABLE_DISP_POWER_GATING command.
	 */
	struct dmub_rb_cmd_enable_disp_power_gating enable_disp_power_gating;
	/**
	 * Definition of a DMUB_CMD__VBIOS_DPPHY_INIT command.
	 */
	struct dmub_rb_cmd_dpphy_init dpphy_init;
	/**
	 * Definition of a DMUB_CMD__VBIOS_DIG1_TRANSMITTER_CONTROL command.
	 */
	struct dmub_rb_cmd_dig1_transmitter_control dig1_transmitter_control;
	/**
	 * Definition of a DMUB_CMD__PSR_SET_VERSION command.
	 */
	struct dmub_rb_cmd_psr_set_version psr_set_version;
	/**
	 * Definition of a DMUB_CMD__PSR_COPY_SETTINGS command.
	 */
	struct dmub_rb_cmd_psr_copy_settings psr_copy_settings;
	/**
	 * Definition of a DMUB_CMD__PSR_ENABLE command.
	 */
	struct dmub_rb_cmd_psr_enable psr_enable;
	/**
	 * Definition of a DMUB_CMD__PSR_SET_LEVEL command.
	 */
	struct dmub_rb_cmd_psr_set_level psr_set_level;
	/**
	 * Definition of a DMUB_CMD__PSR_FORCE_STATIC command.
	 */
	struct dmub_rb_cmd_psr_force_static psr_force_static;
	/**
	 * Definition of a DMUB_CMD__SET_PSR_POWER_OPT command.
	 */
	struct dmub_rb_cmd_psr_set_power_opt psr_set_power_opt;
	/**
	 * Definition of a DMUB_CMD__PLAT_54186_WA command.
	 */
	struct dmub_rb_cmd_PLAT_54186_wa PLAT_54186_wa;
	/**
	 * Definition of a DMUB_CMD__MALL command.
	 */
	struct dmub_rb_cmd_mall mall;
	/**
	 * Definition of a DMUB_CMD__IDLE_OPT_DCN_RESTORE command.
	 */
	struct dmub_rb_cmd_idle_opt_dcn_restore dcn_restore;

	/**
	 * Definition of a DMUB_CMD__CLK_MGR_NOTIFY_CLOCKS command.
	 */
	struct dmub_rb_cmd_clk_mgr_notify_clocks notify_clocks;

	/**
	 * Definition of DMUB_CMD__PANEL_CNTL commands.
	 */
	struct dmub_rb_cmd_panel_cntl panel_cntl;
	/**
	 * Definition of a DMUB_CMD__ABM_SET_PIPE command.
	 */
	struct dmub_rb_cmd_abm_set_pipe abm_set_pipe;

	/**
	 * Definition of a DMUB_CMD__ABM_SET_BACKLIGHT command.
	 */
	struct dmub_rb_cmd_abm_set_backlight abm_set_backlight;

	/**
	 * Definition of a DMUB_CMD__ABM_SET_LEVEL command.
	 */
	struct dmub_rb_cmd_abm_set_level abm_set_level;

	/**
	 * Definition of a DMUB_CMD__ABM_SET_AMBIENT_LEVEL command.
	 */
	struct dmub_rb_cmd_abm_set_ambient_level abm_set_ambient_level;

	/**
	 * Definition of a DMUB_CMD__ABM_SET_PWM_FRAC command.
	 */
	struct dmub_rb_cmd_abm_set_pwm_frac abm_set_pwm_frac;

	/**
	 * Definition of a DMUB_CMD__ABM_INIT_CONFIG command.
	 */
	struct dmub_rb_cmd_abm_init_config abm_init_config;

	/**
	 * Definition of a DMUB_CMD__ABM_PAUSE command.
	 */
	struct dmub_rb_cmd_abm_pause abm_pause;

	/**
	 * Definition of a DMUB_CMD__DP_AUX_ACCESS command.
	 */
	struct dmub_rb_cmd_dp_aux_access dp_aux_access;

	/**
	 * Definition of a DMUB_CMD__OUTBOX1_ENABLE command.
	 */
	struct dmub_rb_cmd_outbox1_enable outbox1_enable;

	/**
	 * Definition of a DMUB_CMD__QUERY_FEATURE_CAPS command.
	 */
	struct dmub_rb_cmd_query_feature_caps query_feature_caps;
	struct dmub_rb_cmd_drr_update drr_update;
	/**
	 * Definition of a DMUB_CMD__VBIOS_LVTMA_CONTROL command.
	 */
	struct dmub_rb_cmd_lvtma_control lvtma_control;
	/**
<<<<<<< HEAD
=======
	 * Definition of a DMUB_CMD__DPIA_DIG1_CONTROL command.
	 */
	struct dmub_rb_cmd_dig1_dpia_control dig1_dpia_control;
	/**
	 * Definition of a DMUB_CMD__DPIA_SET_CONFIG_ACCESS command.
	 */
	struct dmub_rb_cmd_set_config_access set_config_access;
	/**
	 * Definition of a DMUB_CMD__DPIA_MST_ALLOC_SLOTS command.
	 */
	struct dmub_rb_cmd_set_mst_alloc_slots set_mst_alloc_slots;
	/**
>>>>>>> df0cc57e
	 * Definition of a DMUB_CMD__EDID_CEA command.
	 */
	struct dmub_rb_cmd_edid_cea edid_cea;
};

/**
 * union dmub_rb_out_cmd - Outbox command
 */
union dmub_rb_out_cmd {
	/**
	 * Parameters common to every command.
	 */
	struct dmub_rb_cmd_common cmd_common;
	/**
	 * AUX reply command.
	 */
	struct dmub_rb_cmd_dp_aux_reply dp_aux_reply;
	/**
	 * HPD notify command.
	 */
	struct dmub_rb_cmd_dp_hpd_notify dp_hpd_notify;
	/**
	 * SET_CONFIG reply command.
	 */
	struct dmub_rb_cmd_dp_set_config_reply set_config_reply;
};
#pragma pack(pop)


//==============================================================================
//</DMUB_CMD>===================================================================
//==============================================================================
//< DMUB_RB>====================================================================
//==============================================================================

#if defined(__cplusplus)
extern "C" {
#endif

/**
 * struct dmub_rb_init_params - Initialization params for DMUB ringbuffer
 */
struct dmub_rb_init_params {
	void *ctx; /**< Caller provided context pointer */
	void *base_address; /**< CPU base address for ring's data */
	uint32_t capacity; /**< Ringbuffer capacity in bytes */
	uint32_t read_ptr; /**< Initial read pointer for consumer in bytes */
	uint32_t write_ptr; /**< Initial write pointer for producer in bytes */
};

/**
 * struct dmub_rb - Inbox or outbox DMUB ringbuffer
 */
struct dmub_rb {
	void *base_address; /**< CPU address for the ring's data */
	uint32_t rptr; /**< Read pointer for consumer in bytes */
	uint32_t wrpt; /**< Write pointer for producer in bytes */
	uint32_t capacity; /**< Ringbuffer capacity in bytes */

	void *ctx; /**< Caller provided context pointer */
	void *dmub; /**< Pointer to the DMUB interface */
};

/**
 * @brief Checks if the ringbuffer is empty.
 *
 * @param rb DMUB Ringbuffer
 * @return true if empty
 * @return false otherwise
 */
static inline bool dmub_rb_empty(struct dmub_rb *rb)
{
	return (rb->wrpt == rb->rptr);
}

/**
 * @brief Checks if the ringbuffer is full
 *
 * @param rb DMUB Ringbuffer
 * @return true if full
 * @return false otherwise
 */
static inline bool dmub_rb_full(struct dmub_rb *rb)
{
	uint32_t data_count;

	if (rb->wrpt >= rb->rptr)
		data_count = rb->wrpt - rb->rptr;
	else
		data_count = rb->capacity - (rb->rptr - rb->wrpt);

	return (data_count == (rb->capacity - DMUB_RB_CMD_SIZE));
}

/**
 * @brief Pushes a command into the ringbuffer
 *
 * @param rb DMUB ringbuffer
 * @param cmd The command to push
 * @return true if the ringbuffer was not full
 * @return false otherwise
 */
static inline bool dmub_rb_push_front(struct dmub_rb *rb,
				      const union dmub_rb_cmd *cmd)
{
	uint8_t *dst = (uint8_t *)(rb->base_address) + rb->wrpt;
	const uint8_t *src = (const uint8_t *)cmd;

	if (dmub_rb_full(rb))
		return false;

	// copying data
	dmub_memcpy(dst, src, DMUB_RB_CMD_SIZE);

	rb->wrpt += DMUB_RB_CMD_SIZE;

	if (rb->wrpt >= rb->capacity)
		rb->wrpt %= rb->capacity;

	return true;
}

/**
 * @brief Pushes a command into the DMUB outbox ringbuffer
 *
 * @param rb DMUB outbox ringbuffer
 * @param cmd Outbox command
 * @return true if not full
 * @return false otherwise
 */
static inline bool dmub_rb_out_push_front(struct dmub_rb *rb,
				      const union dmub_rb_out_cmd *cmd)
{
	uint8_t *dst = (uint8_t *)(rb->base_address) + rb->wrpt;
	const uint8_t *src = (const uint8_t *)cmd;

	if (dmub_rb_full(rb))
		return false;

	dmub_memcpy(dst, src, DMUB_RB_CMD_SIZE);

	rb->wrpt += DMUB_RB_CMD_SIZE;

	if (rb->wrpt >= rb->capacity)
		rb->wrpt %= rb->capacity;

	return true;
}

/**
 * @brief Returns the next unprocessed command in the ringbuffer.
 *
 * @param rb DMUB ringbuffer
 * @param cmd The command to return
 * @return true if not empty
 * @return false otherwise
 */
static inline bool dmub_rb_front(struct dmub_rb *rb,
				 union dmub_rb_cmd  **cmd)
{
	uint8_t *rb_cmd = (uint8_t *)(rb->base_address) + rb->rptr;

	if (dmub_rb_empty(rb))
		return false;

	*cmd = (union dmub_rb_cmd *)rb_cmd;

	return true;
}

/**
 * @brief Determines the next ringbuffer offset.
 *
 * @param rb DMUB inbox ringbuffer
 * @param num_cmds Number of commands
 * @param next_rptr The next offset in the ringbuffer
 */
static inline void dmub_rb_get_rptr_with_offset(struct dmub_rb *rb,
				  uint32_t num_cmds,
				  uint32_t *next_rptr)
{
	*next_rptr = rb->rptr + DMUB_RB_CMD_SIZE * num_cmds;

	if (*next_rptr >= rb->capacity)
		*next_rptr %= rb->capacity;
}

/**
 * @brief Returns a pointer to a command in the inbox.
 *
 * @param rb DMUB inbox ringbuffer
 * @param cmd The inbox command to return
 * @param rptr The ringbuffer offset
 * @return true if not empty
 * @return false otherwise
 */
static inline bool dmub_rb_peek_offset(struct dmub_rb *rb,
				 union dmub_rb_cmd  **cmd,
				 uint32_t rptr)
{
	uint8_t *rb_cmd = (uint8_t *)(rb->base_address) + rptr;

	if (dmub_rb_empty(rb))
		return false;

	*cmd = (union dmub_rb_cmd *)rb_cmd;

	return true;
}

/**
 * @brief Returns the next unprocessed command in the outbox.
 *
 * @param rb DMUB outbox ringbuffer
 * @param cmd The outbox command to return
 * @return true if not empty
 * @return false otherwise
 */
static inline bool dmub_rb_out_front(struct dmub_rb *rb,
				 union dmub_rb_out_cmd *cmd)
{
	const uint8_t *src = (const uint8_t *)(rb->base_address) + rb->rptr;
	uint8_t *dst = (uint8_t *)cmd;

	if (dmub_rb_empty(rb))
		return false;

	// copying data
	dmub_memcpy(dst, src, DMUB_RB_CMD_SIZE);

	return true;
}

/**
 * @brief Removes the front entry in the ringbuffer.
 *
 * @param rb DMUB ringbuffer
 * @return true if the command was removed
 * @return false if there were no commands
 */
static inline bool dmub_rb_pop_front(struct dmub_rb *rb)
{
	if (dmub_rb_empty(rb))
		return false;

	rb->rptr += DMUB_RB_CMD_SIZE;

	if (rb->rptr >= rb->capacity)
		rb->rptr %= rb->capacity;

	return true;
}

/**
 * @brief Flushes commands in the ringbuffer to framebuffer memory.
 *
 * Avoids a race condition where DMCUB accesses memory while
 * there are still writes in flight to framebuffer.
 *
 * @param rb DMUB ringbuffer
 */
static inline void dmub_rb_flush_pending(const struct dmub_rb *rb)
{
	uint8_t buf[DMUB_RB_CMD_SIZE];
	uint32_t rptr = rb->rptr;
	uint32_t wptr = rb->wrpt;

	while (rptr != wptr) {
<<<<<<< HEAD
		const uint8_t *data = (const uint8_t *)rb->base_address + rptr;

		dmub_memcpy(buf, data, DMUB_RB_CMD_SIZE);
=======
		uint64_t volatile *data = (uint64_t volatile *)rb->base_address + rptr / sizeof(uint64_t);
		//uint64_t volatile *p = (uint64_t volatile *)data;
		uint64_t temp;
		uint8_t i;

		for (i = 0; i < DMUB_RB_CMD_SIZE / sizeof(uint64_t); i++)
			temp = *data++;
>>>>>>> df0cc57e

		rptr += DMUB_RB_CMD_SIZE;
		if (rptr >= rb->capacity)
			rptr %= rb->capacity;
	}
}

/**
 * @brief Initializes a DMCUB ringbuffer
 *
 * @param rb DMUB ringbuffer
 * @param init_params initial configuration for the ringbuffer
 */
static inline void dmub_rb_init(struct dmub_rb *rb,
				struct dmub_rb_init_params *init_params)
{
	rb->base_address = init_params->base_address;
	rb->capacity = init_params->capacity;
	rb->rptr = init_params->read_ptr;
	rb->wrpt = init_params->write_ptr;
}

/**
 * @brief Copies output data from in/out commands into the given command.
 *
 * @param rb DMUB ringbuffer
 * @param cmd Command to copy data into
 */
static inline void dmub_rb_get_return_data(struct dmub_rb *rb,
					   union dmub_rb_cmd *cmd)
{
	// Copy rb entry back into command
	uint8_t *rd_ptr = (rb->rptr == 0) ?
		(uint8_t *)rb->base_address + rb->capacity - DMUB_RB_CMD_SIZE :
		(uint8_t *)rb->base_address + rb->rptr - DMUB_RB_CMD_SIZE;

	dmub_memcpy(cmd, rd_ptr, DMUB_RB_CMD_SIZE);
}

#if defined(__cplusplus)
}
#endif

//==============================================================================
//</DMUB_RB>====================================================================
//==============================================================================

#endif /* _DMUB_CMD_H_ */<|MERGE_RESOLUTION|>--- conflicted
+++ resolved
@@ -46,17 +46,10 @@
 
 /* Firmware versioning. */
 #ifdef DMUB_EXPOSE_VERSION
-<<<<<<< HEAD
-#define DMUB_FW_VERSION_GIT_HASH 0x7383caadc
-#define DMUB_FW_VERSION_MAJOR 0
-#define DMUB_FW_VERSION_MINOR 0
-#define DMUB_FW_VERSION_REVISION 79
-=======
 #define DMUB_FW_VERSION_GIT_HASH 0x1d82d23e
 #define DMUB_FW_VERSION_MAJOR 0
 #define DMUB_FW_VERSION_MINOR 0
 #define DMUB_FW_VERSION_REVISION 91
->>>>>>> df0cc57e
 #define DMUB_FW_VERSION_TEST 0
 #define DMUB_FW_VERSION_VBIOS 0
 #define DMUB_FW_VERSION_HOTFIX 0
@@ -133,7 +126,6 @@
 #define DMUB_CMD_PSR_CONTROL_VERSION_UNKNOWN 0x0
 /**
  * PSR control version with multi edp support
-<<<<<<< HEAD
  */
 #define DMUB_CMD_PSR_CONTROL_VERSION_1 0x1
 
@@ -146,20 +138,6 @@
 /**
  * ABM control version with multi edp support
  */
-=======
- */
-#define DMUB_CMD_PSR_CONTROL_VERSION_1 0x1
-
-
-/**
- * ABM control version legacy
- */
-#define DMUB_CMD_ABM_CONTROL_VERSION_UNKNOWN 0x0
-
-/**
- * ABM control version with multi edp support
- */
->>>>>>> df0cc57e
 #define DMUB_CMD_ABM_CONTROL_VERSION_1 0x1
 
 /**
@@ -390,12 +368,6 @@
 		uint32_t disable_clk_gate: 1; /**< 1 if clock gating should be disabled */
 		uint32_t skip_phy_init_panel_sequence: 1; /**< 1 to skip panel init seq */
 		uint32_t z10_disable: 1; /**< 1 to disable z10 */
-<<<<<<< HEAD
-		uint32_t reserved2: 1; /**< reserved for an unreleased feature */
-		uint32_t reserved_unreleased1: 1; /**< reserved for an unreleased feature */
-		uint32_t invalid_vbios_data: 1; /**< 1 if VBIOS data table is invalid */
-		uint32_t reserved : 23; /**< reserved */
-=======
 		uint32_t enable_dpia: 1; /**< 1 if DPIA should be enabled */
 		uint32_t invalid_vbios_data: 1; /**< 1 if VBIOS data table is invalid */
 		uint32_t dpia_supported: 1; /**< 1 if DPIA is supported on this platform */
@@ -405,7 +377,6 @@
 		uint32_t diag_env: 1; /* 1 if diagnostic environment */
 
 		uint32_t reserved : 19; /**< reserved */
->>>>>>> df0cc57e
 	} bits; /**< boot bits */
 	uint32_t all; /**< 32-bit access to bits */
 };
@@ -571,7 +542,6 @@
 		uint32_t reserved: 8; 			/**< Reserved for extending more clients, HW, etc. */
 	} bits;
 	uint32_t all;
-<<<<<<< HEAD
 };
 
 union dmub_inbox0_data_register {
@@ -579,15 +549,6 @@
 	union dmub_inbox0_cmd_lock_hw inbox0_cmd_lock_hw;
 };
 
-=======
-};
-
-union dmub_inbox0_data_register {
-	union dmub_inbox0_cmd_common inbox0_cmd_common;
-	union dmub_inbox0_cmd_lock_hw inbox0_cmd_lock_hw;
-};
-
->>>>>>> df0cc57e
 enum dmub_inbox0_command {
 	/**
 	 * DESC: Invalid command, ignored.
@@ -697,13 +658,10 @@
 	 */
 	DMUB_CMD__PANEL_CNTL = 74,
 	/**
-<<<<<<< HEAD
-=======
 	 * Command type used for interfacing with DPIA.
 	 */
 	DMUB_CMD__DPIA = 77,
 	/**
->>>>>>> df0cc57e
 	 * Command type used for EDID CEA parsing
 	 */
 	DMUB_CMD__EDID_CEA = 79,
@@ -725,8 +683,6 @@
 	 * Command type used for DP AUX Reply data notification
 	 */
 	DMUB_OUT_CMD__DP_AUX_REPLY = 1,
-<<<<<<< HEAD
-=======
 	/**
 	 * Command type used for DP HPD event notification
 	 */
@@ -742,7 +698,6 @@
 	DMUB_CMD__DPIA_DIG1_DPIA_CONTROL = 0,
 	DMUB_CMD__DPIA_SET_CONFIG_ACCESS = 1,
 	DMUB_CMD__DPIA_MST_ALLOC_SLOTS = 2,
->>>>>>> df0cc57e
 };
 
 #pragma pack(push, 1)
@@ -1746,8 +1701,6 @@
 	 * Data passed from driver to FW in a DMUB_CMD__PSR_FORCE_STATIC command.
 	 */
 	struct dmub_cmd_psr_force_static_data psr_force_static_data;
-<<<<<<< HEAD
-=======
 };
 
 /**
@@ -1786,7 +1739,6 @@
 	 * Definition of a DMUB_CMD__SET_PSR_POWER_OPT command.
 	 */
 	struct dmub_cmd_psr_set_power_opt_data psr_set_power_opt_data;
->>>>>>> df0cc57e
 };
 
 /**
@@ -2653,8 +2605,6 @@
 	 */
 	struct dmub_rb_cmd_lvtma_control lvtma_control;
 	/**
-<<<<<<< HEAD
-=======
 	 * Definition of a DMUB_CMD__DPIA_DIG1_CONTROL command.
 	 */
 	struct dmub_rb_cmd_dig1_dpia_control dig1_dpia_control;
@@ -2667,7 +2617,6 @@
 	 */
 	struct dmub_rb_cmd_set_mst_alloc_slots set_mst_alloc_slots;
 	/**
->>>>>>> df0cc57e
 	 * Definition of a DMUB_CMD__EDID_CEA command.
 	 */
 	struct dmub_rb_cmd_edid_cea edid_cea;
@@ -2773,14 +2722,16 @@
 static inline bool dmub_rb_push_front(struct dmub_rb *rb,
 				      const union dmub_rb_cmd *cmd)
 {
-	uint8_t *dst = (uint8_t *)(rb->base_address) + rb->wrpt;
-	const uint8_t *src = (const uint8_t *)cmd;
+	uint64_t volatile *dst = (uint64_t volatile *)(rb->base_address) + rb->wrpt / sizeof(uint64_t);
+	const uint64_t *src = (const uint64_t *)cmd;
+	uint8_t i;
 
 	if (dmub_rb_full(rb))
 		return false;
 
 	// copying data
-	dmub_memcpy(dst, src, DMUB_RB_CMD_SIZE);
+	for (i = 0; i < DMUB_RB_CMD_SIZE / sizeof(uint64_t); i++)
+		*dst++ = *src++;
 
 	rb->wrpt += DMUB_RB_CMD_SIZE;
 
@@ -2889,14 +2840,16 @@
 static inline bool dmub_rb_out_front(struct dmub_rb *rb,
 				 union dmub_rb_out_cmd *cmd)
 {
-	const uint8_t *src = (const uint8_t *)(rb->base_address) + rb->rptr;
-	uint8_t *dst = (uint8_t *)cmd;
+	const uint64_t volatile *src = (const uint64_t volatile *)(rb->base_address) + rb->rptr / sizeof(uint64_t);
+	uint64_t *dst = (uint64_t *)cmd;
+	uint8_t i;
 
 	if (dmub_rb_empty(rb))
 		return false;
 
 	// copying data
-	dmub_memcpy(dst, src, DMUB_RB_CMD_SIZE);
+	for (i = 0; i < DMUB_RB_CMD_SIZE / sizeof(uint64_t); i++)
+		*dst++ = *src++;
 
 	return true;
 }
@@ -2931,16 +2884,10 @@
  */
 static inline void dmub_rb_flush_pending(const struct dmub_rb *rb)
 {
-	uint8_t buf[DMUB_RB_CMD_SIZE];
 	uint32_t rptr = rb->rptr;
 	uint32_t wptr = rb->wrpt;
 
 	while (rptr != wptr) {
-<<<<<<< HEAD
-		const uint8_t *data = (const uint8_t *)rb->base_address + rptr;
-
-		dmub_memcpy(buf, data, DMUB_RB_CMD_SIZE);
-=======
 		uint64_t volatile *data = (uint64_t volatile *)rb->base_address + rptr / sizeof(uint64_t);
 		//uint64_t volatile *p = (uint64_t volatile *)data;
 		uint64_t temp;
@@ -2948,7 +2895,6 @@
 
 		for (i = 0; i < DMUB_RB_CMD_SIZE / sizeof(uint64_t); i++)
 			temp = *data++;
->>>>>>> df0cc57e
 
 		rptr += DMUB_RB_CMD_SIZE;
 		if (rptr >= rb->capacity)
