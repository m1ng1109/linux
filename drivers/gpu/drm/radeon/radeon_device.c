/*
 * Copyright 2008 Advanced Micro Devices, Inc.
 * Copyright 2008 Red Hat Inc.
 * Copyright 2009 Jerome Glisse.
 *
 * Permission is hereby granted, free of charge, to any person obtaining a
 * copy of this software and associated documentation files (the "Software"),
 * to deal in the Software without restriction, including without limitation
 * the rights to use, copy, modify, merge, publish, distribute, sublicense,
 * and/or sell copies of the Software, and to permit persons to whom the
 * Software is furnished to do so, subject to the following conditions:
 *
 * The above copyright notice and this permission notice shall be included in
 * all copies or substantial portions of the Software.
 *
 * THE SOFTWARE IS PROVIDED "AS IS", WITHOUT WARRANTY OF ANY KIND, EXPRESS OR
 * IMPLIED, INCLUDING BUT NOT LIMITED TO THE WARRANTIES OF MERCHANTABILITY,
 * FITNESS FOR A PARTICULAR PURPOSE AND NONINFRINGEMENT.  IN NO EVENT SHALL
 * THE COPYRIGHT HOLDER(S) OR AUTHOR(S) BE LIABLE FOR ANY CLAIM, DAMAGES OR
 * OTHER LIABILITY, WHETHER IN AN ACTION OF CONTRACT, TORT OR OTHERWISE,
 * ARISING FROM, OUT OF OR IN CONNECTION WITH THE SOFTWARE OR THE USE OR
 * OTHER DEALINGS IN THE SOFTWARE.
 *
 * Authors: Dave Airlie
 *          Alex Deucher
 *          Jerome Glisse
 */
#include <linux/console.h>
#include <drm/drmP.h>
#include <drm/drm_crtc_helper.h>
#include <drm/radeon_drm.h>
#include <linux/vgaarb.h>
#include "radeon_reg.h"
#include "radeon.h"
#include "radeon_asic.h"
#include "atom.h"

/*
 * Clear GPU surface registers.
 */
void radeon_surface_init(struct radeon_device *rdev)
{
	/* FIXME: check this out */
	if (rdev->family < CHIP_R600) {
		int i;

		for (i = 0; i < 8; i++) {
			WREG32(RADEON_SURFACE0_INFO +
			       i * (RADEON_SURFACE1_INFO - RADEON_SURFACE0_INFO),
			       0);
		}
		/* enable surfaces */
		WREG32(RADEON_SURFACE_CNTL, 0);
	}
}

/*
 * GPU scratch registers helpers function.
 */
void radeon_scratch_init(struct radeon_device *rdev)
{
	int i;

	/* FIXME: check this out */
	if (rdev->family < CHIP_R300) {
		rdev->scratch.num_reg = 5;
	} else {
		rdev->scratch.num_reg = 7;
	}
	for (i = 0; i < rdev->scratch.num_reg; i++) {
		rdev->scratch.free[i] = true;
		rdev->scratch.reg[i] = RADEON_SCRATCH_REG0 + (i * 4);
	}
}

int radeon_scratch_get(struct radeon_device *rdev, uint32_t *reg)
{
	int i;

	for (i = 0; i < rdev->scratch.num_reg; i++) {
		if (rdev->scratch.free[i]) {
			rdev->scratch.free[i] = false;
			*reg = rdev->scratch.reg[i];
			return 0;
		}
	}
	return -EINVAL;
}

void radeon_scratch_free(struct radeon_device *rdev, uint32_t reg)
{
	int i;

	for (i = 0; i < rdev->scratch.num_reg; i++) {
		if (rdev->scratch.reg[i] == reg) {
			rdev->scratch.free[i] = true;
			return;
		}
	}
}

/*
 * MC common functions
 */
int radeon_mc_setup(struct radeon_device *rdev)
{
	uint32_t tmp;

	/* Some chips have an "issue" with the memory controller, the
	 * location must be aligned to the size. We just align it down,
	 * too bad if we walk over the top of system memory, we don't
	 * use DMA without a remapped anyway.
	 * Affected chips are rv280, all r3xx, and all r4xx, but not IGP
	 */
	/* FGLRX seems to setup like this, VRAM a 0, then GART.
	 */
	/*
	 * Note: from R6xx the address space is 40bits but here we only
	 * use 32bits (still have to see a card which would exhaust 4G
	 * address space).
	 */
	if (rdev->mc.vram_location != 0xFFFFFFFFUL) {
		/* vram location was already setup try to put gtt after
		 * if it fits */
		tmp = rdev->mc.vram_location + rdev->mc.mc_vram_size;
		tmp = (tmp + rdev->mc.gtt_size - 1) & ~(rdev->mc.gtt_size - 1);
		if ((0xFFFFFFFFUL - tmp) >= rdev->mc.gtt_size) {
			rdev->mc.gtt_location = tmp;
		} else {
			if (rdev->mc.gtt_size >= rdev->mc.vram_location) {
				printk(KERN_ERR "[drm] GTT too big to fit "
				       "before or after vram location.\n");
				return -EINVAL;
			}
			rdev->mc.gtt_location = 0;
		}
	} else if (rdev->mc.gtt_location != 0xFFFFFFFFUL) {
		/* gtt location was already setup try to put vram before
		 * if it fits */
		if (rdev->mc.mc_vram_size < rdev->mc.gtt_location) {
			rdev->mc.vram_location = 0;
		} else {
			tmp = rdev->mc.gtt_location + rdev->mc.gtt_size;
			tmp += (rdev->mc.mc_vram_size - 1);
			tmp &= ~(rdev->mc.mc_vram_size - 1);
			if ((0xFFFFFFFFUL - tmp) >= rdev->mc.mc_vram_size) {
				rdev->mc.vram_location = tmp;
			} else {
				printk(KERN_ERR "[drm] vram too big to fit "
				       "before or after GTT location.\n");
				return -EINVAL;
			}
		}
	} else {
		rdev->mc.vram_location = 0;
		tmp = rdev->mc.mc_vram_size;
		tmp = (tmp + rdev->mc.gtt_size - 1) & ~(rdev->mc.gtt_size - 1);
		rdev->mc.gtt_location = tmp;
	}
	rdev->mc.vram_start = rdev->mc.vram_location;
	rdev->mc.vram_end = rdev->mc.vram_location + rdev->mc.mc_vram_size - 1;
	rdev->mc.gtt_start = rdev->mc.gtt_location;
	rdev->mc.gtt_end = rdev->mc.gtt_location + rdev->mc.gtt_size - 1;
	DRM_INFO("radeon: VRAM %uM\n", (unsigned)(rdev->mc.mc_vram_size >> 20));
	DRM_INFO("radeon: VRAM from 0x%08X to 0x%08X\n",
		 (unsigned)rdev->mc.vram_location,
		 (unsigned)(rdev->mc.vram_location + rdev->mc.mc_vram_size - 1));
	DRM_INFO("radeon: GTT %uM\n", (unsigned)(rdev->mc.gtt_size >> 20));
	DRM_INFO("radeon: GTT from 0x%08X to 0x%08X\n",
		 (unsigned)rdev->mc.gtt_location,
		 (unsigned)(rdev->mc.gtt_location + rdev->mc.gtt_size - 1));
	return 0;
}


/*
 * GPU helpers function.
 */
bool radeon_card_posted(struct radeon_device *rdev)
{
	uint32_t reg;

	/* first check CRTCs */
	if (ASIC_IS_AVIVO(rdev)) {
		reg = RREG32(AVIVO_D1CRTC_CONTROL) |
		      RREG32(AVIVO_D2CRTC_CONTROL);
		if (reg & AVIVO_CRTC_EN) {
			return true;
		}
	} else {
		reg = RREG32(RADEON_CRTC_GEN_CNTL) |
		      RREG32(RADEON_CRTC2_GEN_CNTL);
		if (reg & RADEON_CRTC_EN) {
			return true;
		}
	}

	/* then check MEM_SIZE, in case the crtcs are off */
	if (rdev->family >= CHIP_R600)
		reg = RREG32(R600_CONFIG_MEMSIZE);
	else
		reg = RREG32(RADEON_CONFIG_MEMSIZE);

	if (reg)
		return true;

	return false;

}

int radeon_dummy_page_init(struct radeon_device *rdev)
{
	rdev->dummy_page.page = alloc_page(GFP_DMA32 | GFP_KERNEL | __GFP_ZERO);
	if (rdev->dummy_page.page == NULL)
		return -ENOMEM;
	rdev->dummy_page.addr = pci_map_page(rdev->pdev, rdev->dummy_page.page,
					0, PAGE_SIZE, PCI_DMA_BIDIRECTIONAL);
	if (!rdev->dummy_page.addr) {
		__free_page(rdev->dummy_page.page);
		rdev->dummy_page.page = NULL;
		return -ENOMEM;
	}
	return 0;
}

void radeon_dummy_page_fini(struct radeon_device *rdev)
{
	if (rdev->dummy_page.page == NULL)
		return;
	pci_unmap_page(rdev->pdev, rdev->dummy_page.addr,
			PAGE_SIZE, PCI_DMA_BIDIRECTIONAL);
	__free_page(rdev->dummy_page.page);
	rdev->dummy_page.page = NULL;
}


/*
 * Registers accessors functions.
 */
uint32_t radeon_invalid_rreg(struct radeon_device *rdev, uint32_t reg)
{
	DRM_ERROR("Invalid callback to read register 0x%04X\n", reg);
	BUG_ON(1);
	return 0;
}

void radeon_invalid_wreg(struct radeon_device *rdev, uint32_t reg, uint32_t v)
{
	DRM_ERROR("Invalid callback to write register 0x%04X with 0x%08X\n",
		  reg, v);
	BUG_ON(1);
}

void radeon_register_accessor_init(struct radeon_device *rdev)
{
	rdev->mc_rreg = &radeon_invalid_rreg;
	rdev->mc_wreg = &radeon_invalid_wreg;
	rdev->pll_rreg = &radeon_invalid_rreg;
	rdev->pll_wreg = &radeon_invalid_wreg;
	rdev->pciep_rreg = &radeon_invalid_rreg;
	rdev->pciep_wreg = &radeon_invalid_wreg;

	/* Don't change order as we are overridding accessor. */
	if (rdev->family < CHIP_RV515) {
		rdev->pcie_reg_mask = 0xff;
	} else {
		rdev->pcie_reg_mask = 0x7ff;
	}
	/* FIXME: not sure here */
	if (rdev->family <= CHIP_R580) {
		rdev->pll_rreg = &r100_pll_rreg;
		rdev->pll_wreg = &r100_pll_wreg;
	}
	if (rdev->family >= CHIP_R420) {
		rdev->mc_rreg = &r420_mc_rreg;
		rdev->mc_wreg = &r420_mc_wreg;
	}
	if (rdev->family >= CHIP_RV515) {
		rdev->mc_rreg = &rv515_mc_rreg;
		rdev->mc_wreg = &rv515_mc_wreg;
	}
	if (rdev->family == CHIP_RS400 || rdev->family == CHIP_RS480) {
		rdev->mc_rreg = &rs400_mc_rreg;
		rdev->mc_wreg = &rs400_mc_wreg;
	}
	if (rdev->family == CHIP_RS690 || rdev->family == CHIP_RS740) {
		rdev->mc_rreg = &rs690_mc_rreg;
		rdev->mc_wreg = &rs690_mc_wreg;
	}
	if (rdev->family == CHIP_RS600) {
		rdev->mc_rreg = &rs600_mc_rreg;
		rdev->mc_wreg = &rs600_mc_wreg;
	}
	if (rdev->family >= CHIP_R600) {
		rdev->pciep_rreg = &r600_pciep_rreg;
		rdev->pciep_wreg = &r600_pciep_wreg;
	}
}


/*
 * ASIC
 */
int radeon_asic_init(struct radeon_device *rdev)
{
	radeon_register_accessor_init(rdev);
	switch (rdev->family) {
	case CHIP_R100:
	case CHIP_RV100:
	case CHIP_RS100:
	case CHIP_RV200:
	case CHIP_RS200:
	case CHIP_R200:
	case CHIP_RV250:
	case CHIP_RS300:
	case CHIP_RV280:
		rdev->asic = &r100_asic;
		break;
	case CHIP_R300:
	case CHIP_R350:
	case CHIP_RV350:
	case CHIP_RV380:
		rdev->asic = &r300_asic;
		if (rdev->flags & RADEON_IS_PCIE) {
			rdev->asic->gart_init = &rv370_pcie_gart_init;
			rdev->asic->gart_fini = &rv370_pcie_gart_fini;
			rdev->asic->gart_enable = &rv370_pcie_gart_enable;
			rdev->asic->gart_disable = &rv370_pcie_gart_disable;
			rdev->asic->gart_tlb_flush = &rv370_pcie_gart_tlb_flush;
			rdev->asic->gart_set_page = &rv370_pcie_gart_set_page;
		}
		break;
	case CHIP_R420:
	case CHIP_R423:
	case CHIP_RV410:
		rdev->asic = &r420_asic;
		break;
	case CHIP_RS400:
	case CHIP_RS480:
		rdev->asic = &rs400_asic;
		break;
	case CHIP_RS600:
		rdev->asic = &rs600_asic;
		break;
	case CHIP_RS690:
	case CHIP_RS740:
		rdev->asic = &rs690_asic;
		break;
	case CHIP_RV515:
		rdev->asic = &rv515_asic;
		break;
	case CHIP_R520:
	case CHIP_RV530:
	case CHIP_RV560:
	case CHIP_RV570:
	case CHIP_R580:
		rdev->asic = &r520_asic;
		break;
	case CHIP_R600:
	case CHIP_RV610:
	case CHIP_RV630:
	case CHIP_RV620:
	case CHIP_RV635:
	case CHIP_RV670:
	case CHIP_RS780:
	case CHIP_RS880:
		rdev->asic = &r600_asic;
		break;
	case CHIP_RV770:
	case CHIP_RV730:
	case CHIP_RV710:
	case CHIP_RV740:
		rdev->asic = &rv770_asic;
		break;
	default:
		/* FIXME: not supported yet */
		return -EINVAL;
	}
	return 0;
}


/*
 * Wrapper around modesetting bits.
 */
int radeon_clocks_init(struct radeon_device *rdev)
{
	int r;

	r = radeon_static_clocks_init(rdev->ddev);
	if (r) {
		return r;
	}
	DRM_INFO("Clocks initialized !\n");
	return 0;
}

void radeon_clocks_fini(struct radeon_device *rdev)
{
}

/* ATOM accessor methods */
static uint32_t cail_pll_read(struct card_info *info, uint32_t reg)
{
	struct radeon_device *rdev = info->dev->dev_private;
	uint32_t r;

	r = rdev->pll_rreg(rdev, reg);
	return r;
}

static void cail_pll_write(struct card_info *info, uint32_t reg, uint32_t val)
{
	struct radeon_device *rdev = info->dev->dev_private;

	rdev->pll_wreg(rdev, reg, val);
}

static uint32_t cail_mc_read(struct card_info *info, uint32_t reg)
{
	struct radeon_device *rdev = info->dev->dev_private;
	uint32_t r;

	r = rdev->mc_rreg(rdev, reg);
	return r;
}

static void cail_mc_write(struct card_info *info, uint32_t reg, uint32_t val)
{
	struct radeon_device *rdev = info->dev->dev_private;

	rdev->mc_wreg(rdev, reg, val);
}

static void cail_reg_write(struct card_info *info, uint32_t reg, uint32_t val)
{
	struct radeon_device *rdev = info->dev->dev_private;

	WREG32(reg*4, val);
}

static uint32_t cail_reg_read(struct card_info *info, uint32_t reg)
{
	struct radeon_device *rdev = info->dev->dev_private;
	uint32_t r;

	r = RREG32(reg*4);
	return r;
}

static struct card_info atom_card_info = {
	.dev = NULL,
	.reg_read = cail_reg_read,
	.reg_write = cail_reg_write,
	.mc_read = cail_mc_read,
	.mc_write = cail_mc_write,
	.pll_read = cail_pll_read,
	.pll_write = cail_pll_write,
};

int radeon_atombios_init(struct radeon_device *rdev)
{
	atom_card_info.dev = rdev->ddev;
	rdev->mode_info.atom_context = atom_parse(&atom_card_info, rdev->bios);
	radeon_atom_initialize_bios_scratch_regs(rdev->ddev);
	return 0;
}

void radeon_atombios_fini(struct radeon_device *rdev)
{
	kfree(rdev->mode_info.atom_context);
}

int radeon_combios_init(struct radeon_device *rdev)
{
	radeon_combios_initialize_bios_scratch_regs(rdev->ddev);
	return 0;
}

void radeon_combios_fini(struct radeon_device *rdev)
{
}

/* if we get transitioned to only one device, tak VGA back */
static unsigned int radeon_vga_set_decode(void *cookie, bool state)
{
	struct radeon_device *rdev = cookie;

	radeon_vga_set_state(rdev, state);
	if (state)
		return VGA_RSRC_LEGACY_IO | VGA_RSRC_LEGACY_MEM |
		       VGA_RSRC_NORMAL_IO | VGA_RSRC_NORMAL_MEM;
	else
		return VGA_RSRC_NORMAL_IO | VGA_RSRC_NORMAL_MEM;
}
/*
 * Radeon device.
 */
int radeon_device_init(struct radeon_device *rdev,
		       struct drm_device *ddev,
		       struct pci_dev *pdev,
		       uint32_t flags)
{
	int r;
	int dma_bits;

	DRM_INFO("radeon: Initializing kernel modesetting.\n");
	rdev->shutdown = false;
	rdev->dev = &pdev->dev;
	rdev->ddev = ddev;
	rdev->pdev = pdev;
	rdev->flags = flags;
	rdev->family = flags & RADEON_FAMILY_MASK;
	rdev->is_atom_bios = false;
	rdev->usec_timeout = RADEON_MAX_USEC_TIMEOUT;
	rdev->mc.gtt_size = radeon_gart_size * 1024 * 1024;
	rdev->gpu_lockup = false;
	rdev->accel_working = false;
	/* mutex initialization are all done here so we
	 * can recall function without having locking issues */
	mutex_init(&rdev->cs_mutex);
	mutex_init(&rdev->ib_pool.mutex);
	mutex_init(&rdev->cp.mutex);
	rwlock_init(&rdev->fence_drv.lock);
	INIT_LIST_HEAD(&rdev->gem.objects);

	/* Set asic functions */
	r = radeon_asic_init(rdev);
	if (r) {
		return r;
	}

	if (radeon_agpmode == -1) {
		rdev->flags &= ~RADEON_IS_AGP;
<<<<<<< HEAD
		if (rdev->family >= CHIP_RV515 ||
		    rdev->family == CHIP_RV380 ||
		    rdev->family == CHIP_RV410 ||
		    rdev->family == CHIP_R423) {
=======
		if (rdev->family >= CHIP_R600) {
			DRM_INFO("Forcing AGP to PCIE mode\n");
			rdev->flags |= RADEON_IS_PCIE;
		} else if (rdev->family >= CHIP_RV515 ||
			   rdev->family == CHIP_RV380 ||
			   rdev->family == CHIP_RV410 ||
			   rdev->family == CHIP_R423) {
>>>>>>> ad1cd745
			DRM_INFO("Forcing AGP to PCIE mode\n");
			rdev->flags |= RADEON_IS_PCIE;
			rdev->asic->gart_init = &rv370_pcie_gart_init;
			rdev->asic->gart_fini = &rv370_pcie_gart_fini;
			rdev->asic->gart_enable = &rv370_pcie_gart_enable;
			rdev->asic->gart_disable = &rv370_pcie_gart_disable;
			rdev->asic->gart_tlb_flush = &rv370_pcie_gart_tlb_flush;
			rdev->asic->gart_set_page = &rv370_pcie_gart_set_page;
		} else {
			DRM_INFO("Forcing AGP to PCI mode\n");
			rdev->flags |= RADEON_IS_PCI;
			rdev->asic->gart_init = &r100_pci_gart_init;
			rdev->asic->gart_fini = &r100_pci_gart_fini;
			rdev->asic->gart_enable = &r100_pci_gart_enable;
			rdev->asic->gart_disable = &r100_pci_gart_disable;
			rdev->asic->gart_tlb_flush = &r100_pci_gart_tlb_flush;
			rdev->asic->gart_set_page = &r100_pci_gart_set_page;
		}
	}

	/* set DMA mask + need_dma32 flags.
	 * PCIE - can handle 40-bits.
	 * IGP - can handle 40-bits (in theory)
	 * AGP - generally dma32 is safest
	 * PCI - only dma32
	 */
	rdev->need_dma32 = false;
	if (rdev->flags & RADEON_IS_AGP)
		rdev->need_dma32 = true;
	if (rdev->flags & RADEON_IS_PCI)
		rdev->need_dma32 = true;

	dma_bits = rdev->need_dma32 ? 32 : 40;
	r = pci_set_dma_mask(rdev->pdev, DMA_BIT_MASK(dma_bits));
	if (r) {
		printk(KERN_WARNING "radeon: No suitable DMA available.\n");
	}

	/* Registers mapping */
	/* TODO: block userspace mapping of io register */
	rdev->rmmio_base = drm_get_resource_start(rdev->ddev, 2);
	rdev->rmmio_size = drm_get_resource_len(rdev->ddev, 2);
	rdev->rmmio = ioremap(rdev->rmmio_base, rdev->rmmio_size);
	if (rdev->rmmio == NULL) {
		return -ENOMEM;
	}
	DRM_INFO("register mmio base: 0x%08X\n", (uint32_t)rdev->rmmio_base);
	DRM_INFO("register mmio size: %u\n", (unsigned)rdev->rmmio_size);

	rdev->new_init_path = false;
	r = radeon_init(rdev);
	if (r) {
		return r;
	}

	/* if we have > 1 VGA cards, then disable the radeon VGA resources */
	r = vga_client_register(rdev->pdev, rdev, NULL, radeon_vga_set_decode);
	if (r) {
		return -EINVAL;
	}

	if (!rdev->new_init_path) {
		/* Setup errata flags */
		radeon_errata(rdev);
		/* Initialize scratch registers */
		radeon_scratch_init(rdev);
		/* Initialize surface registers */
		radeon_surface_init(rdev);

		/* BIOS*/
		if (!radeon_get_bios(rdev)) {
			if (ASIC_IS_AVIVO(rdev))
				return -EINVAL;
		}
		if (rdev->is_atom_bios) {
			r = radeon_atombios_init(rdev);
			if (r) {
				return r;
			}
		} else {
			r = radeon_combios_init(rdev);
			if (r) {
				return r;
			}
		}
		/* Reset gpu before posting otherwise ATOM will enter infinite loop */
		if (radeon_gpu_reset(rdev)) {
			/* FIXME: what do we want to do here ? */
		}
		/* check if cards are posted or not */
		if (!radeon_card_posted(rdev) && rdev->bios) {
			DRM_INFO("GPU not posted. posting now...\n");
			if (rdev->is_atom_bios) {
				atom_asic_init(rdev->mode_info.atom_context);
			} else {
				radeon_combios_asic_init(rdev->ddev);
			}
		}
		/* Get clock & vram information */
		radeon_get_clock_info(rdev->ddev);
		radeon_vram_info(rdev);
		/* Initialize clocks */
		r = radeon_clocks_init(rdev);
		if (r) {
			return r;
		}

		/* Initialize memory controller (also test AGP) */
		r = radeon_mc_init(rdev);
		if (r) {
			return r;
		}
		/* Fence driver */
		r = radeon_fence_driver_init(rdev);
		if (r) {
			return r;
		}
		r = radeon_irq_kms_init(rdev);
		if (r) {
			return r;
		}
		/* Memory manager */
		r = radeon_object_init(rdev);
		if (r) {
			return r;
		}
		r = radeon_gpu_gart_init(rdev);
		if (r)
			return r;
		/* Initialize GART (initialize after TTM so we can allocate
		 * memory through TTM but finalize after TTM) */
		r = radeon_gart_enable(rdev);
		if (r)
			return 0;
			r = radeon_gem_init(rdev);
		if (r)
			return 0;

		/* 1M ring buffer */
		r = radeon_cp_init(rdev, 1024 * 1024);
		if (r)
			return 0;
		r = radeon_wb_init(rdev);
		if (r)
			DRM_ERROR("radeon: failled initializing WB (%d).\n", r);
		r = radeon_ib_pool_init(rdev);
		if (r)
			return 0;
		r = radeon_ib_test(rdev);
		if (r)
			return 0;
		rdev->accel_working = true;
	}
	DRM_INFO("radeon: kernel modesetting successfully initialized.\n");
	if (radeon_testing) {
		radeon_test_moves(rdev);
	}
	if (radeon_benchmarking) {
		radeon_benchmark(rdev);
	}
	return 0;
}

void radeon_device_fini(struct radeon_device *rdev)
{
	DRM_INFO("radeon: finishing device.\n");
	rdev->shutdown = true;
	/* Order matter so becarefull if you rearrange anythings */
	if (!rdev->new_init_path) {
		radeon_ib_pool_fini(rdev);
		radeon_cp_fini(rdev);
		radeon_wb_fini(rdev);
		radeon_gpu_gart_fini(rdev);
		radeon_gem_fini(rdev);
		radeon_mc_fini(rdev);
#if __OS_HAS_AGP
		radeon_agp_fini(rdev);
#endif
		radeon_irq_kms_fini(rdev);
		vga_client_register(rdev->pdev, NULL, NULL, NULL);
		radeon_fence_driver_fini(rdev);
		radeon_clocks_fini(rdev);
		radeon_object_fini(rdev);
		if (rdev->is_atom_bios) {
			radeon_atombios_fini(rdev);
		} else {
			radeon_combios_fini(rdev);
		}
		kfree(rdev->bios);
		rdev->bios = NULL;
	} else {
		radeon_fini(rdev);
	}
	iounmap(rdev->rmmio);
	rdev->rmmio = NULL;
}


/*
 * Suspend & resume.
 */
int radeon_suspend_kms(struct drm_device *dev, pm_message_t state)
{
	struct radeon_device *rdev = dev->dev_private;
	struct drm_crtc *crtc;

	if (dev == NULL || rdev == NULL) {
		return -ENODEV;
	}
	if (state.event == PM_EVENT_PRETHAW) {
		return 0;
	}
	/* unpin the front buffers */
	list_for_each_entry(crtc, &dev->mode_config.crtc_list, head) {
		struct radeon_framebuffer *rfb = to_radeon_framebuffer(crtc->fb);
		struct radeon_object *robj;

		if (rfb == NULL || rfb->obj == NULL) {
			continue;
		}
		robj = rfb->obj->driver_private;
		if (robj != rdev->fbdev_robj) {
			radeon_object_unpin(robj);
		}
	}
	/* evict vram memory */
	radeon_object_evict_vram(rdev);
	/* wait for gpu to finish processing current batch */
	radeon_fence_wait_last(rdev);

	radeon_save_bios_scratch_regs(rdev);

	if (!rdev->new_init_path) {
		radeon_cp_disable(rdev);
		radeon_gart_disable(rdev);
		rdev->irq.sw_int = false;
		radeon_irq_set(rdev);
	} else {
		radeon_suspend(rdev);
	}
	/* evict remaining vram memory */
	radeon_object_evict_vram(rdev);

	pci_save_state(dev->pdev);
	if (state.event == PM_EVENT_SUSPEND) {
		/* Shut down the device */
		pci_disable_device(dev->pdev);
		pci_set_power_state(dev->pdev, PCI_D3hot);
	}
	acquire_console_sem();
	fb_set_suspend(rdev->fbdev_info, 1);
	release_console_sem();
	return 0;
}

int radeon_resume_kms(struct drm_device *dev)
{
	struct radeon_device *rdev = dev->dev_private;
	int r;

	acquire_console_sem();
	pci_set_power_state(dev->pdev, PCI_D0);
	pci_restore_state(dev->pdev);
	if (pci_enable_device(dev->pdev)) {
		release_console_sem();
		return -1;
	}
	pci_set_master(dev->pdev);
	/* Reset gpu before posting otherwise ATOM will enter infinite loop */
	if (!rdev->new_init_path) {
		if (radeon_gpu_reset(rdev)) {
			/* FIXME: what do we want to do here ? */
		}
		/* post card */
		if (rdev->is_atom_bios) {
			atom_asic_init(rdev->mode_info.atom_context);
		} else {
			radeon_combios_asic_init(rdev->ddev);
		}
		/* Initialize clocks */
		r = radeon_clocks_init(rdev);
		if (r) {
			release_console_sem();
			return r;
		}
		/* Enable IRQ */
		rdev->irq.sw_int = true;
		radeon_irq_set(rdev);
		/* Initialize GPU Memory Controller */
		r = radeon_mc_init(rdev);
		if (r) {
			goto out;
		}
		r = radeon_gart_enable(rdev);
		if (r) {
			goto out;
		}
		r = radeon_cp_init(rdev, rdev->cp.ring_size);
		if (r) {
			goto out;
		}
	} else {
		radeon_resume(rdev);
	}
out:
	radeon_restore_bios_scratch_regs(rdev);
	fb_set_suspend(rdev->fbdev_info, 0);
	release_console_sem();

	/* blat the mode back in */
	drm_helper_resume_force_mode(dev);
	return 0;
}


/*
 * Debugfs
 */
struct radeon_debugfs {
	struct drm_info_list	*files;
	unsigned		num_files;
};
static struct radeon_debugfs _radeon_debugfs[RADEON_DEBUGFS_MAX_NUM_FILES];
static unsigned _radeon_debugfs_count = 0;

int radeon_debugfs_add_files(struct radeon_device *rdev,
			     struct drm_info_list *files,
			     unsigned nfiles)
{
	unsigned i;

	for (i = 0; i < _radeon_debugfs_count; i++) {
		if (_radeon_debugfs[i].files == files) {
			/* Already registered */
			return 0;
		}
	}
	if ((_radeon_debugfs_count + nfiles) > RADEON_DEBUGFS_MAX_NUM_FILES) {
		DRM_ERROR("Reached maximum number of debugfs files.\n");
		DRM_ERROR("Report so we increase RADEON_DEBUGFS_MAX_NUM_FILES.\n");
		return -EINVAL;
	}
	_radeon_debugfs[_radeon_debugfs_count].files = files;
	_radeon_debugfs[_radeon_debugfs_count].num_files = nfiles;
	_radeon_debugfs_count++;
#if defined(CONFIG_DEBUG_FS)
	drm_debugfs_create_files(files, nfiles,
				 rdev->ddev->control->debugfs_root,
				 rdev->ddev->control);
	drm_debugfs_create_files(files, nfiles,
				 rdev->ddev->primary->debugfs_root,
				 rdev->ddev->primary);
#endif
	return 0;
}

#if defined(CONFIG_DEBUG_FS)
int radeon_debugfs_init(struct drm_minor *minor)
{
	return 0;
}

void radeon_debugfs_cleanup(struct drm_minor *minor)
{
	unsigned i;

	for (i = 0; i < _radeon_debugfs_count; i++) {
		drm_debugfs_remove_files(_radeon_debugfs[i].files,
					 _radeon_debugfs[i].num_files, minor);
	}
}
#endif<|MERGE_RESOLUTION|>--- conflicted
+++ resolved
@@ -532,12 +532,6 @@
 
 	if (radeon_agpmode == -1) {
 		rdev->flags &= ~RADEON_IS_AGP;
-<<<<<<< HEAD
-		if (rdev->family >= CHIP_RV515 ||
-		    rdev->family == CHIP_RV380 ||
-		    rdev->family == CHIP_RV410 ||
-		    rdev->family == CHIP_R423) {
-=======
 		if (rdev->family >= CHIP_R600) {
 			DRM_INFO("Forcing AGP to PCIE mode\n");
 			rdev->flags |= RADEON_IS_PCIE;
@@ -545,7 +539,6 @@
 			   rdev->family == CHIP_RV380 ||
 			   rdev->family == CHIP_RV410 ||
 			   rdev->family == CHIP_R423) {
->>>>>>> ad1cd745
 			DRM_INFO("Forcing AGP to PCIE mode\n");
 			rdev->flags |= RADEON_IS_PCIE;
 			rdev->asic->gart_init = &rv370_pcie_gart_init;
