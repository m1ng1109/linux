/* bnx2fc_fcoe.c: Broadcom NetXtreme II Linux FCoE offload driver.
 * This file contains the code that interacts with libfc, libfcoe,
 * cnic modules to create FCoE instances, send/receive non-offloaded
 * FIP/FCoE packets, listen to link events etc.
 *
 * Copyright (c) 2008 - 2010 Broadcom Corporation
 *
 * This program is free software; you can redistribute it and/or modify
 * it under the terms of the GNU General Public License as published by
 * the Free Software Foundation.
 *
 * Written by: Bhanu Prakash Gollapudi (bprakash@broadcom.com)
 */

#include "bnx2fc.h"

static struct list_head adapter_list;
static u32 adapter_count;
static DEFINE_MUTEX(bnx2fc_dev_lock);
DEFINE_PER_CPU(struct bnx2fc_percpu_s, bnx2fc_percpu);

#define DRV_MODULE_NAME		"bnx2fc"
#define DRV_MODULE_VERSION	BNX2FC_VERSION
<<<<<<< HEAD
#define DRV_MODULE_RELDATE	"Jun 10, 2011"
=======
#define DRV_MODULE_RELDATE	"May 27, 2011"
>>>>>>> 87045b03


static char version[] __devinitdata =
		"Broadcom NetXtreme II FCoE Driver " DRV_MODULE_NAME \
		" v" DRV_MODULE_VERSION " (" DRV_MODULE_RELDATE ")\n";


MODULE_AUTHOR("Bhanu Prakash Gollapudi <bprakash@broadcom.com>");
MODULE_DESCRIPTION("Broadcom NetXtreme II BCM57710 FCoE Driver");
MODULE_LICENSE("GPL");
MODULE_VERSION(DRV_MODULE_VERSION);

#define BNX2FC_MAX_QUEUE_DEPTH	256
#define BNX2FC_MIN_QUEUE_DEPTH	32
#define FCOE_WORD_TO_BYTE  4

static struct scsi_transport_template	*bnx2fc_transport_template;
static struct scsi_transport_template	*bnx2fc_vport_xport_template;

struct workqueue_struct *bnx2fc_wq;

/* bnx2fc structure needs only one instance of the fcoe_percpu_s structure.
 * Here the io threads are per cpu but the l2 thread is just one
 */
struct fcoe_percpu_s bnx2fc_global;
DEFINE_SPINLOCK(bnx2fc_global_lock);

static struct cnic_ulp_ops bnx2fc_cnic_cb;
static struct libfc_function_template bnx2fc_libfc_fcn_templ;
static struct scsi_host_template bnx2fc_shost_template;
static struct fc_function_template bnx2fc_transport_function;
static struct fc_function_template bnx2fc_vport_xport_function;
static int bnx2fc_create(struct net_device *netdev, enum fip_state fip_mode);
static int bnx2fc_destroy(struct net_device *net_device);
static int bnx2fc_enable(struct net_device *netdev);
static int bnx2fc_disable(struct net_device *netdev);

static void bnx2fc_recv_frame(struct sk_buff *skb);

static void bnx2fc_start_disc(struct bnx2fc_hba *hba);
static int bnx2fc_shost_config(struct fc_lport *lport, struct device *dev);
static int bnx2fc_net_config(struct fc_lport *lp);
static int bnx2fc_lport_config(struct fc_lport *lport);
static int bnx2fc_em_config(struct fc_lport *lport);
static int bnx2fc_bind_adapter_devices(struct bnx2fc_hba *hba);
static void bnx2fc_unbind_adapter_devices(struct bnx2fc_hba *hba);
static int bnx2fc_bind_pcidev(struct bnx2fc_hba *hba);
static void bnx2fc_unbind_pcidev(struct bnx2fc_hba *hba);
static struct fc_lport *bnx2fc_if_create(struct bnx2fc_hba *hba,
				  struct device *parent, int npiv);
static void bnx2fc_destroy_work(struct work_struct *work);

static struct bnx2fc_hba *bnx2fc_hba_lookup(struct net_device *phys_dev);
static struct bnx2fc_hba *bnx2fc_find_hba_for_cnic(struct cnic_dev *cnic);

static int bnx2fc_fw_init(struct bnx2fc_hba *hba);
static void bnx2fc_fw_destroy(struct bnx2fc_hba *hba);

static void bnx2fc_port_shutdown(struct fc_lport *lport);
static void bnx2fc_stop(struct bnx2fc_hba *hba);
static int __init bnx2fc_mod_init(void);
static void __exit bnx2fc_mod_exit(void);

unsigned int bnx2fc_debug_level;
module_param_named(debug_logging, bnx2fc_debug_level, int, S_IRUGO|S_IWUSR);

static int bnx2fc_cpu_callback(struct notifier_block *nfb,
			     unsigned long action, void *hcpu);
/* notification function for CPU hotplug events */
static struct notifier_block bnx2fc_cpu_notifier = {
	.notifier_call = bnx2fc_cpu_callback,
};

static void bnx2fc_clean_rx_queue(struct fc_lport *lp)
{
	struct fcoe_percpu_s *bg;
	struct fcoe_rcv_info *fr;
	struct sk_buff_head *list;
	struct sk_buff *skb, *next;
	struct sk_buff *head;

	bg = &bnx2fc_global;
	spin_lock_bh(&bg->fcoe_rx_list.lock);
	list = &bg->fcoe_rx_list;
	head = list->next;
	for (skb = head; skb != (struct sk_buff *)list;
	     skb = next) {
		next = skb->next;
		fr = fcoe_dev_from_skb(skb);
		if (fr->fr_dev == lp) {
			__skb_unlink(skb, list);
			kfree_skb(skb);
		}
	}
	spin_unlock_bh(&bg->fcoe_rx_list.lock);
}

int bnx2fc_get_paged_crc_eof(struct sk_buff *skb, int tlen)
{
	int rc;
	spin_lock(&bnx2fc_global_lock);
	rc = fcoe_get_paged_crc_eof(skb, tlen, &bnx2fc_global);
	spin_unlock(&bnx2fc_global_lock);

	return rc;
}

static void bnx2fc_abort_io(struct fc_lport *lport)
{
	/*
	 * This function is no-op for bnx2fc, but we do
	 * not want to leave it as NULL either, as libfc
	 * can call the default function which is
	 * fc_fcp_abort_io.
	 */
}

static void bnx2fc_cleanup(struct fc_lport *lport)
{
	struct fcoe_port *port = lport_priv(lport);
	struct bnx2fc_hba *hba = port->priv;
	struct bnx2fc_rport *tgt;
	int i;

	BNX2FC_MISC_DBG("Entered %s\n", __func__);
	mutex_lock(&hba->hba_mutex);
	spin_lock_bh(&hba->hba_lock);
	for (i = 0; i < BNX2FC_NUM_MAX_SESS; i++) {
		tgt = hba->tgt_ofld_list[i];
		if (tgt) {
			/* Cleanup IOs belonging to requested vport */
			if (tgt->port == port) {
				spin_unlock_bh(&hba->hba_lock);
				BNX2FC_TGT_DBG(tgt, "flush/cleanup\n");
				bnx2fc_flush_active_ios(tgt);
				spin_lock_bh(&hba->hba_lock);
			}
		}
	}
	spin_unlock_bh(&hba->hba_lock);
	mutex_unlock(&hba->hba_mutex);
}

static int bnx2fc_xmit_l2_frame(struct bnx2fc_rport *tgt,
			     struct fc_frame *fp)
{
	struct fc_rport_priv *rdata = tgt->rdata;
	struct fc_frame_header *fh;
	int rc = 0;

	fh = fc_frame_header_get(fp);
	BNX2FC_TGT_DBG(tgt, "Xmit L2 frame rport = 0x%x, oxid = 0x%x, "
			"r_ctl = 0x%x\n", rdata->ids.port_id,
			ntohs(fh->fh_ox_id), fh->fh_r_ctl);
	if ((fh->fh_type == FC_TYPE_ELS) &&
	    (fh->fh_r_ctl == FC_RCTL_ELS_REQ)) {

		switch (fc_frame_payload_op(fp)) {
		case ELS_ADISC:
			rc = bnx2fc_send_adisc(tgt, fp);
			break;
		case ELS_LOGO:
			rc = bnx2fc_send_logo(tgt, fp);
			break;
		case ELS_RLS:
			rc = bnx2fc_send_rls(tgt, fp);
			break;
		default:
			break;
		}
	} else if ((fh->fh_type ==  FC_TYPE_BLS) &&
	    (fh->fh_r_ctl == FC_RCTL_BA_ABTS))
		BNX2FC_TGT_DBG(tgt, "ABTS frame\n");
	else {
		BNX2FC_TGT_DBG(tgt, "Send L2 frame type 0x%x "
				"rctl 0x%x thru non-offload path\n",
				fh->fh_type, fh->fh_r_ctl);
		return -ENODEV;
	}
	if (rc)
		return -ENOMEM;
	else
		return 0;
}

/**
 * bnx2fc_xmit - bnx2fc's FCoE frame transmit function
 *
 * @lport:	the associated local port
 * @fp:	the fc_frame to be transmitted
 */
static int bnx2fc_xmit(struct fc_lport *lport, struct fc_frame *fp)
{
	struct ethhdr		*eh;
	struct fcoe_crc_eof	*cp;
	struct sk_buff		*skb;
	struct fc_frame_header	*fh;
	struct bnx2fc_hba	*hba;
	struct fcoe_port	*port;
	struct fcoe_hdr		*hp;
	struct bnx2fc_rport	*tgt;
	struct fcoe_dev_stats	*stats;
	u8			sof, eof;
	u32			crc;
	unsigned int		hlen, tlen, elen;
	int			wlen, rc = 0;

	port = (struct fcoe_port *)lport_priv(lport);
	hba = port->priv;

	fh = fc_frame_header_get(fp);

	skb = fp_skb(fp);
	if (!lport->link_up) {
		BNX2FC_HBA_DBG(lport, "bnx2fc_xmit link down\n");
		kfree_skb(skb);
		return 0;
	}

	if (unlikely(fh->fh_r_ctl == FC_RCTL_ELS_REQ)) {
		if (!hba->ctlr.sel_fcf) {
			BNX2FC_HBA_DBG(lport, "FCF not selected yet!\n");
			kfree_skb(skb);
			return -EINVAL;
		}
		if (fcoe_ctlr_els_send(&hba->ctlr, lport, skb))
			return 0;
	}

	sof = fr_sof(fp);
	eof = fr_eof(fp);

	/*
	 * Snoop the frame header to check if the frame is for
	 * an offloaded session
	 */
	/*
	 * tgt_ofld_list access is synchronized using
	 * both hba mutex and hba lock. Atleast hba mutex or
	 * hba lock needs to be held for read access.
	 */

	spin_lock_bh(&hba->hba_lock);
	tgt = bnx2fc_tgt_lookup(port, ntoh24(fh->fh_d_id));
	if (tgt && (test_bit(BNX2FC_FLAG_SESSION_READY, &tgt->flags))) {
		/* This frame is for offloaded session */
		BNX2FC_HBA_DBG(lport, "xmit: Frame is for offloaded session "
				"port_id = 0x%x\n", ntoh24(fh->fh_d_id));
		spin_unlock_bh(&hba->hba_lock);
		rc = bnx2fc_xmit_l2_frame(tgt, fp);
		if (rc != -ENODEV) {
			kfree_skb(skb);
			return rc;
		}
	} else {
		spin_unlock_bh(&hba->hba_lock);
	}

	elen = sizeof(struct ethhdr);
	hlen = sizeof(struct fcoe_hdr);
	tlen = sizeof(struct fcoe_crc_eof);
	wlen = (skb->len - tlen + sizeof(crc)) / FCOE_WORD_TO_BYTE;

	skb->ip_summed = CHECKSUM_NONE;
	crc = fcoe_fc_crc(fp);

	/* copy port crc and eof to the skb buff */
	if (skb_is_nonlinear(skb)) {
		skb_frag_t *frag;
		if (bnx2fc_get_paged_crc_eof(skb, tlen)) {
			kfree_skb(skb);
			return -ENOMEM;
		}
		frag = &skb_shinfo(skb)->frags[skb_shinfo(skb)->nr_frags - 1];
		cp = kmap_atomic(frag->page, KM_SKB_DATA_SOFTIRQ)
				+ frag->page_offset;
	} else {
		cp = (struct fcoe_crc_eof *)skb_put(skb, tlen);
	}

	memset(cp, 0, sizeof(*cp));
	cp->fcoe_eof = eof;
	cp->fcoe_crc32 = cpu_to_le32(~crc);
	if (skb_is_nonlinear(skb)) {
		kunmap_atomic(cp, KM_SKB_DATA_SOFTIRQ);
		cp = NULL;
	}

	/* adjust skb network/transport offsets to match mac/fcoe/port */
	skb_push(skb, elen + hlen);
	skb_reset_mac_header(skb);
	skb_reset_network_header(skb);
	skb->mac_len = elen;
	skb->protocol = htons(ETH_P_FCOE);
	skb->dev = hba->netdev;

	/* fill up mac and fcoe headers */
	eh = eth_hdr(skb);
	eh->h_proto = htons(ETH_P_FCOE);
	if (hba->ctlr.map_dest)
		fc_fcoe_set_mac(eh->h_dest, fh->fh_d_id);
	else
		/* insert GW address */
		memcpy(eh->h_dest, hba->ctlr.dest_addr, ETH_ALEN);

	if (unlikely(hba->ctlr.flogi_oxid != FC_XID_UNKNOWN))
		memcpy(eh->h_source, hba->ctlr.ctl_src_addr, ETH_ALEN);
	else
		memcpy(eh->h_source, port->data_src_addr, ETH_ALEN);

	hp = (struct fcoe_hdr *)(eh + 1);
	memset(hp, 0, sizeof(*hp));
	if (FC_FCOE_VER)
		FC_FCOE_ENCAPS_VER(hp, FC_FCOE_VER);
	hp->fcoe_sof = sof;

	/* fcoe lso, mss is in max_payload which is non-zero for FCP data */
	if (lport->seq_offload && fr_max_payload(fp)) {
		skb_shinfo(skb)->gso_type = SKB_GSO_FCOE;
		skb_shinfo(skb)->gso_size = fr_max_payload(fp);
	} else {
		skb_shinfo(skb)->gso_type = 0;
		skb_shinfo(skb)->gso_size = 0;
	}

	/*update tx stats */
	stats = per_cpu_ptr(lport->dev_stats, get_cpu());
	stats->TxFrames++;
	stats->TxWords += wlen;
	put_cpu();

	/* send down to lld */
	fr_dev(fp) = lport;
	if (port->fcoe_pending_queue.qlen)
		fcoe_check_wait_queue(lport, skb);
	else if (fcoe_start_io(skb))
		fcoe_check_wait_queue(lport, skb);

	return 0;
}

/**
 * bnx2fc_rcv - This is bnx2fc's receive function called by NET_RX_SOFTIRQ
 *
 * @skb:	the receive socket buffer
 * @dev:	associated net device
 * @ptype:	context
 * @olddev:	last device
 *
 * This function receives the packet and builds FC frame and passes it up
 */
static int bnx2fc_rcv(struct sk_buff *skb, struct net_device *dev,
		struct packet_type *ptype, struct net_device *olddev)
{
	struct fc_lport *lport;
	struct bnx2fc_hba *hba;
	struct fc_frame_header *fh;
	struct fcoe_rcv_info *fr;
	struct fcoe_percpu_s *bg;
	unsigned short oxid;

	hba = container_of(ptype, struct bnx2fc_hba, fcoe_packet_type);
	lport = hba->ctlr.lp;

	if (unlikely(lport == NULL)) {
		printk(KERN_ALERT PFX "bnx2fc_rcv: lport is NULL\n");
		goto err;
	}

	if (unlikely(eth_hdr(skb)->h_proto != htons(ETH_P_FCOE))) {
		printk(KERN_ALERT PFX "bnx2fc_rcv: Wrong FC type frame\n");
		goto err;
	}

	/*
	 * Check for minimum frame length, and make sure required FCoE
	 * and FC headers are pulled into the linear data area.
	 */
	if (unlikely((skb->len < FCOE_MIN_FRAME) ||
	    !pskb_may_pull(skb, FCOE_HEADER_LEN)))
		goto err;

	skb_set_transport_header(skb, sizeof(struct fcoe_hdr));
	fh = (struct fc_frame_header *) skb_transport_header(skb);

	oxid = ntohs(fh->fh_ox_id);

	fr = fcoe_dev_from_skb(skb);
	fr->fr_dev = lport;
	fr->ptype = ptype;

	bg = &bnx2fc_global;
	spin_lock_bh(&bg->fcoe_rx_list.lock);

	__skb_queue_tail(&bg->fcoe_rx_list, skb);
	if (bg->fcoe_rx_list.qlen == 1)
		wake_up_process(bg->thread);

	spin_unlock_bh(&bg->fcoe_rx_list.lock);

	return 0;
err:
	kfree_skb(skb);
	return -1;
}

static int bnx2fc_l2_rcv_thread(void *arg)
{
	struct fcoe_percpu_s *bg = arg;
	struct sk_buff *skb;

	set_user_nice(current, -20);
	set_current_state(TASK_INTERRUPTIBLE);
	while (!kthread_should_stop()) {
		schedule();
		spin_lock_bh(&bg->fcoe_rx_list.lock);
		while ((skb = __skb_dequeue(&bg->fcoe_rx_list)) != NULL) {
			spin_unlock_bh(&bg->fcoe_rx_list.lock);
			bnx2fc_recv_frame(skb);
			spin_lock_bh(&bg->fcoe_rx_list.lock);
		}
		__set_current_state(TASK_INTERRUPTIBLE);
		spin_unlock_bh(&bg->fcoe_rx_list.lock);
	}
	__set_current_state(TASK_RUNNING);
	return 0;
}


static void bnx2fc_recv_frame(struct sk_buff *skb)
{
	u32 fr_len;
	struct fc_lport *lport;
	struct fcoe_rcv_info *fr;
	struct fcoe_dev_stats *stats;
	struct fc_frame_header *fh;
	struct fcoe_crc_eof crc_eof;
	struct fc_frame *fp;
	struct fc_lport *vn_port;
	struct fcoe_port *port;
	u8 *mac = NULL;
	u8 *dest_mac = NULL;
	struct fcoe_hdr *hp;

	fr = fcoe_dev_from_skb(skb);
	lport = fr->fr_dev;
	if (unlikely(lport == NULL)) {
		printk(KERN_ALERT PFX "Invalid lport struct\n");
		kfree_skb(skb);
		return;
	}

	if (skb_is_nonlinear(skb))
		skb_linearize(skb);
	mac = eth_hdr(skb)->h_source;
	dest_mac = eth_hdr(skb)->h_dest;

	/* Pull the header */
	hp = (struct fcoe_hdr *) skb_network_header(skb);
	fh = (struct fc_frame_header *) skb_transport_header(skb);
	skb_pull(skb, sizeof(struct fcoe_hdr));
	fr_len = skb->len - sizeof(struct fcoe_crc_eof);

	stats = per_cpu_ptr(lport->dev_stats, get_cpu());
	stats->RxFrames++;
	stats->RxWords += fr_len / FCOE_WORD_TO_BYTE;

	fp = (struct fc_frame *)skb;
	fc_frame_init(fp);
	fr_dev(fp) = lport;
	fr_sof(fp) = hp->fcoe_sof;
	if (skb_copy_bits(skb, fr_len, &crc_eof, sizeof(crc_eof))) {
		put_cpu();
		kfree_skb(skb);
		return;
	}
	fr_eof(fp) = crc_eof.fcoe_eof;
	fr_crc(fp) = crc_eof.fcoe_crc32;
	if (pskb_trim(skb, fr_len)) {
		put_cpu();
		kfree_skb(skb);
		return;
	}

	fh = fc_frame_header_get(fp);

	vn_port = fc_vport_id_lookup(lport, ntoh24(fh->fh_d_id));
	if (vn_port) {
		port = lport_priv(vn_port);
		if (compare_ether_addr(port->data_src_addr, dest_mac)
		    != 0) {
			BNX2FC_HBA_DBG(lport, "fpma mismatch\n");
			put_cpu();
			kfree_skb(skb);
			return;
		}
	}
	if (fh->fh_r_ctl == FC_RCTL_DD_SOL_DATA &&
	    fh->fh_type == FC_TYPE_FCP) {
		/* Drop FCP data. We dont this in L2 path */
		put_cpu();
		kfree_skb(skb);
		return;
	}
	if (fh->fh_r_ctl == FC_RCTL_ELS_REQ &&
	    fh->fh_type == FC_TYPE_ELS) {
		switch (fc_frame_payload_op(fp)) {
		case ELS_LOGO:
			if (ntoh24(fh->fh_s_id) == FC_FID_FLOGI) {
				/* drop non-FIP LOGO */
				put_cpu();
				kfree_skb(skb);
				return;
			}
			break;
		}
	}
	if (le32_to_cpu(fr_crc(fp)) !=
			~crc32(~0, skb->data, fr_len)) {
		if (stats->InvalidCRCCount < 5)
			printk(KERN_WARNING PFX "dropping frame with "
			       "CRC error\n");
		stats->InvalidCRCCount++;
		put_cpu();
		kfree_skb(skb);
		return;
	}
	put_cpu();
	fc_exch_recv(lport, fp);
}

/**
 * bnx2fc_percpu_io_thread - thread per cpu for ios
 *
 * @arg:	ptr to bnx2fc_percpu_info structure
 */
int bnx2fc_percpu_io_thread(void *arg)
{
	struct bnx2fc_percpu_s *p = arg;
	struct bnx2fc_work *work, *tmp;
	LIST_HEAD(work_list);

	set_user_nice(current, -20);
	set_current_state(TASK_INTERRUPTIBLE);
	while (!kthread_should_stop()) {
		schedule();
		spin_lock_bh(&p->fp_work_lock);
		while (!list_empty(&p->work_list)) {
			list_splice_init(&p->work_list, &work_list);
			spin_unlock_bh(&p->fp_work_lock);

			list_for_each_entry_safe(work, tmp, &work_list, list) {
				list_del_init(&work->list);
				bnx2fc_process_cq_compl(work->tgt, work->wqe);
				kfree(work);
			}

			spin_lock_bh(&p->fp_work_lock);
		}
		__set_current_state(TASK_INTERRUPTIBLE);
		spin_unlock_bh(&p->fp_work_lock);
	}
	__set_current_state(TASK_RUNNING);

	return 0;
}

static struct fc_host_statistics *bnx2fc_get_host_stats(struct Scsi_Host *shost)
{
	struct fc_host_statistics *bnx2fc_stats;
	struct fc_lport *lport = shost_priv(shost);
	struct fcoe_port *port = lport_priv(lport);
	struct bnx2fc_hba *hba = port->priv;
	struct fcoe_statistics_params *fw_stats;
	int rc = 0;

	fw_stats = (struct fcoe_statistics_params *)hba->stats_buffer;
	if (!fw_stats)
		return NULL;

	bnx2fc_stats = fc_get_host_stats(shost);

	init_completion(&hba->stat_req_done);
	if (bnx2fc_send_stat_req(hba))
		return bnx2fc_stats;
	rc = wait_for_completion_timeout(&hba->stat_req_done, (2 * HZ));
	if (!rc) {
		BNX2FC_HBA_DBG(lport, "FW stat req timed out\n");
		return bnx2fc_stats;
	}
	bnx2fc_stats->invalid_crc_count += fw_stats->rx_stat2.fc_crc_cnt;
	bnx2fc_stats->tx_frames += fw_stats->tx_stat.fcoe_tx_pkt_cnt;
	bnx2fc_stats->tx_words += (fw_stats->tx_stat.fcoe_tx_byte_cnt) / 4;
	bnx2fc_stats->rx_frames += fw_stats->rx_stat0.fcoe_rx_pkt_cnt;
	bnx2fc_stats->rx_words += (fw_stats->rx_stat0.fcoe_rx_byte_cnt) / 4;

	bnx2fc_stats->dumped_frames = 0;
	bnx2fc_stats->lip_count = 0;
	bnx2fc_stats->nos_count = 0;
	bnx2fc_stats->loss_of_sync_count = 0;
	bnx2fc_stats->loss_of_signal_count = 0;
	bnx2fc_stats->prim_seq_protocol_err_count = 0;

	return bnx2fc_stats;
}

static int bnx2fc_shost_config(struct fc_lport *lport, struct device *dev)
{
	struct fcoe_port *port = lport_priv(lport);
	struct bnx2fc_hba *hba = port->priv;
	struct Scsi_Host *shost = lport->host;
	int rc = 0;

	shost->max_cmd_len = BNX2FC_MAX_CMD_LEN;
	shost->max_lun = BNX2FC_MAX_LUN;
	shost->max_id = BNX2FC_MAX_FCP_TGT;
	shost->max_channel = 0;
	if (lport->vport)
		shost->transportt = bnx2fc_vport_xport_template;
	else
		shost->transportt = bnx2fc_transport_template;

	/* Add the new host to SCSI-ml */
	rc = scsi_add_host(lport->host, dev);
	if (rc) {
		printk(KERN_ERR PFX "Error on scsi_add_host\n");
		return rc;
	}
	if (!lport->vport)
		fc_host_max_npiv_vports(lport->host) = USHRT_MAX;
	sprintf(fc_host_symbolic_name(lport->host), "%s v%s over %s",
		BNX2FC_NAME, BNX2FC_VERSION,
		hba->netdev->name);

	return 0;
}

static void bnx2fc_link_speed_update(struct fc_lport *lport)
{
	struct fcoe_port *port = lport_priv(lport);
	struct bnx2fc_hba *hba = port->priv;
	struct net_device *netdev = hba->netdev;
	struct ethtool_cmd ecmd;

	if (!dev_ethtool_get_settings(netdev, &ecmd)) {
		lport->link_supported_speeds &=
			~(FC_PORTSPEED_1GBIT | FC_PORTSPEED_10GBIT);
		if (ecmd.supported & (SUPPORTED_1000baseT_Half |
				      SUPPORTED_1000baseT_Full))
			lport->link_supported_speeds |= FC_PORTSPEED_1GBIT;
		if (ecmd.supported & SUPPORTED_10000baseT_Full)
			lport->link_supported_speeds |= FC_PORTSPEED_10GBIT;

		switch (ethtool_cmd_speed(&ecmd)) {
		case SPEED_1000:
			lport->link_speed = FC_PORTSPEED_1GBIT;
			break;
		case SPEED_2500:
			lport->link_speed = FC_PORTSPEED_2GBIT;
			break;
		case SPEED_10000:
			lport->link_speed = FC_PORTSPEED_10GBIT;
			break;
		}
	}
}
static int bnx2fc_link_ok(struct fc_lport *lport)
{
	struct fcoe_port *port = lport_priv(lport);
	struct bnx2fc_hba *hba = port->priv;
	struct net_device *dev = hba->phys_dev;
	int rc = 0;

	if ((dev->flags & IFF_UP) && netif_carrier_ok(dev))
		clear_bit(ADAPTER_STATE_LINK_DOWN, &hba->adapter_state);
	else {
		set_bit(ADAPTER_STATE_LINK_DOWN, &hba->adapter_state);
		rc = -1;
	}
	return rc;
}

/**
 * bnx2fc_get_link_state - get network link state
 *
 * @hba:	adapter instance pointer
 *
 * updates adapter structure flag based on netdev state
 */
void bnx2fc_get_link_state(struct bnx2fc_hba *hba)
{
	if (test_bit(__LINK_STATE_NOCARRIER, &hba->netdev->state))
		set_bit(ADAPTER_STATE_LINK_DOWN, &hba->adapter_state);
	else
		clear_bit(ADAPTER_STATE_LINK_DOWN, &hba->adapter_state);
}

static int bnx2fc_net_config(struct fc_lport *lport)
{
	struct bnx2fc_hba *hba;
	struct fcoe_port *port;
	u64 wwnn, wwpn;

	port = lport_priv(lport);
	hba = port->priv;

	/* require support for get_pauseparam ethtool op. */
	if (!hba->phys_dev->ethtool_ops ||
	    !hba->phys_dev->ethtool_ops->get_pauseparam)
		return -EOPNOTSUPP;

	if (fc_set_mfs(lport, BNX2FC_MFS))
		return -EINVAL;

	skb_queue_head_init(&port->fcoe_pending_queue);
	port->fcoe_pending_queue_active = 0;
	setup_timer(&port->timer, fcoe_queue_timer, (unsigned long) lport);

	bnx2fc_link_speed_update(lport);

	if (!lport->vport) {
		wwnn = fcoe_wwn_from_mac(hba->ctlr.ctl_src_addr, 1, 0);
		BNX2FC_HBA_DBG(lport, "WWNN = 0x%llx\n", wwnn);
		fc_set_wwnn(lport, wwnn);

		wwpn = fcoe_wwn_from_mac(hba->ctlr.ctl_src_addr, 2, 0);
		BNX2FC_HBA_DBG(lport, "WWPN = 0x%llx\n", wwpn);
		fc_set_wwpn(lport, wwpn);
	}

	return 0;
}

static void bnx2fc_destroy_timer(unsigned long data)
{
	struct bnx2fc_hba *hba = (struct bnx2fc_hba *)data;

	BNX2FC_HBA_DBG(hba->ctlr.lp, "ERROR:bnx2fc_destroy_timer - "
		   "Destroy compl not received!!\n");
	hba->flags |= BNX2FC_FLAG_DESTROY_CMPL;
	wake_up_interruptible(&hba->destroy_wait);
}

/**
 * bnx2fc_indicate_netevent - Generic netdev event handler
 *
 * @context:	adapter structure pointer
 * @event:	event type
 * @vlan_id:	vlan id - associated vlan id with this event
 *
 * Handles NETDEV_UP, NETDEV_DOWN, NETDEV_GOING_DOWN,NETDEV_CHANGE and
 * NETDEV_CHANGE_MTU events
 */
static void bnx2fc_indicate_netevent(void *context, unsigned long event,
				     u16 vlan_id)
{
	struct bnx2fc_hba *hba = (struct bnx2fc_hba *)context;
	struct fc_lport *lport = hba->ctlr.lp;
	struct fc_lport *vport;
	u32 link_possible = 1;

	/* Ignore vlans for now */
	if (vlan_id != 0)
		return;

	if (!test_bit(BNX2FC_CREATE_DONE, &hba->init_done)) {
		BNX2FC_MISC_DBG("driver not ready. event=%s %ld\n",
			   hba->netdev->name, event);
		return;
	}

	/*
	 * ASSUMPTION:
	 * indicate_netevent cannot be called from cnic unless bnx2fc
	 * does register_device
	 */
	BUG_ON(!lport);

	BNX2FC_HBA_DBG(lport, "enter netevent handler - event=%s %ld\n",
				hba->netdev->name, event);

	switch (event) {
	case NETDEV_UP:
		BNX2FC_HBA_DBG(lport, "Port up, adapter_state = %ld\n",
			hba->adapter_state);
		if (!test_bit(ADAPTER_STATE_UP, &hba->adapter_state))
			printk(KERN_ERR "indicate_netevent: "\
					"adapter is not UP!!\n");
		break;

	case NETDEV_DOWN:
		BNX2FC_HBA_DBG(lport, "Port down\n");
		clear_bit(ADAPTER_STATE_GOING_DOWN, &hba->adapter_state);
		clear_bit(ADAPTER_STATE_UP, &hba->adapter_state);
		link_possible = 0;
		break;

	case NETDEV_GOING_DOWN:
		BNX2FC_HBA_DBG(lport, "Port going down\n");
		set_bit(ADAPTER_STATE_GOING_DOWN, &hba->adapter_state);
		link_possible = 0;
		break;

	case NETDEV_CHANGE:
		BNX2FC_HBA_DBG(lport, "NETDEV_CHANGE\n");
		break;

	default:
		printk(KERN_ERR PFX "Unkonwn netevent %ld", event);
		return;
	}

	bnx2fc_link_speed_update(lport);

	if (link_possible && !bnx2fc_link_ok(lport)) {
		printk(KERN_ERR "indicate_netevent: call ctlr_link_up\n");
		fcoe_ctlr_link_up(&hba->ctlr);
	} else {
		printk(KERN_ERR "indicate_netevent: call ctlr_link_down\n");
		if (fcoe_ctlr_link_down(&hba->ctlr)) {
			clear_bit(ADAPTER_STATE_READY, &hba->adapter_state);
			mutex_lock(&lport->lp_mutex);
			list_for_each_entry(vport, &lport->vports, list)
				fc_host_port_type(vport->host) =
							FC_PORTTYPE_UNKNOWN;
			mutex_unlock(&lport->lp_mutex);
			fc_host_port_type(lport->host) = FC_PORTTYPE_UNKNOWN;
			per_cpu_ptr(lport->dev_stats,
				    get_cpu())->LinkFailureCount++;
			put_cpu();
			fcoe_clean_pending_queue(lport);

			init_waitqueue_head(&hba->shutdown_wait);
			BNX2FC_HBA_DBG(lport, "indicate_netevent "
					     "num_ofld_sess = %d\n",
				   hba->num_ofld_sess);
			hba->wait_for_link_down = 1;
			BNX2FC_HBA_DBG(lport, "waiting for uploads to "
					     "compl proc = %s\n",
				   current->comm);
			wait_event_interruptible(hba->shutdown_wait,
						 (hba->num_ofld_sess == 0));
			BNX2FC_HBA_DBG(lport, "wakeup - num_ofld_sess = %d\n",
				hba->num_ofld_sess);
			hba->wait_for_link_down = 0;

			if (signal_pending(current))
				flush_signals(current);
		}
	}
}

static int bnx2fc_libfc_config(struct fc_lport *lport)
{

	/* Set the function pointers set by bnx2fc driver */
	memcpy(&lport->tt, &bnx2fc_libfc_fcn_templ,
		sizeof(struct libfc_function_template));
	fc_elsct_init(lport);
	fc_exch_init(lport);
	fc_rport_init(lport);
	fc_disc_init(lport);
	return 0;
}

static int bnx2fc_em_config(struct fc_lport *lport)
{
	struct fcoe_port *port = lport_priv(lport);
	struct bnx2fc_hba *hba = port->priv;

	if (!fc_exch_mgr_alloc(lport, FC_CLASS_3, FCOE_MIN_XID,
				FCOE_MAX_XID, NULL)) {
		printk(KERN_ERR PFX "em_config:fc_exch_mgr_alloc failed\n");
		return -ENOMEM;
	}

	hba->cmd_mgr = bnx2fc_cmd_mgr_alloc(hba, BNX2FC_MIN_XID,
					    BNX2FC_MAX_XID);

	if (!hba->cmd_mgr) {
		printk(KERN_ERR PFX "em_config:bnx2fc_cmd_mgr_alloc failed\n");
		fc_exch_mgr_free(lport);
		return -ENOMEM;
	}
	return 0;
}

static int bnx2fc_lport_config(struct fc_lport *lport)
{
	lport->link_up = 0;
	lport->qfull = 0;
	lport->max_retry_count = 3;
	lport->max_rport_retry_count = 3;
	lport->e_d_tov = 2 * 1000;
	lport->r_a_tov = 10 * 1000;

	/* REVISIT: enable when supporting tape devices
	lport->service_params = (FCP_SPPF_INIT_FCN | FCP_SPPF_RD_XRDY_DIS |
				FCP_SPPF_RETRY | FCP_SPPF_CONF_COMPL);
	*/
	lport->service_params = (FCP_SPPF_INIT_FCN | FCP_SPPF_RD_XRDY_DIS);
	lport->does_npiv = 1;

	memset(&lport->rnid_gen, 0, sizeof(struct fc_els_rnid_gen));
	lport->rnid_gen.rnid_atype = BNX2FC_RNID_HBA;

	/* alloc stats structure */
	if (fc_lport_init_stats(lport))
		return -ENOMEM;

	/* Finish fc_lport configuration */
	fc_lport_config(lport);

	return 0;
}

/**
 * bnx2fc_fip_recv - handle a received FIP frame.
 *
 * @skb: the received skb
 * @dev: associated &net_device
 * @ptype: the &packet_type structure which was used to register this handler.
 * @orig_dev: original receive &net_device, in case @ dev is a bond.
 *
 * Returns: 0 for success
 */
static int bnx2fc_fip_recv(struct sk_buff *skb, struct net_device *dev,
			   struct packet_type *ptype,
			   struct net_device *orig_dev)
{
	struct bnx2fc_hba *hba;
	hba = container_of(ptype, struct bnx2fc_hba, fip_packet_type);
	fcoe_ctlr_recv(&hba->ctlr, skb);
	return 0;
}

/**
 * bnx2fc_update_src_mac - Update Ethernet MAC filters.
 *
 * @fip: FCoE controller.
 * @old: Unicast MAC address to delete if the MAC is non-zero.
 * @new: Unicast MAC address to add.
 *
 * Remove any previously-set unicast MAC filter.
 * Add secondary FCoE MAC address filter for our OUI.
 */
static void bnx2fc_update_src_mac(struct fc_lport *lport, u8 *addr)
{
	struct fcoe_port *port = lport_priv(lport);

	memcpy(port->data_src_addr, addr, ETH_ALEN);
}

/**
 * bnx2fc_get_src_mac - return the ethernet source address for an lport
 *
 * @lport: libfc port
 */
static u8 *bnx2fc_get_src_mac(struct fc_lport *lport)
{
	struct fcoe_port *port;

	port = (struct fcoe_port *)lport_priv(lport);
	return port->data_src_addr;
}

/**
 * bnx2fc_fip_send - send an Ethernet-encapsulated FIP frame.
 *
 * @fip: FCoE controller.
 * @skb: FIP Packet.
 */
static void bnx2fc_fip_send(struct fcoe_ctlr *fip, struct sk_buff *skb)
{
	skb->dev = bnx2fc_from_ctlr(fip)->netdev;
	dev_queue_xmit(skb);
}

static int bnx2fc_vport_create(struct fc_vport *vport, bool disabled)
{
	struct Scsi_Host *shost = vport_to_shost(vport);
	struct fc_lport *n_port = shost_priv(shost);
	struct fcoe_port *port = lport_priv(n_port);
	struct bnx2fc_hba *hba = port->priv;
	struct net_device *netdev = hba->netdev;
	struct fc_lport *vn_port;

	if (!test_bit(BNX2FC_FW_INIT_DONE, &hba->init_done)) {
		printk(KERN_ERR PFX "vn ports cannot be created on"
			"this hba\n");
		return -EIO;
	}
	mutex_lock(&bnx2fc_dev_lock);
	vn_port = bnx2fc_if_create(hba, &vport->dev, 1);
	mutex_unlock(&bnx2fc_dev_lock);

	if (IS_ERR(vn_port)) {
		printk(KERN_ERR PFX "bnx2fc_vport_create (%s) failed\n",
			netdev->name);
		return -EIO;
	}

	if (disabled) {
		fc_vport_set_state(vport, FC_VPORT_DISABLED);
	} else {
		vn_port->boot_time = jiffies;
		fc_lport_init(vn_port);
		fc_fabric_login(vn_port);
		fc_vport_setlink(vn_port);
	}
	return 0;
}

static int bnx2fc_vport_destroy(struct fc_vport *vport)
{
	struct Scsi_Host *shost = vport_to_shost(vport);
	struct fc_lport *n_port = shost_priv(shost);
	struct fc_lport *vn_port = vport->dd_data;
	struct fcoe_port *port = lport_priv(vn_port);

	mutex_lock(&n_port->lp_mutex);
	list_del(&vn_port->list);
	mutex_unlock(&n_port->lp_mutex);
	queue_work(bnx2fc_wq, &port->destroy_work);
	return 0;
}

static int bnx2fc_vport_disable(struct fc_vport *vport, bool disable)
{
	struct fc_lport *lport = vport->dd_data;

	if (disable) {
		fc_vport_set_state(vport, FC_VPORT_DISABLED);
		fc_fabric_logoff(lport);
	} else {
		lport->boot_time = jiffies;
		fc_fabric_login(lport);
		fc_vport_setlink(lport);
	}
	return 0;
}


static int bnx2fc_netdev_setup(struct bnx2fc_hba *hba)
{
	struct net_device *netdev = hba->netdev;
	struct net_device *physdev = hba->phys_dev;
	struct netdev_hw_addr *ha;
	int sel_san_mac = 0;

	/* setup Source MAC Address */
	rcu_read_lock();
	for_each_dev_addr(physdev, ha) {
		BNX2FC_MISC_DBG("net_config: ha->type = %d, fip_mac = ",
				ha->type);
		printk(KERN_INFO "%2x:%2x:%2x:%2x:%2x:%2x\n", ha->addr[0],
				ha->addr[1], ha->addr[2], ha->addr[3],
				ha->addr[4], ha->addr[5]);

		if ((ha->type == NETDEV_HW_ADDR_T_SAN) &&
		    (is_valid_ether_addr(ha->addr))) {
			memcpy(hba->ctlr.ctl_src_addr, ha->addr, ETH_ALEN);
			sel_san_mac = 1;
			BNX2FC_MISC_DBG("Found SAN MAC\n");
		}
	}
	rcu_read_unlock();

	if (!sel_san_mac)
		return -ENODEV;

	hba->fip_packet_type.func = bnx2fc_fip_recv;
	hba->fip_packet_type.type = htons(ETH_P_FIP);
	hba->fip_packet_type.dev = netdev;
	dev_add_pack(&hba->fip_packet_type);

	hba->fcoe_packet_type.func = bnx2fc_rcv;
	hba->fcoe_packet_type.type = __constant_htons(ETH_P_FCOE);
	hba->fcoe_packet_type.dev = netdev;
	dev_add_pack(&hba->fcoe_packet_type);

	return 0;
}

static int bnx2fc_attach_transport(void)
{
	bnx2fc_transport_template =
		fc_attach_transport(&bnx2fc_transport_function);

	if (bnx2fc_transport_template == NULL) {
		printk(KERN_ERR PFX "Failed to attach FC transport\n");
		return -ENODEV;
	}

	bnx2fc_vport_xport_template =
		fc_attach_transport(&bnx2fc_vport_xport_function);
	if (bnx2fc_vport_xport_template == NULL) {
		printk(KERN_ERR PFX
		       "Failed to attach FC transport for vport\n");
		fc_release_transport(bnx2fc_transport_template);
		bnx2fc_transport_template = NULL;
		return -ENODEV;
	}
	return 0;
}
static void bnx2fc_release_transport(void)
{
	fc_release_transport(bnx2fc_transport_template);
	fc_release_transport(bnx2fc_vport_xport_template);
	bnx2fc_transport_template = NULL;
	bnx2fc_vport_xport_template = NULL;
}

static void bnx2fc_interface_release(struct kref *kref)
{
	struct bnx2fc_hba *hba;
	struct net_device *netdev;
	struct net_device *phys_dev;

	hba = container_of(kref, struct bnx2fc_hba, kref);
	BNX2FC_MISC_DBG("Interface is being released\n");

	netdev = hba->netdev;
	phys_dev = hba->phys_dev;

	/* tear-down FIP controller */
	if (test_and_clear_bit(BNX2FC_CTLR_INIT_DONE, &hba->init_done))
		fcoe_ctlr_destroy(&hba->ctlr);

	/* Free the command manager */
	if (hba->cmd_mgr) {
		bnx2fc_cmd_mgr_free(hba->cmd_mgr);
		hba->cmd_mgr = NULL;
	}
	dev_put(netdev);
	module_put(THIS_MODULE);
}

static inline void bnx2fc_interface_get(struct bnx2fc_hba *hba)
{
	kref_get(&hba->kref);
}

static inline void bnx2fc_interface_put(struct bnx2fc_hba *hba)
{
	kref_put(&hba->kref, bnx2fc_interface_release);
}
static void bnx2fc_interface_destroy(struct bnx2fc_hba *hba)
{
	bnx2fc_unbind_pcidev(hba);
	kfree(hba);
}

/**
 * bnx2fc_interface_create - create a new fcoe instance
 *
 * @cnic:	pointer to cnic device
 *
 * Creates a new FCoE instance on the given device which include allocating
 *	hba structure, scsi_host and lport structures.
 */
static struct bnx2fc_hba *bnx2fc_interface_create(struct cnic_dev *cnic)
{
	struct bnx2fc_hba *hba;
	int rc;

	hba = kzalloc(sizeof(*hba), GFP_KERNEL);
	if (!hba) {
		printk(KERN_ERR PFX "Unable to allocate hba structure\n");
		return NULL;
	}
	spin_lock_init(&hba->hba_lock);
	mutex_init(&hba->hba_mutex);

	hba->cnic = cnic;
	rc = bnx2fc_bind_pcidev(hba);
	if (rc)
		goto bind_err;
	hba->phys_dev = cnic->netdev;
	/* will get overwritten after we do vlan discovery */
	hba->netdev = hba->phys_dev;

	init_waitqueue_head(&hba->shutdown_wait);
	init_waitqueue_head(&hba->destroy_wait);

	return hba;
bind_err:
	printk(KERN_ERR PFX "create_interface: bind error\n");
	kfree(hba);
	return NULL;
}

static int bnx2fc_interface_setup(struct bnx2fc_hba *hba,
				  enum fip_state fip_mode)
{
	int rc = 0;
	struct net_device *netdev = hba->netdev;
	struct fcoe_ctlr *fip = &hba->ctlr;

	dev_hold(netdev);
	kref_init(&hba->kref);

	hba->flags = 0;

	/* Initialize FIP */
	memset(fip, 0, sizeof(*fip));
	fcoe_ctlr_init(fip, fip_mode);
	hba->ctlr.send = bnx2fc_fip_send;
	hba->ctlr.update_mac = bnx2fc_update_src_mac;
	hba->ctlr.get_src_addr = bnx2fc_get_src_mac;
	set_bit(BNX2FC_CTLR_INIT_DONE, &hba->init_done);

	INIT_LIST_HEAD(&hba->vports);
	rc = bnx2fc_netdev_setup(hba);
	if (rc)
		goto setup_err;

	hba->next_conn_id = 0;

	memset(hba->tgt_ofld_list, 0, sizeof(hba->tgt_ofld_list));
	hba->num_ofld_sess = 0;

	return 0;

setup_err:
	fcoe_ctlr_destroy(&hba->ctlr);
	dev_put(netdev);
	bnx2fc_interface_put(hba);
	return rc;
}

/**
 * bnx2fc_if_create - Create FCoE instance on a given interface
 *
 * @hba:	FCoE interface to create a local port on
 * @parent:	Device pointer to be the parent in sysfs for the SCSI host
 * @npiv:	Indicates if the port is vport or not
 *
 * Creates a fc_lport instance and a Scsi_Host instance and configure them.
 *
 * Returns:	Allocated fc_lport or an error pointer
 */
static struct fc_lport *bnx2fc_if_create(struct bnx2fc_hba *hba,
				  struct device *parent, int npiv)
{
	struct fc_lport		*lport, *n_port;
	struct fcoe_port	*port;
	struct Scsi_Host	*shost;
	struct fc_vport		*vport = dev_to_vport(parent);
	struct bnx2fc_lport	*blport;
	int			rc = 0;

	blport = kzalloc(sizeof(struct bnx2fc_lport), GFP_KERNEL);
	if (!blport) {
		BNX2FC_HBA_DBG(hba->ctlr.lp, "Unable to alloc bnx2fc_lport\n");
		return NULL;
	}

	/* Allocate Scsi_Host structure */
	if (!npiv)
		lport = libfc_host_alloc(&bnx2fc_shost_template, sizeof(*port));
	else
		lport = libfc_vport_create(vport, sizeof(*port));

	if (!lport) {
		printk(KERN_ERR PFX "could not allocate scsi host structure\n");
		goto free_blport;
	}
	shost = lport->host;
	port = lport_priv(lport);
	port->lport = lport;
	port->priv = hba;
	INIT_WORK(&port->destroy_work, bnx2fc_destroy_work);

	/* Configure fcoe_port */
	rc = bnx2fc_lport_config(lport);
	if (rc)
		goto lp_config_err;

	if (npiv) {
		printk(KERN_ERR PFX "Setting vport names, 0x%llX 0x%llX\n",
			vport->node_name, vport->port_name);
		fc_set_wwnn(lport, vport->node_name);
		fc_set_wwpn(lport, vport->port_name);
	}
	/* Configure netdev and networking properties of the lport */
	rc = bnx2fc_net_config(lport);
	if (rc) {
		printk(KERN_ERR PFX "Error on bnx2fc_net_config\n");
		goto lp_config_err;
	}

	rc = bnx2fc_shost_config(lport, parent);
	if (rc) {
		printk(KERN_ERR PFX "Couldnt configure shost for %s\n",
			hba->netdev->name);
		goto lp_config_err;
	}

	/* Initialize the libfc library */
	rc = bnx2fc_libfc_config(lport);
	if (rc) {
		printk(KERN_ERR PFX "Couldnt configure libfc\n");
		goto shost_err;
	}
	fc_host_port_type(lport->host) = FC_PORTTYPE_UNKNOWN;

	/* Allocate exchange manager */
	if (!npiv)
		rc = bnx2fc_em_config(lport);
	else {
		shost = vport_to_shost(vport);
		n_port = shost_priv(shost);
		rc = fc_exch_mgr_list_clone(n_port, lport);
	}

	if (rc) {
		printk(KERN_ERR PFX "Error on bnx2fc_em_config\n");
		goto shost_err;
	}

	bnx2fc_interface_get(hba);

	spin_lock_bh(&hba->hba_lock);
	blport->lport = lport;
	list_add_tail(&blport->list, &hba->vports);
	spin_unlock_bh(&hba->hba_lock);

	return lport;

shost_err:
	scsi_remove_host(shost);
lp_config_err:
	scsi_host_put(lport->host);
free_blport:
	kfree(blport);
	return NULL;
}

static void bnx2fc_netdev_cleanup(struct bnx2fc_hba *hba)
{
	/* Dont listen for Ethernet packets anymore */
	__dev_remove_pack(&hba->fcoe_packet_type);
	__dev_remove_pack(&hba->fip_packet_type);
	synchronize_net();
}

static void bnx2fc_if_destroy(struct fc_lport *lport)
{
	struct fcoe_port *port = lport_priv(lport);
	struct bnx2fc_hba *hba = port->priv;
	struct bnx2fc_lport *blport, *tmp;

	BNX2FC_HBA_DBG(hba->ctlr.lp, "ENTERED bnx2fc_if_destroy\n");
	/* Stop the transmit retry timer */
	del_timer_sync(&port->timer);

	/* Free existing transmit skbs */
	fcoe_clean_pending_queue(lport);

	/* Free queued packets for the receive thread */
	bnx2fc_clean_rx_queue(lport);

	/* Detach from scsi-ml */
	fc_remove_host(lport->host);
	scsi_remove_host(lport->host);

	/*
	 * Note that only the physical lport will have the exchange manager.
	 * for vports, this function is NOP
	 */
	fc_exch_mgr_free(lport);

	/* Free memory used by statistical counters */
	fc_lport_free_stats(lport);

	spin_lock_bh(&hba->hba_lock);
	list_for_each_entry_safe(blport, tmp, &hba->vports, list) {
		if (blport->lport == lport) {
			list_del(&blport->list);
			kfree(blport);
		}
	}
	spin_unlock_bh(&hba->hba_lock);

	/* Release Scsi_Host */
	scsi_host_put(lport->host);

	bnx2fc_interface_put(hba);
}

/**
 * bnx2fc_destroy - Destroy a bnx2fc FCoE interface
 *
 * @buffer: The name of the Ethernet interface to be destroyed
 * @kp:     The associated kernel parameter
 *
 * Called from sysfs.
 *
 * Returns: 0 for success
 */
static int bnx2fc_destroy(struct net_device *netdev)
{
	struct bnx2fc_hba *hba = NULL;
	struct net_device *phys_dev;
	int rc = 0;

	rtnl_lock();

	mutex_lock(&bnx2fc_dev_lock);
	/* obtain physical netdev */
	if (netdev->priv_flags & IFF_802_1Q_VLAN)
		phys_dev = vlan_dev_real_dev(netdev);
	else {
		printk(KERN_ERR PFX "Not a vlan device\n");
		rc = -ENODEV;
		goto netdev_err;
	}

	hba = bnx2fc_hba_lookup(phys_dev);
	if (!hba || !hba->ctlr.lp) {
		rc = -ENODEV;
		printk(KERN_ERR PFX "bnx2fc_destroy: hba or lport not found\n");
		goto netdev_err;
	}

	if (!test_bit(BNX2FC_CREATE_DONE, &hba->init_done)) {
		printk(KERN_ERR PFX "bnx2fc_destroy: Create not called\n");
		goto netdev_err;
	}

	bnx2fc_netdev_cleanup(hba);

	bnx2fc_stop(hba);

	bnx2fc_if_destroy(hba->ctlr.lp);

	destroy_workqueue(hba->timer_work_queue);

	if (test_bit(BNX2FC_FW_INIT_DONE, &hba->init_done))
		bnx2fc_fw_destroy(hba);

	clear_bit(BNX2FC_CREATE_DONE, &hba->init_done);
netdev_err:
	mutex_unlock(&bnx2fc_dev_lock);
	rtnl_unlock();
	return rc;
}

static void bnx2fc_destroy_work(struct work_struct *work)
{
	struct fcoe_port *port;
	struct fc_lport *lport;

	port = container_of(work, struct fcoe_port, destroy_work);
	lport = port->lport;

	BNX2FC_HBA_DBG(lport, "Entered bnx2fc_destroy_work\n");

	bnx2fc_port_shutdown(lport);
	rtnl_lock();
	mutex_lock(&bnx2fc_dev_lock);
	bnx2fc_if_destroy(lport);
	mutex_unlock(&bnx2fc_dev_lock);
	rtnl_unlock();
}

static void bnx2fc_unbind_adapter_devices(struct bnx2fc_hba *hba)
{
	bnx2fc_free_fw_resc(hba);
	bnx2fc_free_task_ctx(hba);
}

/**
 * bnx2fc_bind_adapter_devices - binds bnx2fc adapter with the associated
 *			pci structure
 *
 * @hba:		Adapter instance
 */
static int bnx2fc_bind_adapter_devices(struct bnx2fc_hba *hba)
{
	if (bnx2fc_setup_task_ctx(hba))
		goto mem_err;

	if (bnx2fc_setup_fw_resc(hba))
		goto mem_err;

	return 0;
mem_err:
	bnx2fc_unbind_adapter_devices(hba);
	return -ENOMEM;
}

static int bnx2fc_bind_pcidev(struct bnx2fc_hba *hba)
{
	struct cnic_dev *cnic;

	if (!hba->cnic) {
		printk(KERN_ERR PFX "cnic is NULL\n");
		return -ENODEV;
	}
	cnic = hba->cnic;
	hba->pcidev = cnic->pcidev;
	if (hba->pcidev)
		pci_dev_get(hba->pcidev);

	return 0;
}

static void bnx2fc_unbind_pcidev(struct bnx2fc_hba *hba)
{
	if (hba->pcidev)
		pci_dev_put(hba->pcidev);
	hba->pcidev = NULL;
}



/**
 * bnx2fc_ulp_start - cnic callback to initialize & start adapter instance
 *
 * @handle:	transport handle pointing to adapter struture
 *
 * This function maps adapter structure to pcidev structure and initiates
 *	firmware handshake to enable/initialize on-chip FCoE components.
 *	This bnx2fc - cnic interface api callback is used after following
 *	conditions are met -
 *	a) underlying network interface is up (marked by event NETDEV_UP
 *		from netdev
 *	b) bnx2fc adatper structure is registered.
 */
static void bnx2fc_ulp_start(void *handle)
{
	struct bnx2fc_hba *hba = handle;
	struct fc_lport *lport = hba->ctlr.lp;

	BNX2FC_MISC_DBG("Entered %s\n", __func__);
	mutex_lock(&bnx2fc_dev_lock);

	if (test_bit(BNX2FC_FW_INIT_DONE, &hba->init_done))
		goto start_disc;

	if (test_bit(BNX2FC_CREATE_DONE, &hba->init_done))
		bnx2fc_fw_init(hba);

start_disc:
	mutex_unlock(&bnx2fc_dev_lock);

	BNX2FC_MISC_DBG("bnx2fc started.\n");

	/* Kick off Fabric discovery*/
	if (test_bit(BNX2FC_CREATE_DONE, &hba->init_done)) {
		printk(KERN_ERR PFX "ulp_init: start discovery\n");
		lport->tt.frame_send = bnx2fc_xmit;
		bnx2fc_start_disc(hba);
	}
}

static void bnx2fc_port_shutdown(struct fc_lport *lport)
{
	BNX2FC_MISC_DBG("Entered %s\n", __func__);
	fc_fabric_logoff(lport);
	fc_lport_destroy(lport);
}

static void bnx2fc_stop(struct bnx2fc_hba *hba)
{
	struct fc_lport *lport;
	struct fc_lport *vport;

	BNX2FC_MISC_DBG("ENTERED %s - init_done = %ld\n", __func__,
		   hba->init_done);
	if (test_bit(BNX2FC_FW_INIT_DONE, &hba->init_done) &&
	    test_bit(BNX2FC_CREATE_DONE, &hba->init_done)) {
		lport = hba->ctlr.lp;
		bnx2fc_port_shutdown(lport);
		BNX2FC_HBA_DBG(lport, "bnx2fc_stop: waiting for %d "
				"offloaded sessions\n",
				hba->num_ofld_sess);
		wait_event_interruptible(hba->shutdown_wait,
					 (hba->num_ofld_sess == 0));
		mutex_lock(&lport->lp_mutex);
		list_for_each_entry(vport, &lport->vports, list)
			fc_host_port_type(vport->host) = FC_PORTTYPE_UNKNOWN;
		mutex_unlock(&lport->lp_mutex);
		fc_host_port_type(lport->host) = FC_PORTTYPE_UNKNOWN;
		fcoe_ctlr_link_down(&hba->ctlr);
		fcoe_clean_pending_queue(lport);

		mutex_lock(&hba->hba_mutex);
		clear_bit(ADAPTER_STATE_UP, &hba->adapter_state);
		clear_bit(ADAPTER_STATE_GOING_DOWN, &hba->adapter_state);

		clear_bit(ADAPTER_STATE_READY, &hba->adapter_state);
		mutex_unlock(&hba->hba_mutex);
	}
}

static int bnx2fc_fw_init(struct bnx2fc_hba *hba)
{
#define BNX2FC_INIT_POLL_TIME		(1000 / HZ)
	int rc = -1;
	int i = HZ;

	rc = bnx2fc_bind_adapter_devices(hba);
	if (rc) {
		printk(KERN_ALERT PFX
			"bnx2fc_bind_adapter_devices failed - rc = %d\n", rc);
		goto err_out;
	}

	rc = bnx2fc_send_fw_fcoe_init_msg(hba);
	if (rc) {
		printk(KERN_ALERT PFX
			"bnx2fc_send_fw_fcoe_init_msg failed - rc = %d\n", rc);
		goto err_unbind;
	}

	/*
	 * Wait until the adapter init message is complete, and adapter
	 * state is UP.
	 */
	while (!test_bit(ADAPTER_STATE_UP, &hba->adapter_state) && i--)
		msleep(BNX2FC_INIT_POLL_TIME);

	if (!test_bit(ADAPTER_STATE_UP, &hba->adapter_state)) {
		printk(KERN_ERR PFX "bnx2fc_start: %s failed to initialize.  "
				"Ignoring...\n",
				hba->cnic->netdev->name);
		rc = -1;
		goto err_unbind;
	}


	/* Mark HBA to indicate that the FW INIT is done */
	set_bit(BNX2FC_FW_INIT_DONE, &hba->init_done);
	return 0;

err_unbind:
	bnx2fc_unbind_adapter_devices(hba);
err_out:
	return rc;
}

static void bnx2fc_fw_destroy(struct bnx2fc_hba *hba)
{
	if (test_and_clear_bit(BNX2FC_FW_INIT_DONE, &hba->init_done)) {
		if (bnx2fc_send_fw_fcoe_destroy_msg(hba) == 0) {
			init_timer(&hba->destroy_timer);
			hba->destroy_timer.expires = BNX2FC_FW_TIMEOUT +
								jiffies;
			hba->destroy_timer.function = bnx2fc_destroy_timer;
			hba->destroy_timer.data = (unsigned long)hba;
			add_timer(&hba->destroy_timer);
			wait_event_interruptible(hba->destroy_wait,
						 (hba->flags &
						  BNX2FC_FLAG_DESTROY_CMPL));
			/* This should never happen */
			if (signal_pending(current))
				flush_signals(current);

			del_timer_sync(&hba->destroy_timer);
		}
		bnx2fc_unbind_adapter_devices(hba);
	}
}

/**
 * bnx2fc_ulp_stop - cnic callback to shutdown adapter instance
 *
 * @handle:	transport handle pointing to adapter structure
 *
 * Driver checks if adapter is already in shutdown mode, if not start
 *	the shutdown process.
 */
static void bnx2fc_ulp_stop(void *handle)
{
	struct bnx2fc_hba *hba = (struct bnx2fc_hba *)handle;

	printk(KERN_ERR "ULP_STOP\n");

	mutex_lock(&bnx2fc_dev_lock);
	bnx2fc_stop(hba);
	bnx2fc_fw_destroy(hba);
	mutex_unlock(&bnx2fc_dev_lock);
}

static void bnx2fc_start_disc(struct bnx2fc_hba *hba)
{
	struct fc_lport *lport;
	int wait_cnt = 0;

	BNX2FC_MISC_DBG("Entered %s\n", __func__);
	/* Kick off FIP/FLOGI */
	if (!test_bit(BNX2FC_FW_INIT_DONE, &hba->init_done)) {
		printk(KERN_ERR PFX "Init not done yet\n");
		return;
	}

	lport = hba->ctlr.lp;
	BNX2FC_HBA_DBG(lport, "calling fc_fabric_login\n");

	if (!bnx2fc_link_ok(lport)) {
		BNX2FC_HBA_DBG(lport, "ctlr_link_up\n");
		fcoe_ctlr_link_up(&hba->ctlr);
		fc_host_port_type(lport->host) = FC_PORTTYPE_NPORT;
		set_bit(ADAPTER_STATE_READY, &hba->adapter_state);
	}

	/* wait for the FCF to be selected before issuing FLOGI */
	while (!hba->ctlr.sel_fcf) {
		msleep(250);
		/* give up after 3 secs */
		if (++wait_cnt > 12)
			break;
	}
	fc_lport_init(lport);
	fc_fabric_login(lport);
}


/**
 * bnx2fc_ulp_init - Initialize an adapter instance
 *
 * @dev :	cnic device handle
 * Called from cnic_register_driver() context to initialize all
 *	enumerated cnic devices. This routine allocates adapter structure
 *	and other device specific resources.
 */
static void bnx2fc_ulp_init(struct cnic_dev *dev)
{
	struct bnx2fc_hba *hba;
	int rc = 0;

	BNX2FC_MISC_DBG("Entered %s\n", __func__);
	/* bnx2fc works only when bnx2x is loaded */
	if (!test_bit(CNIC_F_BNX2X_CLASS, &dev->flags)) {
		printk(KERN_ERR PFX "bnx2fc FCoE not supported on %s,"
				    " flags: %lx\n",
			dev->netdev->name, dev->flags);
		return;
	}

	/* Configure FCoE interface */
	hba = bnx2fc_interface_create(dev);
	if (!hba) {
		printk(KERN_ERR PFX "hba initialization failed\n");
		return;
	}

	/* Add HBA to the adapter list */
	mutex_lock(&bnx2fc_dev_lock);
	list_add_tail(&hba->link, &adapter_list);
	adapter_count++;
	mutex_unlock(&bnx2fc_dev_lock);

	clear_bit(BNX2FC_CNIC_REGISTERED, &hba->reg_with_cnic);
	rc = dev->register_device(dev, CNIC_ULP_FCOE,
						(void *) hba);
	if (rc)
		printk(KERN_ALERT PFX "register_device failed, rc = %d\n", rc);
	else
		set_bit(BNX2FC_CNIC_REGISTERED, &hba->reg_with_cnic);
}


static int bnx2fc_disable(struct net_device *netdev)
{
	struct bnx2fc_hba *hba;
	struct net_device *phys_dev;
	struct ethtool_drvinfo drvinfo;
	int rc = 0;

	rtnl_lock();

	mutex_lock(&bnx2fc_dev_lock);

	/* obtain physical netdev */
	if (netdev->priv_flags & IFF_802_1Q_VLAN)
		phys_dev = vlan_dev_real_dev(netdev);
	else {
		printk(KERN_ERR PFX "Not a vlan device\n");
		rc = -ENODEV;
		goto nodev;
	}

	/* verify if the physical device is a netxtreme2 device */
	if (phys_dev->ethtool_ops && phys_dev->ethtool_ops->get_drvinfo) {
		memset(&drvinfo, 0, sizeof(drvinfo));
		phys_dev->ethtool_ops->get_drvinfo(phys_dev, &drvinfo);
		if (strcmp(drvinfo.driver, "bnx2x")) {
			printk(KERN_ERR PFX "Not a netxtreme2 device\n");
			rc = -ENODEV;
			goto nodev;
		}
	} else {
		printk(KERN_ERR PFX "unable to obtain drv_info\n");
		rc = -ENODEV;
		goto nodev;
	}

	printk(KERN_ERR PFX "phys_dev is netxtreme2 device\n");

	/* obtain hba and initialize rest of the structure */
	hba = bnx2fc_hba_lookup(phys_dev);
	if (!hba || !hba->ctlr.lp) {
		rc = -ENODEV;
		printk(KERN_ERR PFX "bnx2fc_disable: hba or lport not found\n");
	} else {
		fcoe_ctlr_link_down(&hba->ctlr);
		fcoe_clean_pending_queue(hba->ctlr.lp);
	}

nodev:
	mutex_unlock(&bnx2fc_dev_lock);
	rtnl_unlock();
	return rc;
}


static int bnx2fc_enable(struct net_device *netdev)
{
	struct bnx2fc_hba *hba;
	struct net_device *phys_dev;
	struct ethtool_drvinfo drvinfo;
	int rc = 0;

	rtnl_lock();

	BNX2FC_MISC_DBG("Entered %s\n", __func__);
	mutex_lock(&bnx2fc_dev_lock);

	/* obtain physical netdev */
	if (netdev->priv_flags & IFF_802_1Q_VLAN)
		phys_dev = vlan_dev_real_dev(netdev);
	else {
		printk(KERN_ERR PFX "Not a vlan device\n");
		rc = -ENODEV;
		goto nodev;
	}
	/* verify if the physical device is a netxtreme2 device */
	if (phys_dev->ethtool_ops && phys_dev->ethtool_ops->get_drvinfo) {
		memset(&drvinfo, 0, sizeof(drvinfo));
		phys_dev->ethtool_ops->get_drvinfo(phys_dev, &drvinfo);
		if (strcmp(drvinfo.driver, "bnx2x")) {
			printk(KERN_ERR PFX "Not a netxtreme2 device\n");
			rc = -ENODEV;
			goto nodev;
		}
	} else {
		printk(KERN_ERR PFX "unable to obtain drv_info\n");
		rc = -ENODEV;
		goto nodev;
	}

	/* obtain hba and initialize rest of the structure */
	hba = bnx2fc_hba_lookup(phys_dev);
	if (!hba || !hba->ctlr.lp) {
		rc = -ENODEV;
		printk(KERN_ERR PFX "bnx2fc_enable: hba or lport not found\n");
	} else if (!bnx2fc_link_ok(hba->ctlr.lp))
		fcoe_ctlr_link_up(&hba->ctlr);

nodev:
	mutex_unlock(&bnx2fc_dev_lock);
	rtnl_unlock();
	return rc;
}

/**
 * bnx2fc_create - Create bnx2fc FCoE interface
 *
 * @buffer: The name of Ethernet interface to create on
 * @kp:     The associated kernel param
 *
 * Called from sysfs.
 *
 * Returns: 0 for success
 */
static int bnx2fc_create(struct net_device *netdev, enum fip_state fip_mode)
{
	struct bnx2fc_hba *hba;
	struct net_device *phys_dev;
	struct fc_lport *lport;
	struct ethtool_drvinfo drvinfo;
	int rc = 0;
	int vlan_id;

	BNX2FC_MISC_DBG("Entered bnx2fc_create\n");
	if (fip_mode != FIP_MODE_FABRIC) {
		printk(KERN_ERR "fip mode not FABRIC\n");
		return -EIO;
	}

	rtnl_lock();

	mutex_lock(&bnx2fc_dev_lock);

	if (!try_module_get(THIS_MODULE)) {
		rc = -EINVAL;
		goto mod_err;
	}

	/* obtain physical netdev */
	if (netdev->priv_flags & IFF_802_1Q_VLAN) {
		phys_dev = vlan_dev_real_dev(netdev);
		vlan_id = vlan_dev_vlan_id(netdev);
	} else {
		printk(KERN_ERR PFX "Not a vlan device\n");
		rc = -EINVAL;
		goto netdev_err;
	}
	/* verify if the physical device is a netxtreme2 device */
	if (phys_dev->ethtool_ops && phys_dev->ethtool_ops->get_drvinfo) {
		memset(&drvinfo, 0, sizeof(drvinfo));
		phys_dev->ethtool_ops->get_drvinfo(phys_dev, &drvinfo);
		if (strcmp(drvinfo.driver, "bnx2x")) {
			printk(KERN_ERR PFX "Not a netxtreme2 device\n");
			rc = -EINVAL;
			goto netdev_err;
		}
	} else {
		printk(KERN_ERR PFX "unable to obtain drv_info\n");
		rc = -EINVAL;
		goto netdev_err;
	}

	/* obtain hba and initialize rest of the structure */
	hba = bnx2fc_hba_lookup(phys_dev);
	if (!hba) {
		rc = -ENODEV;
		printk(KERN_ERR PFX "bnx2fc_create: hba not found\n");
		goto netdev_err;
	}

	if (!test_bit(BNX2FC_FW_INIT_DONE, &hba->init_done)) {
		rc = bnx2fc_fw_init(hba);
		if (rc)
			goto netdev_err;
	}

	if (test_bit(BNX2FC_CREATE_DONE, &hba->init_done)) {
		rc = -EEXIST;
		goto netdev_err;
	}

	/* update netdev with vlan netdev */
	hba->netdev = netdev;
	hba->vlan_id = vlan_id;
	hba->vlan_enabled = 1;

	rc = bnx2fc_interface_setup(hba, fip_mode);
	if (rc) {
		printk(KERN_ERR PFX "bnx2fc_interface_setup failed\n");
		goto ifput_err;
	}

	hba->timer_work_queue =
			create_singlethread_workqueue("bnx2fc_timer_wq");
	if (!hba->timer_work_queue) {
		printk(KERN_ERR PFX "ulp_init could not create timer_wq\n");
		rc = -EINVAL;
		goto ifput_err;
	}

	lport = bnx2fc_if_create(hba, &hba->pcidev->dev, 0);
	if (!lport) {
		printk(KERN_ERR PFX "Failed to create interface (%s)\n",
			netdev->name);
		bnx2fc_netdev_cleanup(hba);
		rc = -EINVAL;
		goto if_create_err;
	}

	lport->boot_time = jiffies;

	/* Make this master N_port */
	hba->ctlr.lp = lport;

	set_bit(BNX2FC_CREATE_DONE, &hba->init_done);
	printk(KERN_ERR PFX "create: START DISC\n");
	bnx2fc_start_disc(hba);
	/*
	 * Release from kref_init in bnx2fc_interface_setup, on success
	 * lport should be holding a reference taken in bnx2fc_if_create
	 */
	bnx2fc_interface_put(hba);
	/* put netdev that was held while calling dev_get_by_name */
	mutex_unlock(&bnx2fc_dev_lock);
	rtnl_unlock();
	return 0;

if_create_err:
	destroy_workqueue(hba->timer_work_queue);
ifput_err:
	bnx2fc_interface_put(hba);
netdev_err:
	module_put(THIS_MODULE);
mod_err:
	mutex_unlock(&bnx2fc_dev_lock);
	rtnl_unlock();
	return rc;
}

/**
 * bnx2fc_find_hba_for_cnic - maps cnic instance to bnx2fc adapter instance
 *
 * @cnic:	Pointer to cnic device instance
 *
 **/
static struct bnx2fc_hba *bnx2fc_find_hba_for_cnic(struct cnic_dev *cnic)
{
	struct list_head *list;
	struct list_head *temp;
	struct bnx2fc_hba *hba;

	/* Called with bnx2fc_dev_lock held */
	list_for_each_safe(list, temp, &adapter_list) {
		hba = (struct bnx2fc_hba *)list;
		if (hba->cnic == cnic)
			return hba;
	}
	return NULL;
}

static struct bnx2fc_hba *bnx2fc_hba_lookup(struct net_device *phys_dev)
{
	struct list_head *list;
	struct list_head *temp;
	struct bnx2fc_hba *hba;

	/* Called with bnx2fc_dev_lock held */
	list_for_each_safe(list, temp, &adapter_list) {
		hba = (struct bnx2fc_hba *)list;
		if (hba->phys_dev == phys_dev)
			return hba;
	}
	printk(KERN_ERR PFX "hba_lookup: hba NULL\n");
	return NULL;
}

/**
 * bnx2fc_ulp_exit - shuts down adapter instance and frees all resources
 *
 * @dev		cnic device handle
 */
static void bnx2fc_ulp_exit(struct cnic_dev *dev)
{
	struct bnx2fc_hba *hba;

	BNX2FC_MISC_DBG("Entered bnx2fc_ulp_exit\n");

	if (!test_bit(CNIC_F_BNX2X_CLASS, &dev->flags)) {
		printk(KERN_ERR PFX "bnx2fc port check: %s, flags: %lx\n",
			dev->netdev->name, dev->flags);
		return;
	}

	mutex_lock(&bnx2fc_dev_lock);
	hba = bnx2fc_find_hba_for_cnic(dev);
	if (!hba) {
		printk(KERN_ERR PFX "bnx2fc_ulp_exit: hba not found, dev 0%p\n",
		       dev);
		mutex_unlock(&bnx2fc_dev_lock);
		return;
	}

	list_del_init(&hba->link);
	adapter_count--;

	if (test_bit(BNX2FC_CREATE_DONE, &hba->init_done)) {
		/* destroy not called yet, move to quiesced list */
		bnx2fc_netdev_cleanup(hba);
		bnx2fc_if_destroy(hba->ctlr.lp);
	}
	mutex_unlock(&bnx2fc_dev_lock);

	bnx2fc_ulp_stop(hba);
	/* unregister cnic device */
	if (test_and_clear_bit(BNX2FC_CNIC_REGISTERED, &hba->reg_with_cnic))
		hba->cnic->unregister_device(hba->cnic, CNIC_ULP_FCOE);
	bnx2fc_interface_destroy(hba);
}

/**
 * bnx2fc_fcoe_reset - Resets the fcoe
 *
 * @shost: shost the reset is from
 *
 * Returns: always 0
 */
static int bnx2fc_fcoe_reset(struct Scsi_Host *shost)
{
	struct fc_lport *lport = shost_priv(shost);
	fc_lport_reset(lport);
	return 0;
}


static bool bnx2fc_match(struct net_device *netdev)
{
	mutex_lock(&bnx2fc_dev_lock);
	if (netdev->priv_flags & IFF_802_1Q_VLAN) {
		struct net_device *phys_dev = vlan_dev_real_dev(netdev);

		if (bnx2fc_hba_lookup(phys_dev)) {
			mutex_unlock(&bnx2fc_dev_lock);
			return true;
		}
	}
	mutex_unlock(&bnx2fc_dev_lock);
	return false;
}


static struct fcoe_transport bnx2fc_transport = {
	.name = {"bnx2fc"},
	.attached = false,
	.list = LIST_HEAD_INIT(bnx2fc_transport.list),
	.match = bnx2fc_match,
	.create = bnx2fc_create,
	.destroy = bnx2fc_destroy,
	.enable = bnx2fc_enable,
	.disable = bnx2fc_disable,
};

/**
 * bnx2fc_percpu_thread_create - Create a receive thread for an
 *				 online CPU
 *
 * @cpu: cpu index for the online cpu
 */
static void bnx2fc_percpu_thread_create(unsigned int cpu)
{
	struct bnx2fc_percpu_s *p;
	struct task_struct *thread;

	p = &per_cpu(bnx2fc_percpu, cpu);

	thread = kthread_create(bnx2fc_percpu_io_thread,
				(void *)p,
				"bnx2fc_thread/%d", cpu);
	/* bind thread to the cpu */
	if (likely(!IS_ERR(p->iothread))) {
		kthread_bind(thread, cpu);
		p->iothread = thread;
		wake_up_process(thread);
	}
}

static void bnx2fc_percpu_thread_destroy(unsigned int cpu)
{
	struct bnx2fc_percpu_s *p;
	struct task_struct *thread;
	struct bnx2fc_work *work, *tmp;
	LIST_HEAD(work_list);

	BNX2FC_MISC_DBG("destroying io thread for CPU %d\n", cpu);

	/* Prevent any new work from being queued for this CPU */
	p = &per_cpu(bnx2fc_percpu, cpu);
	spin_lock_bh(&p->fp_work_lock);
	thread = p->iothread;
	p->iothread = NULL;


	/* Free all work in the list */
	list_for_each_entry_safe(work, tmp, &work_list, list) {
		list_del_init(&work->list);
		bnx2fc_process_cq_compl(work->tgt, work->wqe);
		kfree(work);
	}

	spin_unlock_bh(&p->fp_work_lock);

	if (thread)
		kthread_stop(thread);
}

/**
 * bnx2fc_cpu_callback - Handler for CPU hotplug events
 *
 * @nfb:    The callback data block
 * @action: The event triggering the callback
 * @hcpu:   The index of the CPU that the event is for
 *
 * This creates or destroys per-CPU data for fcoe
 *
 * Returns NOTIFY_OK always.
 */
static int bnx2fc_cpu_callback(struct notifier_block *nfb,
			     unsigned long action, void *hcpu)
{
	unsigned cpu = (unsigned long)hcpu;

	switch (action) {
	case CPU_ONLINE:
	case CPU_ONLINE_FROZEN:
		printk(PFX "CPU %x online: Create Rx thread\n", cpu);
		bnx2fc_percpu_thread_create(cpu);
		break;
	case CPU_DEAD:
	case CPU_DEAD_FROZEN:
		printk(PFX "CPU %x offline: Remove Rx thread\n", cpu);
		bnx2fc_percpu_thread_destroy(cpu);
		break;
	default:
		break;
	}
	return NOTIFY_OK;
}

/**
 * bnx2fc_mod_init - module init entry point
 *
 * Initialize driver wide global data structures, and register
 * with cnic module
 **/
static int __init bnx2fc_mod_init(void)
{
	struct fcoe_percpu_s *bg;
	struct task_struct *l2_thread;
	int rc = 0;
	unsigned int cpu = 0;
	struct bnx2fc_percpu_s *p;

	printk(KERN_INFO PFX "%s", version);

	/* register as a fcoe transport */
	rc = fcoe_transport_attach(&bnx2fc_transport);
	if (rc) {
		printk(KERN_ERR "failed to register an fcoe transport, check "
			"if libfcoe is loaded\n");
		goto out;
	}

	INIT_LIST_HEAD(&adapter_list);
	mutex_init(&bnx2fc_dev_lock);
	adapter_count = 0;

	/* Attach FC transport template */
	rc = bnx2fc_attach_transport();
	if (rc)
		goto detach_ft;

	bnx2fc_wq = alloc_workqueue("bnx2fc", 0, 0);
	if (!bnx2fc_wq) {
		rc = -ENOMEM;
		goto release_bt;
	}

	bg = &bnx2fc_global;
	skb_queue_head_init(&bg->fcoe_rx_list);
	l2_thread = kthread_create(bnx2fc_l2_rcv_thread,
				   (void *)bg,
				   "bnx2fc_l2_thread");
	if (IS_ERR(l2_thread)) {
		rc = PTR_ERR(l2_thread);
		goto free_wq;
	}
	wake_up_process(l2_thread);
	spin_lock_bh(&bg->fcoe_rx_list.lock);
	bg->thread = l2_thread;
	spin_unlock_bh(&bg->fcoe_rx_list.lock);

	for_each_possible_cpu(cpu) {
		p = &per_cpu(bnx2fc_percpu, cpu);
		INIT_LIST_HEAD(&p->work_list);
		spin_lock_init(&p->fp_work_lock);
	}

	for_each_online_cpu(cpu) {
		bnx2fc_percpu_thread_create(cpu);
	}

	/* Initialize per CPU interrupt thread */
	register_hotcpu_notifier(&bnx2fc_cpu_notifier);

	cnic_register_driver(CNIC_ULP_FCOE, &bnx2fc_cnic_cb);

	return 0;

free_wq:
	destroy_workqueue(bnx2fc_wq);
release_bt:
	bnx2fc_release_transport();
detach_ft:
	fcoe_transport_detach(&bnx2fc_transport);
out:
	return rc;
}

static void __exit bnx2fc_mod_exit(void)
{
	LIST_HEAD(to_be_deleted);
	struct bnx2fc_hba *hba, *next;
	struct fcoe_percpu_s *bg;
	struct task_struct *l2_thread;
	struct sk_buff *skb;
	unsigned int cpu = 0;

	/*
	 * NOTE: Since cnic calls register_driver routine rtnl_lock,
	 * it will have higher precedence than bnx2fc_dev_lock.
	 * unregister_device() cannot be called with bnx2fc_dev_lock
	 * held.
	 */
	mutex_lock(&bnx2fc_dev_lock);
	list_splice(&adapter_list, &to_be_deleted);
	INIT_LIST_HEAD(&adapter_list);
	adapter_count = 0;
	mutex_unlock(&bnx2fc_dev_lock);

	/* Unregister with cnic */
	list_for_each_entry_safe(hba, next, &to_be_deleted, link) {
		list_del_init(&hba->link);
		printk(KERN_ERR PFX "MOD_EXIT:destroy hba = 0x%p, kref = %d\n",
			hba, atomic_read(&hba->kref.refcount));
		bnx2fc_ulp_stop(hba);
		/* unregister cnic device */
		if (test_and_clear_bit(BNX2FC_CNIC_REGISTERED,
				       &hba->reg_with_cnic))
			hba->cnic->unregister_device(hba->cnic, CNIC_ULP_FCOE);
		bnx2fc_interface_destroy(hba);
	}
	cnic_unregister_driver(CNIC_ULP_FCOE);

	/* Destroy global thread */
	bg = &bnx2fc_global;
	spin_lock_bh(&bg->fcoe_rx_list.lock);
	l2_thread = bg->thread;
	bg->thread = NULL;
	while ((skb = __skb_dequeue(&bg->fcoe_rx_list)) != NULL)
		kfree_skb(skb);

	spin_unlock_bh(&bg->fcoe_rx_list.lock);

	if (l2_thread)
		kthread_stop(l2_thread);

	unregister_hotcpu_notifier(&bnx2fc_cpu_notifier);

	/* Destroy per cpu threads */
	for_each_online_cpu(cpu) {
		bnx2fc_percpu_thread_destroy(cpu);
	}

	destroy_workqueue(bnx2fc_wq);
	/*
	 * detach from scsi transport
	 * must happen after all destroys are done
	 */
	bnx2fc_release_transport();

	/* detach from fcoe transport */
	fcoe_transport_detach(&bnx2fc_transport);
}

module_init(bnx2fc_mod_init);
module_exit(bnx2fc_mod_exit);

static struct fc_function_template bnx2fc_transport_function = {
	.show_host_node_name = 1,
	.show_host_port_name = 1,
	.show_host_supported_classes = 1,
	.show_host_supported_fc4s = 1,
	.show_host_active_fc4s = 1,
	.show_host_maxframe_size = 1,

	.show_host_port_id = 1,
	.show_host_supported_speeds = 1,
	.get_host_speed = fc_get_host_speed,
	.show_host_speed = 1,
	.show_host_port_type = 1,
	.get_host_port_state = fc_get_host_port_state,
	.show_host_port_state = 1,
	.show_host_symbolic_name = 1,

	.dd_fcrport_size = (sizeof(struct fc_rport_libfc_priv) +
				sizeof(struct bnx2fc_rport)),
	.show_rport_maxframe_size = 1,
	.show_rport_supported_classes = 1,

	.show_host_fabric_name = 1,
	.show_starget_node_name = 1,
	.show_starget_port_name = 1,
	.show_starget_port_id = 1,
	.set_rport_dev_loss_tmo = fc_set_rport_loss_tmo,
	.show_rport_dev_loss_tmo = 1,
	.get_fc_host_stats = bnx2fc_get_host_stats,

	.issue_fc_host_lip = bnx2fc_fcoe_reset,

	.terminate_rport_io = fc_rport_terminate_io,

	.vport_create = bnx2fc_vport_create,
	.vport_delete = bnx2fc_vport_destroy,
	.vport_disable = bnx2fc_vport_disable,
};

static struct fc_function_template bnx2fc_vport_xport_function = {
	.show_host_node_name = 1,
	.show_host_port_name = 1,
	.show_host_supported_classes = 1,
	.show_host_supported_fc4s = 1,
	.show_host_active_fc4s = 1,
	.show_host_maxframe_size = 1,

	.show_host_port_id = 1,
	.show_host_supported_speeds = 1,
	.get_host_speed = fc_get_host_speed,
	.show_host_speed = 1,
	.show_host_port_type = 1,
	.get_host_port_state = fc_get_host_port_state,
	.show_host_port_state = 1,
	.show_host_symbolic_name = 1,

	.dd_fcrport_size = (sizeof(struct fc_rport_libfc_priv) +
				sizeof(struct bnx2fc_rport)),
	.show_rport_maxframe_size = 1,
	.show_rport_supported_classes = 1,

	.show_host_fabric_name = 1,
	.show_starget_node_name = 1,
	.show_starget_port_name = 1,
	.show_starget_port_id = 1,
	.set_rport_dev_loss_tmo = fc_set_rport_loss_tmo,
	.show_rport_dev_loss_tmo = 1,
	.get_fc_host_stats = fc_get_host_stats,
	.issue_fc_host_lip = bnx2fc_fcoe_reset,
	.terminate_rport_io = fc_rport_terminate_io,
};

/**
 * scsi_host_template structure used while registering with SCSI-ml
 */
static struct scsi_host_template bnx2fc_shost_template = {
	.module			= THIS_MODULE,
	.name			= "Broadcom Offload FCoE Initiator",
	.queuecommand		= bnx2fc_queuecommand,
	.eh_abort_handler	= bnx2fc_eh_abort,	  /* abts */
	.eh_device_reset_handler = bnx2fc_eh_device_reset, /* lun reset */
	.eh_target_reset_handler = bnx2fc_eh_target_reset, /* tgt reset */
	.eh_host_reset_handler	= fc_eh_host_reset,
	.slave_alloc		= fc_slave_alloc,
	.change_queue_depth	= fc_change_queue_depth,
	.change_queue_type	= fc_change_queue_type,
	.this_id		= -1,
	.cmd_per_lun		= 3,
	.can_queue		= BNX2FC_CAN_QUEUE,
	.use_clustering		= ENABLE_CLUSTERING,
	.sg_tablesize		= BNX2FC_MAX_BDS_PER_CMD,
	.max_sectors		= 512,
};

static struct libfc_function_template bnx2fc_libfc_fcn_templ = {
	.frame_send		= bnx2fc_xmit,
	.elsct_send		= bnx2fc_elsct_send,
	.fcp_abort_io		= bnx2fc_abort_io,
	.fcp_cleanup		= bnx2fc_cleanup,
	.rport_event_callback	= bnx2fc_rport_event_handler,
};

/**
 * bnx2fc_cnic_cb - global template of bnx2fc - cnic driver interface
 *			structure carrying callback function pointers
 */
static struct cnic_ulp_ops bnx2fc_cnic_cb = {
	.owner			= THIS_MODULE,
	.cnic_init		= bnx2fc_ulp_init,
	.cnic_exit		= bnx2fc_ulp_exit,
	.cnic_start		= bnx2fc_ulp_start,
	.cnic_stop		= bnx2fc_ulp_stop,
	.indicate_kcqes		= bnx2fc_indicate_kcqe,
	.indicate_netevent	= bnx2fc_indicate_netevent,
};<|MERGE_RESOLUTION|>--- conflicted
+++ resolved
@@ -21,11 +21,7 @@
 
 #define DRV_MODULE_NAME		"bnx2fc"
 #define DRV_MODULE_VERSION	BNX2FC_VERSION
-<<<<<<< HEAD
 #define DRV_MODULE_RELDATE	"Jun 10, 2011"
-=======
-#define DRV_MODULE_RELDATE	"May 27, 2011"
->>>>>>> 87045b03
 
 
 static char version[] __devinitdata =
