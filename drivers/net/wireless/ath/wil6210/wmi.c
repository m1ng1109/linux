/*
 * Copyright (c) 2012-2016 Qualcomm Atheros, Inc.
 *
 * Permission to use, copy, modify, and/or distribute this software for any
 * purpose with or without fee is hereby granted, provided that the above
 * copyright notice and this permission notice appear in all copies.
 *
 * THE SOFTWARE IS PROVIDED "AS IS" AND THE AUTHOR DISCLAIMS ALL WARRANTIES
 * WITH REGARD TO THIS SOFTWARE INCLUDING ALL IMPLIED WARRANTIES OF
 * MERCHANTABILITY AND FITNESS. IN NO EVENT SHALL THE AUTHOR BE LIABLE FOR
 * ANY SPECIAL, DIRECT, INDIRECT, OR CONSEQUENTIAL DAMAGES OR ANY DAMAGES
 * WHATSOEVER RESULTING FROM LOSS OF USE, DATA OR PROFITS, WHETHER IN AN
 * ACTION OF CONTRACT, NEGLIGENCE OR OTHER TORTIOUS ACTION, ARISING OUT OF
 * OR IN CONNECTION WITH THE USE OR PERFORMANCE OF THIS SOFTWARE.
 */

#include <linux/moduleparam.h>
#include <linux/etherdevice.h>
#include <linux/if_arp.h>

#include "wil6210.h"
#include "txrx.h"
#include "wmi.h"
#include "trace.h"

static uint max_assoc_sta = WIL6210_MAX_CID;
module_param(max_assoc_sta, uint, S_IRUGO | S_IWUSR);
MODULE_PARM_DESC(max_assoc_sta, " Max number of stations associated to the AP");

int agg_wsize; /* = 0; */
module_param(agg_wsize, int, S_IRUGO | S_IWUSR);
MODULE_PARM_DESC(agg_wsize, " Window size for Tx Block Ack after connect;"
		 " 0 - use default; < 0 - don't auto-establish");

u8 led_id = WIL_LED_INVALID_ID;
module_param(led_id, byte, S_IRUGO);
MODULE_PARM_DESC(led_id,
		 " 60G device led enablement. Set the led ID (0-2) to enable");

/**
 * WMI event receiving - theory of operations
 *
 * When firmware about to report WMI event, it fills memory area
 * in the mailbox and raises misc. IRQ. Thread interrupt handler invoked for
 * the misc IRQ, function @wmi_recv_cmd called by thread IRQ handler.
 *
 * @wmi_recv_cmd reads event, allocates memory chunk  and attaches it to the
 * event list @wil->pending_wmi_ev. Then, work queue @wil->wmi_wq wakes up
 * and handles events within the @wmi_event_worker. Every event get detached
 * from list, processed and deleted.
 *
 * Purpose for this mechanism is to release IRQ thread; otherwise,
 * if WMI event handling involves another WMI command flow, this 2-nd flow
 * won't be completed because of blocked IRQ thread.
 */

/**
 * Addressing - theory of operations
 *
 * There are several buses present on the WIL6210 card.
 * Same memory areas are visible at different address on
 * the different busses. There are 3 main bus masters:
 *  - MAC CPU (ucode)
 *  - User CPU (firmware)
 *  - AHB (host)
 *
 * On the PCI bus, there is one BAR (BAR0) of 2Mb size, exposing
 * AHB addresses starting from 0x880000
 *
 * Internally, firmware uses addresses that allows faster access but
 * are invisible from the host. To read from these addresses, alternative
 * AHB address must be used.
 *
 * Memory mapping
 * Linker address         PCI/Host address
 *                        0x880000 .. 0xa80000  2Mb BAR0
 * 0x800000 .. 0x807000   0x900000 .. 0x907000  28k DCCM
 * 0x840000 .. 0x857000   0x908000 .. 0x91f000  92k PERIPH
 */

/**
 * @fw_mapping provides memory remapping table
 *
 * array size should be in sync with the declaration in the wil6210.h
 */
const struct fw_map fw_mapping[] = {
	{0x000000, 0x040000, 0x8c0000, "fw_code"}, /* FW code RAM      256k */
	{0x800000, 0x808000, 0x900000, "fw_data"}, /* FW data RAM       32k */
	{0x840000, 0x860000, 0x908000, "fw_peri"}, /* periph. data RAM 128k */
	{0x880000, 0x88a000, 0x880000, "rgf"},     /* various RGF       40k */
	{0x88a000, 0x88b000, 0x88a000, "AGC_tbl"}, /* AGC table          4k */
	{0x88b000, 0x88c000, 0x88b000, "rgf_ext"}, /* Pcie_ext_rgf       4k */
	{0x88c000, 0x88c200, 0x88c000, "mac_rgf_ext"}, /* mac_ext_rgf  512b */
	{0x8c0000, 0x949000, 0x8c0000, "upper"},   /* upper area       548k */
	/*
	 * 920000..930000 ucode code RAM
	 * 930000..932000 ucode data RAM
	 * 932000..949000 back-door debug data
	 */
};

struct blink_on_off_time led_blink_time[] = {
	{WIL_LED_BLINK_ON_SLOW_MS, WIL_LED_BLINK_OFF_SLOW_MS},
	{WIL_LED_BLINK_ON_MED_MS, WIL_LED_BLINK_OFF_MED_MS},
	{WIL_LED_BLINK_ON_FAST_MS, WIL_LED_BLINK_OFF_FAST_MS},
};

u8 led_polarity = LED_POLARITY_LOW_ACTIVE;

/**
 * return AHB address for given firmware/ucode internal (linker) address
 * @x - internal address
 * If address have no valid AHB mapping, return 0
 */
static u32 wmi_addr_remap(u32 x)
{
	uint i;

	for (i = 0; i < ARRAY_SIZE(fw_mapping); i++) {
		if ((x >= fw_mapping[i].from) && (x < fw_mapping[i].to))
			return x + fw_mapping[i].host - fw_mapping[i].from;
	}

	return 0;
}

/**
 * Check address validity for WMI buffer; remap if needed
 * @ptr - internal (linker) fw/ucode address
 *
 * Valid buffer should be DWORD aligned
 *
 * return address for accessing buffer from the host;
 * if buffer is not valid, return NULL.
 */
void __iomem *wmi_buffer(struct wil6210_priv *wil, __le32 ptr_)
{
	u32 off;
	u32 ptr = le32_to_cpu(ptr_);

	if (ptr % 4)
		return NULL;

	ptr = wmi_addr_remap(ptr);
	if (ptr < WIL6210_FW_HOST_OFF)
		return NULL;

	off = HOSTADDR(ptr);
	if (off > WIL6210_MEM_SIZE - 4)
		return NULL;

	return wil->csr + off;
}

/**
 * Check address validity
 */
void __iomem *wmi_addr(struct wil6210_priv *wil, u32 ptr)
{
	u32 off;

	if (ptr % 4)
		return NULL;

	if (ptr < WIL6210_FW_HOST_OFF)
		return NULL;

	off = HOSTADDR(ptr);
	if (off > WIL6210_MEM_SIZE - 4)
		return NULL;

	return wil->csr + off;
}

int wmi_read_hdr(struct wil6210_priv *wil, __le32 ptr,
		 struct wil6210_mbox_hdr *hdr)
{
	void __iomem *src = wmi_buffer(wil, ptr);

	if (!src)
		return -EINVAL;

	wil_memcpy_fromio_32(hdr, src, sizeof(*hdr));

	return 0;
}

static int __wmi_send(struct wil6210_priv *wil, u16 cmdid, void *buf, u16 len)
{
	struct {
		struct wil6210_mbox_hdr hdr;
		struct wmi_cmd_hdr wmi;
	} __packed cmd = {
		.hdr = {
			.type = WIL_MBOX_HDR_TYPE_WMI,
			.flags = 0,
			.len = cpu_to_le16(sizeof(cmd.wmi) + len),
		},
		.wmi = {
			.mid = 0,
			.command_id = cpu_to_le16(cmdid),
		},
	};
	struct wil6210_mbox_ring *r = &wil->mbox_ctl.tx;
	struct wil6210_mbox_ring_desc d_head;
	u32 next_head;
	void __iomem *dst;
	void __iomem *head = wmi_addr(wil, r->head);
	uint retry;
	int rc = 0;

	if (sizeof(cmd) + len > r->entry_size) {
		wil_err(wil, "WMI size too large: %d bytes, max is %d\n",
			(int)(sizeof(cmd) + len), r->entry_size);
		return -ERANGE;
	}

	might_sleep();

	if (!test_bit(wil_status_fwready, wil->status)) {
		wil_err(wil, "WMI: cannot send command while FW not ready\n");
		return -EAGAIN;
	}

	if (!head) {
		wil_err(wil, "WMI head is garbage: 0x%08x\n", r->head);
		return -EINVAL;
	}

	wil_halp_vote(wil);

	/* read Tx head till it is not busy */
	for (retry = 5; retry > 0; retry--) {
		wil_memcpy_fromio_32(&d_head, head, sizeof(d_head));
		if (d_head.sync == 0)
			break;
		msleep(20);
	}
	if (d_head.sync != 0) {
		wil_err(wil, "WMI head busy\n");
		rc = -EBUSY;
		goto out;
	}
	/* next head */
	next_head = r->base + ((r->head - r->base + sizeof(d_head)) % r->size);
	wil_dbg_wmi(wil, "Head 0x%08x -> 0x%08x\n", r->head, next_head);
	/* wait till FW finish with previous command */
	for (retry = 5; retry > 0; retry--) {
		if (!test_bit(wil_status_fwready, wil->status)) {
			wil_err(wil, "WMI: cannot send command while FW not ready\n");
			rc = -EAGAIN;
			goto out;
		}
		r->tail = wil_r(wil, RGF_MBOX +
				offsetof(struct wil6210_mbox_ctl, tx.tail));
		if (next_head != r->tail)
			break;
		msleep(20);
	}
	if (next_head == r->tail) {
		wil_err(wil, "WMI ring full\n");
		rc = -EBUSY;
		goto out;
	}
	dst = wmi_buffer(wil, d_head.addr);
	if (!dst) {
		wil_err(wil, "invalid WMI buffer: 0x%08x\n",
			le32_to_cpu(d_head.addr));
		rc = -EAGAIN;
		goto out;
	}
	cmd.hdr.seq = cpu_to_le16(++wil->wmi_seq);
	/* set command */
	wil_dbg_wmi(wil, "WMI command 0x%04x [%d]\n", cmdid, len);
	wil_hex_dump_wmi("Cmd ", DUMP_PREFIX_OFFSET, 16, 1, &cmd,
			 sizeof(cmd), true);
	wil_hex_dump_wmi("cmd ", DUMP_PREFIX_OFFSET, 16, 1, buf,
			 len, true);
	wil_memcpy_toio_32(dst, &cmd, sizeof(cmd));
	wil_memcpy_toio_32(dst + sizeof(cmd), buf, len);
	/* mark entry as full */
	wil_w(wil, r->head + offsetof(struct wil6210_mbox_ring_desc, sync), 1);
	/* advance next ptr */
	wil_w(wil, RGF_MBOX + offsetof(struct wil6210_mbox_ctl, tx.head),
	      r->head = next_head);

	trace_wil6210_wmi_cmd(&cmd.wmi, buf, len);

	/* interrupt to FW */
	wil_w(wil, RGF_USER_USER_ICR + offsetof(struct RGF_ICR, ICS),
	      SW_INT_MBOX);

out:
	wil_halp_unvote(wil);
	return rc;
}

int wmi_send(struct wil6210_priv *wil, u16 cmdid, void *buf, u16 len)
{
	int rc;

	mutex_lock(&wil->wmi_mutex);
	rc = __wmi_send(wil, cmdid, buf, len);
	mutex_unlock(&wil->wmi_mutex);

	return rc;
}

/*=== Event handlers ===*/
static void wmi_evt_ready(struct wil6210_priv *wil, int id, void *d, int len)
{
	struct wireless_dev *wdev = wil->wdev;
	struct wmi_ready_event *evt = d;

	wil->fw_version = le32_to_cpu(evt->sw_version);
	wil->n_mids = evt->numof_additional_mids;

	wil_info(wil, "FW ver. %d; MAC %pM; %d MID's\n", wil->fw_version,
		 evt->mac, wil->n_mids);
	/* ignore MAC address, we already have it from the boot loader */
	snprintf(wdev->wiphy->fw_version, sizeof(wdev->wiphy->fw_version),
		 "%d", wil->fw_version);

	wil_set_recovery_state(wil, fw_recovery_idle);
	set_bit(wil_status_fwready, wil->status);
	/* let the reset sequence continue */
	complete(&wil->wmi_ready);
}

static void wmi_evt_rx_mgmt(struct wil6210_priv *wil, int id, void *d, int len)
{
	struct wmi_rx_mgmt_packet_event *data = d;
	struct wiphy *wiphy = wil_to_wiphy(wil);
	struct ieee80211_mgmt *rx_mgmt_frame =
			(struct ieee80211_mgmt *)data->payload;
	int flen = len - offsetof(struct wmi_rx_mgmt_packet_event, payload);
	int ch_no;
	u32 freq;
	struct ieee80211_channel *channel;
	s32 signal;
	__le16 fc;
	u32 d_len;
	u16 d_status;

	if (flen < 0) {
		wil_err(wil, "MGMT Rx: short event, len %d\n", len);
		return;
	}

	d_len = le32_to_cpu(data->info.len);
	if (d_len != flen) {
		wil_err(wil,
			"MGMT Rx: length mismatch, d_len %d should be %d\n",
			d_len, flen);
		return;
	}

	ch_no = data->info.channel + 1;
	freq = ieee80211_channel_to_frequency(ch_no, NL80211_BAND_60GHZ);
	channel = ieee80211_get_channel(wiphy, freq);
	signal = data->info.sqi;
	d_status = le16_to_cpu(data->info.status);
	fc = rx_mgmt_frame->frame_control;

	wil_dbg_wmi(wil, "MGMT Rx: channel %d MCS %d SNR %d SQI %d%%\n",
		    data->info.channel, data->info.mcs, data->info.snr,
		    data->info.sqi);
	wil_dbg_wmi(wil, "status 0x%04x len %d fc 0x%04x\n", d_status, d_len,
		    le16_to_cpu(fc));
	wil_dbg_wmi(wil, "qid %d mid %d cid %d\n",
		    data->info.qid, data->info.mid, data->info.cid);
	wil_hex_dump_wmi("MGMT Rx ", DUMP_PREFIX_OFFSET, 16, 1, rx_mgmt_frame,
			 d_len, true);

	if (!channel) {
		wil_err(wil, "Frame on unsupported channel\n");
		return;
	}

	if (ieee80211_is_beacon(fc) || ieee80211_is_probe_resp(fc)) {
		struct cfg80211_bss *bss;
		u64 tsf = le64_to_cpu(rx_mgmt_frame->u.beacon.timestamp);
		u16 cap = le16_to_cpu(rx_mgmt_frame->u.beacon.capab_info);
		u16 bi = le16_to_cpu(rx_mgmt_frame->u.beacon.beacon_int);
		const u8 *ie_buf = rx_mgmt_frame->u.beacon.variable;
		size_t ie_len = d_len - offsetof(struct ieee80211_mgmt,
						 u.beacon.variable);
		wil_dbg_wmi(wil, "Capability info : 0x%04x\n", cap);
		wil_dbg_wmi(wil, "TSF : 0x%016llx\n", tsf);
		wil_dbg_wmi(wil, "Beacon interval : %d\n", bi);
		wil_hex_dump_wmi("IE ", DUMP_PREFIX_OFFSET, 16, 1, ie_buf,
				 ie_len, true);

		wil_dbg_wmi(wil, "Capability info : 0x%04x\n", cap);

		bss = cfg80211_inform_bss_frame(wiphy, channel, rx_mgmt_frame,
						d_len, signal, GFP_KERNEL);
		if (bss) {
			wil_dbg_wmi(wil, "Added BSS %pM\n",
				    rx_mgmt_frame->bssid);
			cfg80211_put_bss(wiphy, bss);
		} else {
			wil_err(wil, "cfg80211_inform_bss_frame() failed\n");
		}
	} else {
		mutex_lock(&wil->p2p_wdev_mutex);
		cfg80211_rx_mgmt(wil->radio_wdev, freq, signal,
				 (void *)rx_mgmt_frame, d_len, 0);
		mutex_unlock(&wil->p2p_wdev_mutex);
	}
}

static void wmi_evt_tx_mgmt(struct wil6210_priv *wil, int id, void *d, int len)
{
	struct wmi_tx_mgmt_packet_event *data = d;
	struct ieee80211_mgmt *mgmt_frame =
			(struct ieee80211_mgmt *)data->payload;
	int flen = len - offsetof(struct wmi_tx_mgmt_packet_event, payload);

	wil_hex_dump_wmi("MGMT Tx ", DUMP_PREFIX_OFFSET, 16, 1, mgmt_frame,
			 flen, true);
}

static void wmi_evt_scan_complete(struct wil6210_priv *wil, int id,
				  void *d, int len)
{
	if (wil->scan_request) {
		struct wmi_scan_complete_event *data = d;
		bool aborted = (data->status != WMI_SCAN_SUCCESS);

		wil_dbg_wmi(wil, "SCAN_COMPLETE(0x%08x)\n", data->status);
		wil_dbg_misc(wil, "Complete scan_request 0x%p aborted %d\n",
			     wil->scan_request, aborted);

		del_timer_sync(&wil->scan_timer);
		mutex_lock(&wil->p2p_wdev_mutex);
		cfg80211_scan_done(wil->scan_request, aborted);
		wil->radio_wdev = wil->wdev;
		mutex_unlock(&wil->p2p_wdev_mutex);
		wil->scan_request = NULL;
	} else {
		wil_err(wil, "SCAN_COMPLETE while not scanning\n");
	}
}

static void wmi_evt_connect(struct wil6210_priv *wil, int id, void *d, int len)
{
	struct net_device *ndev = wil_to_ndev(wil);
	struct wireless_dev *wdev = wil->wdev;
	struct wmi_connect_event *evt = d;
	int ch; /* channel number */
	struct station_info sinfo;
	u8 *assoc_req_ie, *assoc_resp_ie;
	size_t assoc_req_ielen, assoc_resp_ielen;
	/* capinfo(u16) + listen_interval(u16) + IEs */
	const size_t assoc_req_ie_offset = sizeof(u16) * 2;
	/* capinfo(u16) + status_code(u16) + associd(u16) + IEs */
	const size_t assoc_resp_ie_offset = sizeof(u16) * 3;
	int rc;

	if (len < sizeof(*evt)) {
		wil_err(wil, "Connect event too short : %d bytes\n", len);
		return;
	}
	if (len != sizeof(*evt) + evt->beacon_ie_len + evt->assoc_req_len +
		   evt->assoc_resp_len) {
		wil_err(wil,
			"Connect event corrupted : %d != %d + %d + %d + %d\n",
			len, (int)sizeof(*evt), evt->beacon_ie_len,
			evt->assoc_req_len, evt->assoc_resp_len);
		return;
	}
	if (evt->cid >= WIL6210_MAX_CID) {
		wil_err(wil, "Connect CID invalid : %d\n", evt->cid);
		return;
	}

	ch = evt->channel + 1;
	wil_info(wil, "Connect %pM channel [%d] cid %d\n",
		 evt->bssid, ch, evt->cid);
	wil_hex_dump_wmi("connect AI : ", DUMP_PREFIX_OFFSET, 16, 1,
			 evt->assoc_info, len - sizeof(*evt), true);

	/* figure out IE's */
	assoc_req_ie = &evt->assoc_info[evt->beacon_ie_len +
					assoc_req_ie_offset];
	assoc_req_ielen = evt->assoc_req_len - assoc_req_ie_offset;
	if (evt->assoc_req_len <= assoc_req_ie_offset) {
		assoc_req_ie = NULL;
		assoc_req_ielen = 0;
	}

	assoc_resp_ie = &evt->assoc_info[evt->beacon_ie_len +
					 evt->assoc_req_len +
					 assoc_resp_ie_offset];
	assoc_resp_ielen = evt->assoc_resp_len - assoc_resp_ie_offset;
	if (evt->assoc_resp_len <= assoc_resp_ie_offset) {
		assoc_resp_ie = NULL;
		assoc_resp_ielen = 0;
	}

	mutex_lock(&wil->mutex);
	if (test_bit(wil_status_resetting, wil->status) ||
	    !test_bit(wil_status_fwready, wil->status)) {
		wil_err(wil, "status_resetting, cancel connect event, CID %d\n",
			evt->cid);
		mutex_unlock(&wil->mutex);
		/* no need for cleanup, wil_reset will do that */
		return;
	}

	if ((wdev->iftype == NL80211_IFTYPE_STATION) ||
	    (wdev->iftype == NL80211_IFTYPE_P2P_CLIENT)) {
		if (!test_bit(wil_status_fwconnecting, wil->status)) {
			wil_err(wil, "Not in connecting state\n");
			mutex_unlock(&wil->mutex);
			return;
		}
		del_timer_sync(&wil->connect_timer);
	} else if ((wdev->iftype == NL80211_IFTYPE_AP) ||
		   (wdev->iftype == NL80211_IFTYPE_P2P_GO)) {
		if (wil->sta[evt->cid].status != wil_sta_unused) {
			wil_err(wil, "%s: AP: Invalid status %d for CID %d\n",
				__func__, wil->sta[evt->cid].status, evt->cid);
			mutex_unlock(&wil->mutex);
			return;
		}
	}

	/* FIXME FW can transmit only ucast frames to peer */
	/* FIXME real ring_id instead of hard coded 0 */
	ether_addr_copy(wil->sta[evt->cid].addr, evt->bssid);
	wil->sta[evt->cid].status = wil_sta_conn_pending;

	rc = wil_tx_init(wil, evt->cid);
	if (rc) {
		wil_err(wil, "%s: config tx vring failed for CID %d, rc (%d)\n",
			__func__, evt->cid, rc);
		wmi_disconnect_sta(wil, wil->sta[evt->cid].addr,
				   WLAN_REASON_UNSPECIFIED, false);
	} else {
		wil_info(wil, "%s: successful connection to CID %d\n",
			 __func__, evt->cid);
	}

	if ((wdev->iftype == NL80211_IFTYPE_STATION) ||
	    (wdev->iftype == NL80211_IFTYPE_P2P_CLIENT)) {
		if (rc) {
			netif_tx_stop_all_queues(ndev);
			netif_carrier_off(ndev);
			wil_err(wil,
				"%s: cfg80211_connect_result with failure\n",
				__func__);
			cfg80211_connect_result(ndev, evt->bssid, NULL, 0,
						NULL, 0,
						WLAN_STATUS_UNSPECIFIED_FAILURE,
						GFP_KERNEL);
			goto out;
		} else {
			cfg80211_connect_result(ndev, evt->bssid,
						assoc_req_ie, assoc_req_ielen,
						assoc_resp_ie, assoc_resp_ielen,
						WLAN_STATUS_SUCCESS,
						GFP_KERNEL);
		}
	} else if ((wdev->iftype == NL80211_IFTYPE_AP) ||
		   (wdev->iftype == NL80211_IFTYPE_P2P_GO)) {
		if (rc)
			goto out;

		memset(&sinfo, 0, sizeof(sinfo));

		sinfo.generation = wil->sinfo_gen++;

		if (assoc_req_ie) {
			sinfo.assoc_req_ies = assoc_req_ie;
			sinfo.assoc_req_ies_len = assoc_req_ielen;
		}

		cfg80211_new_sta(ndev, evt->bssid, &sinfo, GFP_KERNEL);
	} else {
		wil_err(wil, "%s: unhandled iftype %d for CID %d\n",
			__func__, wdev->iftype, evt->cid);
		goto out;
	}

	wil->sta[evt->cid].status = wil_sta_connected;
	set_bit(wil_status_fwconnected, wil->status);
	netif_tx_wake_all_queues(ndev);

out:
	if (rc)
		wil->sta[evt->cid].status = wil_sta_unused;
	clear_bit(wil_status_fwconnecting, wil->status);
	mutex_unlock(&wil->mutex);
}

static void wmi_evt_disconnect(struct wil6210_priv *wil, int id,
			       void *d, int len)
{
	struct wmi_disconnect_event *evt = d;
	u16 reason_code = le16_to_cpu(evt->protocol_reason_status);

	wil_info(wil, "Disconnect %pM reason [proto %d wmi %d]\n",
		 evt->bssid, reason_code, evt->disconnect_reason);

	wil->sinfo_gen++;

	mutex_lock(&wil->mutex);
	wil6210_disconnect(wil, evt->bssid, reason_code, true);
	mutex_unlock(&wil->mutex);
}

/*
 * Firmware reports EAPOL frame using WME event.
 * Reconstruct Ethernet frame and deliver it via normal Rx
 */
static void wmi_evt_eapol_rx(struct wil6210_priv *wil, int id,
			     void *d, int len)
{
	struct net_device *ndev = wil_to_ndev(wil);
	struct wmi_eapol_rx_event *evt = d;
	u16 eapol_len = le16_to_cpu(evt->eapol_len);
	int sz = eapol_len + ETH_HLEN;
	struct sk_buff *skb;
	struct ethhdr *eth;
	int cid;
	struct wil_net_stats *stats = NULL;

	wil_dbg_wmi(wil, "EAPOL len %d from %pM\n", eapol_len,
		    evt->src_mac);

	cid = wil_find_cid(wil, evt->src_mac);
	if (cid >= 0)
		stats = &wil->sta[cid].stats;

	if (eapol_len > 196) { /* TODO: revisit size limit */
		wil_err(wil, "EAPOL too large\n");
		return;
	}

	skb = alloc_skb(sz, GFP_KERNEL);
	if (!skb) {
		wil_err(wil, "Failed to allocate skb\n");
		return;
	}

	eth = (struct ethhdr *)skb_put(skb, ETH_HLEN);
	ether_addr_copy(eth->h_dest, ndev->dev_addr);
	ether_addr_copy(eth->h_source, evt->src_mac);
	eth->h_proto = cpu_to_be16(ETH_P_PAE);
	memcpy(skb_put(skb, eapol_len), evt->eapol, eapol_len);
	skb->protocol = eth_type_trans(skb, ndev);
	if (likely(netif_rx_ni(skb) == NET_RX_SUCCESS)) {
		ndev->stats.rx_packets++;
		ndev->stats.rx_bytes += sz;
		if (stats) {
			stats->rx_packets++;
			stats->rx_bytes += sz;
		}
	} else {
		ndev->stats.rx_dropped++;
		if (stats)
			stats->rx_dropped++;
	}
}

static void wmi_evt_vring_en(struct wil6210_priv *wil, int id, void *d, int len)
{
	struct wmi_vring_en_event *evt = d;
	u8 vri = evt->vring_index;

	wil_dbg_wmi(wil, "Enable vring %d\n", vri);

	if (vri >= ARRAY_SIZE(wil->vring_tx)) {
		wil_err(wil, "Enable for invalid vring %d\n", vri);
		return;
	}
	wil->vring_tx_data[vri].dot1x_open = true;
	if (vri == wil->bcast_vring) /* no BA for bcast */
		return;
	if (agg_wsize >= 0)
		wil_addba_tx_request(wil, vri, agg_wsize);
}

static void wmi_evt_ba_status(struct wil6210_priv *wil, int id, void *d,
			      int len)
{
	struct wmi_ba_status_event *evt = d;
	struct vring_tx_data *txdata;

	wil_dbg_wmi(wil, "BACK[%d] %s {%d} timeout %d AMSDU%s\n",
		    evt->ringid,
		    evt->status == WMI_BA_AGREED ? "OK" : "N/A",
		    evt->agg_wsize, __le16_to_cpu(evt->ba_timeout),
		    evt->amsdu ? "+" : "-");

	if (evt->ringid >= WIL6210_MAX_TX_RINGS) {
		wil_err(wil, "invalid ring id %d\n", evt->ringid);
		return;
	}

	if (evt->status != WMI_BA_AGREED) {
		evt->ba_timeout = 0;
		evt->agg_wsize = 0;
		evt->amsdu = 0;
	}

	txdata = &wil->vring_tx_data[evt->ringid];

	txdata->agg_timeout = le16_to_cpu(evt->ba_timeout);
	txdata->agg_wsize = evt->agg_wsize;
	txdata->agg_amsdu = evt->amsdu;
	txdata->addba_in_progress = false;
}

static void wmi_evt_addba_rx_req(struct wil6210_priv *wil, int id, void *d,
				 int len)
{
	struct wmi_rcp_addba_req_event *evt = d;

	wil_addba_rx_request(wil, evt->cidxtid, evt->dialog_token,
			     evt->ba_param_set, evt->ba_timeout,
			     evt->ba_seq_ctrl);
}

static void wmi_evt_delba(struct wil6210_priv *wil, int id, void *d, int len)
__acquires(&sta->tid_rx_lock) __releases(&sta->tid_rx_lock)
{
	struct wmi_delba_event *evt = d;
	u8 cid, tid;
	u16 reason = __le16_to_cpu(evt->reason);
	struct wil_sta_info *sta;
	struct wil_tid_ampdu_rx *r;

	might_sleep();
	parse_cidxtid(evt->cidxtid, &cid, &tid);
	wil_dbg_wmi(wil, "DELBA CID %d TID %d from %s reason %d\n",
		    cid, tid,
		    evt->from_initiator ? "originator" : "recipient",
		    reason);
	if (!evt->from_initiator) {
		int i;
		/* find Tx vring it belongs to */
		for (i = 0; i < ARRAY_SIZE(wil->vring2cid_tid); i++) {
			if ((wil->vring2cid_tid[i][0] == cid) &&
			    (wil->vring2cid_tid[i][1] == tid)) {
				struct vring_tx_data *txdata =
					&wil->vring_tx_data[i];

				wil_dbg_wmi(wil, "DELBA Tx vring %d\n", i);
				txdata->agg_timeout = 0;
				txdata->agg_wsize = 0;
				txdata->addba_in_progress = false;

				break; /* max. 1 matching ring */
			}
		}
		if (i >= ARRAY_SIZE(wil->vring2cid_tid))
			wil_err(wil, "DELBA: unable to find Tx vring\n");
		return;
	}

	sta = &wil->sta[cid];

	spin_lock_bh(&sta->tid_rx_lock);

	r = sta->tid_rx[tid];
	sta->tid_rx[tid] = NULL;
	wil_tid_ampdu_rx_free(wil, r);

	spin_unlock_bh(&sta->tid_rx_lock);
}

/**
 * Some events are ignored for purpose; and need not be interpreted as
 * "unhandled events"
 */
static void wmi_evt_ignore(struct wil6210_priv *wil, int id, void *d, int len)
{
	wil_dbg_wmi(wil, "Ignore event 0x%04x len %d\n", id, len);
}

static const struct {
	int eventid;
	void (*handler)(struct wil6210_priv *wil, int eventid,
			void *data, int data_len);
} wmi_evt_handlers[] = {
	{WMI_READY_EVENTID,		wmi_evt_ready},
	{WMI_FW_READY_EVENTID,			wmi_evt_ignore},
	{WMI_RX_MGMT_PACKET_EVENTID,	wmi_evt_rx_mgmt},
	{WMI_TX_MGMT_PACKET_EVENTID,		wmi_evt_tx_mgmt},
	{WMI_SCAN_COMPLETE_EVENTID,	wmi_evt_scan_complete},
	{WMI_CONNECT_EVENTID,		wmi_evt_connect},
	{WMI_DISCONNECT_EVENTID,	wmi_evt_disconnect},
	{WMI_EAPOL_RX_EVENTID,		wmi_evt_eapol_rx},
	{WMI_BA_STATUS_EVENTID,		wmi_evt_ba_status},
	{WMI_RCP_ADDBA_REQ_EVENTID,	wmi_evt_addba_rx_req},
	{WMI_DELBA_EVENTID,		wmi_evt_delba},
	{WMI_VRING_EN_EVENTID,		wmi_evt_vring_en},
	{WMI_DATA_PORT_OPEN_EVENTID,		wmi_evt_ignore},
};

/*
 * Run in IRQ context
 * Extract WMI command from mailbox. Queue it to the @wil->pending_wmi_ev
 * that will be eventually handled by the @wmi_event_worker in the thread
 * context of thread "wil6210_wmi"
 */
void wmi_recv_cmd(struct wil6210_priv *wil)
{
	struct wil6210_mbox_ring_desc d_tail;
	struct wil6210_mbox_hdr hdr;
	struct wil6210_mbox_ring *r = &wil->mbox_ctl.rx;
	struct pending_wmi_event *evt;
	u8 *cmd;
	void __iomem *src;
	ulong flags;
	unsigned n;
	unsigned int num_immed_reply = 0;

	if (!test_bit(wil_status_mbox_ready, wil->status)) {
		wil_err(wil, "Reset in progress. Cannot handle WMI event\n");
		return;
	}

	for (n = 0;; n++) {
		u16 len;
		bool q;
		bool immed_reply = false;

		r->head = wil_r(wil, RGF_MBOX +
				offsetof(struct wil6210_mbox_ctl, rx.head));
		if (r->tail == r->head)
			break;

		wil_dbg_wmi(wil, "Mbox head %08x tail %08x\n",
			    r->head, r->tail);
		/* read cmd descriptor from tail */
		wil_memcpy_fromio_32(&d_tail, wil->csr + HOSTADDR(r->tail),
				     sizeof(struct wil6210_mbox_ring_desc));
		if (d_tail.sync == 0) {
			wil_err(wil, "Mbox evt not owned by FW?\n");
			break;
		}

		/* read cmd header from descriptor */
		if (0 != wmi_read_hdr(wil, d_tail.addr, &hdr)) {
			wil_err(wil, "Mbox evt at 0x%08x?\n",
				le32_to_cpu(d_tail.addr));
			break;
		}
		len = le16_to_cpu(hdr.len);
		wil_dbg_wmi(wil, "Mbox evt %04x %04x %04x %02x\n",
			    le16_to_cpu(hdr.seq), len, le16_to_cpu(hdr.type),
			    hdr.flags);

		/* read cmd buffer from descriptor */
		src = wmi_buffer(wil, d_tail.addr) +
		      sizeof(struct wil6210_mbox_hdr);
		evt = kmalloc(ALIGN(offsetof(struct pending_wmi_event,
					     event.wmi) + len, 4),
			      GFP_KERNEL);
		if (!evt)
			break;

		evt->event.hdr = hdr;
		cmd = (void *)&evt->event.wmi;
		wil_memcpy_fromio_32(cmd, src, len);
		/* mark entry as empty */
		wil_w(wil, r->tail +
		      offsetof(struct wil6210_mbox_ring_desc, sync), 0);
		/* indicate */
		if ((hdr.type == WIL_MBOX_HDR_TYPE_WMI) &&
		    (len >= sizeof(struct wmi_cmd_hdr))) {
			struct wmi_cmd_hdr *wmi = &evt->event.wmi;
			u16 id = le16_to_cpu(wmi->command_id);
			u32 tstamp = le32_to_cpu(wmi->fw_timestamp);
			spin_lock_irqsave(&wil->wmi_ev_lock, flags);
			if (wil->reply_id && wil->reply_id == id) {
				if (wil->reply_buf) {
					memcpy(wil->reply_buf, wmi,
					       min(len, wil->reply_size));
					immed_reply = true;
				}
			}
			spin_unlock_irqrestore(&wil->wmi_ev_lock, flags);

			wil_dbg_wmi(wil, "WMI event 0x%04x MID %d @%d msec\n",
				    id, wmi->mid, tstamp);
			trace_wil6210_wmi_event(wmi, &wmi[1],
						len - sizeof(*wmi));
		}
		wil_hex_dump_wmi("evt ", DUMP_PREFIX_OFFSET, 16, 1,
				 &evt->event.hdr, sizeof(hdr) + len, true);

		/* advance tail */
		r->tail = r->base + ((r->tail - r->base +
			  sizeof(struct wil6210_mbox_ring_desc)) % r->size);
		wil_w(wil, RGF_MBOX +
		      offsetof(struct wil6210_mbox_ctl, rx.tail), r->tail);

		if (immed_reply) {
			wil_dbg_wmi(wil, "%s: Complete WMI 0x%04x\n",
				    __func__, wil->reply_id);
			kfree(evt);
			num_immed_reply++;
			complete(&wil->wmi_call);
		} else {
			/* add to the pending list */
			spin_lock_irqsave(&wil->wmi_ev_lock, flags);
			list_add_tail(&evt->list, &wil->pending_wmi_ev);
			spin_unlock_irqrestore(&wil->wmi_ev_lock, flags);
			q = queue_work(wil->wmi_wq, &wil->wmi_event_worker);
			wil_dbg_wmi(wil, "queue_work -> %d\n", q);
		}
	}
	/* normally, 1 event per IRQ should be processed */
	wil_dbg_wmi(wil, "%s -> %d events queued, %d completed\n", __func__,
		    n - num_immed_reply, num_immed_reply);
}

int wmi_call(struct wil6210_priv *wil, u16 cmdid, void *buf, u16 len,
	     u16 reply_id, void *reply, u8 reply_size, int to_msec)
{
	int rc;
	unsigned long remain;

	mutex_lock(&wil->wmi_mutex);

	spin_lock(&wil->wmi_ev_lock);
	wil->reply_id = reply_id;
	wil->reply_buf = reply;
	wil->reply_size = reply_size;
	spin_unlock(&wil->wmi_ev_lock);

	rc = __wmi_send(wil, cmdid, buf, len);
	if (rc)
		goto out;

	remain = wait_for_completion_timeout(&wil->wmi_call,
					     msecs_to_jiffies(to_msec));
	if (0 == remain) {
		wil_err(wil, "wmi_call(0x%04x->0x%04x) timeout %d msec\n",
			cmdid, reply_id, to_msec);
		rc = -ETIME;
	} else {
		wil_dbg_wmi(wil,
			    "wmi_call(0x%04x->0x%04x) completed in %d msec\n",
			    cmdid, reply_id,
			    to_msec - jiffies_to_msecs(remain));
	}

out:
	spin_lock(&wil->wmi_ev_lock);
	wil->reply_id = 0;
	wil->reply_buf = NULL;
	wil->reply_size = 0;
	spin_unlock(&wil->wmi_ev_lock);

	mutex_unlock(&wil->wmi_mutex);

	return rc;
}

int wmi_echo(struct wil6210_priv *wil)
{
	struct wmi_echo_cmd cmd = {
		.value = cpu_to_le32(0x12345678),
	};

	return wmi_call(wil, WMI_ECHO_CMDID, &cmd, sizeof(cmd),
			WMI_ECHO_RSP_EVENTID, NULL, 0, 50);
}

int wmi_set_mac_address(struct wil6210_priv *wil, void *addr)
{
	struct wmi_set_mac_address_cmd cmd;

	ether_addr_copy(cmd.mac, addr);

	wil_dbg_wmi(wil, "Set MAC %pM\n", addr);

	return wmi_send(wil, WMI_SET_MAC_ADDRESS_CMDID, &cmd, sizeof(cmd));
}

int wmi_led_cfg(struct wil6210_priv *wil, bool enable)
{
	int rc = 0;
	struct wmi_led_cfg_cmd cmd = {
		.led_mode = enable,
		.id = led_id,
		.slow_blink_cfg.blink_on =
			cpu_to_le32(led_blink_time[WIL_LED_TIME_SLOW].on_ms),
		.slow_blink_cfg.blink_off =
			cpu_to_le32(led_blink_time[WIL_LED_TIME_SLOW].off_ms),
		.medium_blink_cfg.blink_on =
			cpu_to_le32(led_blink_time[WIL_LED_TIME_MED].on_ms),
		.medium_blink_cfg.blink_off =
			cpu_to_le32(led_blink_time[WIL_LED_TIME_MED].off_ms),
		.fast_blink_cfg.blink_on =
			cpu_to_le32(led_blink_time[WIL_LED_TIME_FAST].on_ms),
		.fast_blink_cfg.blink_off =
			cpu_to_le32(led_blink_time[WIL_LED_TIME_FAST].off_ms),
		.led_polarity = led_polarity,
	};
	struct {
		struct wmi_cmd_hdr wmi;
		struct wmi_led_cfg_done_event evt;
	} __packed reply;

	if (led_id == WIL_LED_INVALID_ID)
		goto out;

	if (led_id > WIL_LED_MAX_ID) {
		wil_err(wil, "Invalid led id %d\n", led_id);
		rc = -EINVAL;
		goto out;
	}

	wil_dbg_wmi(wil,
		    "%s led %d\n",
		    enable ? "enabling" : "disabling", led_id);

	rc = wmi_call(wil, WMI_LED_CFG_CMDID, &cmd, sizeof(cmd),
		      WMI_LED_CFG_DONE_EVENTID, &reply, sizeof(reply),
		      100);
	if (rc)
		goto out;

	if (reply.evt.status) {
		wil_err(wil, "led %d cfg failed with status %d\n",
			led_id, le32_to_cpu(reply.evt.status));
		rc = -EINVAL;
	}

out:
	return rc;
}

int wmi_pcp_start(struct wil6210_priv *wil, int bi, u8 wmi_nettype,
		  u8 chan, u8 hidden_ssid, u8 is_go)
{
	int rc;

	struct wmi_pcp_start_cmd cmd = {
		.bcon_interval = cpu_to_le16(bi),
		.network_type = wmi_nettype,
		.disable_sec_offload = 1,
		.channel = chan - 1,
		.pcp_max_assoc_sta = max_assoc_sta,
		.hidden_ssid = hidden_ssid,
		.is_go = is_go,
	};
	struct {
		struct wmi_cmd_hdr wmi;
		struct wmi_pcp_started_event evt;
	} __packed reply;

	if (!wil->privacy)
		cmd.disable_sec = 1;

	if ((cmd.pcp_max_assoc_sta > WIL6210_MAX_CID) ||
	    (cmd.pcp_max_assoc_sta <= 0)) {
		wil_info(wil,
			 "Requested connection limit %u, valid values are 1 - %d. Setting to %d\n",
			 max_assoc_sta, WIL6210_MAX_CID, WIL6210_MAX_CID);
		cmd.pcp_max_assoc_sta = WIL6210_MAX_CID;
	}

	/*
	 * Processing time may be huge, in case of secure AP it takes about
	 * 3500ms for FW to start AP
	 */
	rc = wmi_call(wil, WMI_PCP_START_CMDID, &cmd, sizeof(cmd),
		      WMI_PCP_STARTED_EVENTID, &reply, sizeof(reply), 5000);
	if (rc)
		return rc;

	if (reply.evt.status != WMI_FW_STATUS_SUCCESS)
		rc = -EINVAL;

	if (wmi_nettype != WMI_NETTYPE_P2P)
		/* Don't fail due to error in the led configuration */
		wmi_led_cfg(wil, true);

	return rc;
}

int wmi_pcp_stop(struct wil6210_priv *wil)
{
	int rc;

	rc = wmi_led_cfg(wil, false);
	if (rc)
		return rc;

	return wmi_call(wil, WMI_PCP_STOP_CMDID, NULL, 0,
			WMI_PCP_STOPPED_EVENTID, NULL, 0, 20);
}

int wmi_set_ssid(struct wil6210_priv *wil, u8 ssid_len, const void *ssid)
{
	struct wmi_set_ssid_cmd cmd = {
		.ssid_len = cpu_to_le32(ssid_len),
	};

	if (ssid_len > sizeof(cmd.ssid))
		return -EINVAL;

	memcpy(cmd.ssid, ssid, ssid_len);

	return wmi_send(wil, WMI_SET_SSID_CMDID, &cmd, sizeof(cmd));
}

int wmi_get_ssid(struct wil6210_priv *wil, u8 *ssid_len, void *ssid)
{
	int rc;
	struct {
		struct wmi_cmd_hdr wmi;
		struct wmi_set_ssid_cmd cmd;
	} __packed reply;
	int len; /* reply.cmd.ssid_len in CPU order */

	rc = wmi_call(wil, WMI_GET_SSID_CMDID, NULL, 0, WMI_GET_SSID_EVENTID,
		      &reply, sizeof(reply), 20);
	if (rc)
		return rc;

	len = le32_to_cpu(reply.cmd.ssid_len);
	if (len > sizeof(reply.cmd.ssid))
		return -EINVAL;

	*ssid_len = len;
	memcpy(ssid, reply.cmd.ssid, len);

	return 0;
}

int wmi_set_channel(struct wil6210_priv *wil, int channel)
{
	struct wmi_set_pcp_channel_cmd cmd = {
		.channel = channel - 1,
	};

	return wmi_send(wil, WMI_SET_PCP_CHANNEL_CMDID, &cmd, sizeof(cmd));
}

int wmi_get_channel(struct wil6210_priv *wil, int *channel)
{
	int rc;
	struct {
		struct wmi_cmd_hdr wmi;
		struct wmi_set_pcp_channel_cmd cmd;
	} __packed reply;

	rc = wmi_call(wil, WMI_GET_PCP_CHANNEL_CMDID, NULL, 0,
		      WMI_GET_PCP_CHANNEL_EVENTID, &reply, sizeof(reply), 20);
	if (rc)
		return rc;

	if (reply.cmd.channel > 3)
		return -EINVAL;

	*channel = reply.cmd.channel + 1;

	return 0;
}

int wmi_p2p_cfg(struct wil6210_priv *wil, int channel, int bi)
{
	int rc;
	struct wmi_p2p_cfg_cmd cmd = {
		.discovery_mode = WMI_DISCOVERY_MODE_PEER2PEER,
		.bcon_interval = cpu_to_le16(bi),
		.channel = channel - 1,
	};
	struct {
		struct wmi_cmd_hdr wmi;
		struct wmi_p2p_cfg_done_event evt;
	} __packed reply;

	wil_dbg_wmi(wil, "sending WMI_P2P_CFG_CMDID\n");

	rc = wmi_call(wil, WMI_P2P_CFG_CMDID, &cmd, sizeof(cmd),
		      WMI_P2P_CFG_DONE_EVENTID, &reply, sizeof(reply), 300);
	if (!rc && reply.evt.status != WMI_FW_STATUS_SUCCESS) {
		wil_err(wil, "P2P_CFG failed. status %d\n", reply.evt.status);
		rc = -EINVAL;
	}
<<<<<<< HEAD

	return rc;
}

int wmi_start_listen(struct wil6210_priv *wil)
{
	int rc;
	struct {
		struct wmi_cmd_hdr wmi;
		struct wmi_listen_started_event evt;
	} __packed reply;

	wil_dbg_wmi(wil, "sending WMI_START_LISTEN_CMDID\n");

	rc = wmi_call(wil, WMI_START_LISTEN_CMDID, NULL, 0,
		      WMI_LISTEN_STARTED_EVENTID, &reply, sizeof(reply), 300);
	if (!rc && reply.evt.status != WMI_FW_STATUS_SUCCESS) {
		wil_err(wil, "device failed to start listen. status %d\n",
			reply.evt.status);
		rc = -EINVAL;
	}

	return rc;
}

int wmi_start_search(struct wil6210_priv *wil)
{
	int rc;
	struct {
		struct wmi_cmd_hdr wmi;
		struct wmi_search_started_event evt;
	} __packed reply;

	wil_dbg_wmi(wil, "sending WMI_START_SEARCH_CMDID\n");

	rc = wmi_call(wil, WMI_START_SEARCH_CMDID, NULL, 0,
		      WMI_SEARCH_STARTED_EVENTID, &reply, sizeof(reply), 300);
	if (!rc && reply.evt.status != WMI_FW_STATUS_SUCCESS) {
		wil_err(wil, "device failed to start search. status %d\n",
			reply.evt.status);
		rc = -EINVAL;
	}

	return rc;
}

int wmi_stop_discovery(struct wil6210_priv *wil)
{
	int rc;

	wil_dbg_wmi(wil, "sending WMI_DISCOVERY_STOP_CMDID\n");

	rc = wmi_call(wil, WMI_DISCOVERY_STOP_CMDID, NULL, 0,
		      WMI_DISCOVERY_STOPPED_EVENTID, NULL, 0, 100);

=======

	return rc;
}

int wmi_start_listen(struct wil6210_priv *wil)
{
	int rc;
	struct {
		struct wmi_cmd_hdr wmi;
		struct wmi_listen_started_event evt;
	} __packed reply;

	wil_dbg_wmi(wil, "sending WMI_START_LISTEN_CMDID\n");

	rc = wmi_call(wil, WMI_START_LISTEN_CMDID, NULL, 0,
		      WMI_LISTEN_STARTED_EVENTID, &reply, sizeof(reply), 300);
	if (!rc && reply.evt.status != WMI_FW_STATUS_SUCCESS) {
		wil_err(wil, "device failed to start listen. status %d\n",
			reply.evt.status);
		rc = -EINVAL;
	}

	return rc;
}

int wmi_start_search(struct wil6210_priv *wil)
{
	int rc;
	struct {
		struct wmi_cmd_hdr wmi;
		struct wmi_search_started_event evt;
	} __packed reply;

	wil_dbg_wmi(wil, "sending WMI_START_SEARCH_CMDID\n");

	rc = wmi_call(wil, WMI_START_SEARCH_CMDID, NULL, 0,
		      WMI_SEARCH_STARTED_EVENTID, &reply, sizeof(reply), 300);
	if (!rc && reply.evt.status != WMI_FW_STATUS_SUCCESS) {
		wil_err(wil, "device failed to start search. status %d\n",
			reply.evt.status);
		rc = -EINVAL;
	}

	return rc;
}

int wmi_stop_discovery(struct wil6210_priv *wil)
{
	int rc;

	wil_dbg_wmi(wil, "sending WMI_DISCOVERY_STOP_CMDID\n");

	rc = wmi_call(wil, WMI_DISCOVERY_STOP_CMDID, NULL, 0,
		      WMI_DISCOVERY_STOPPED_EVENTID, NULL, 0, 100);

>>>>>>> 52776a70
	if (rc)
		wil_err(wil, "Failed to stop discovery\n");

	return rc;
}

int wmi_del_cipher_key(struct wil6210_priv *wil, u8 key_index,
		       const void *mac_addr, int key_usage)
{
	struct wmi_delete_cipher_key_cmd cmd = {
		.key_index = key_index,
	};

	if (mac_addr)
		memcpy(cmd.mac, mac_addr, WMI_MAC_LEN);

	return wmi_send(wil, WMI_DELETE_CIPHER_KEY_CMDID, &cmd, sizeof(cmd));
}

int wmi_add_cipher_key(struct wil6210_priv *wil, u8 key_index,
		       const void *mac_addr, int key_len, const void *key,
		       int key_usage)
{
	struct wmi_add_cipher_key_cmd cmd = {
		.key_index = key_index,
		.key_usage = key_usage,
		.key_len = key_len,
	};

	if (!key || (key_len > sizeof(cmd.key)))
		return -EINVAL;

	memcpy(cmd.key, key, key_len);
	if (mac_addr)
		memcpy(cmd.mac, mac_addr, WMI_MAC_LEN);

	return wmi_send(wil, WMI_ADD_CIPHER_KEY_CMDID, &cmd, sizeof(cmd));
}

int wmi_set_ie(struct wil6210_priv *wil, u8 type, u16 ie_len, const void *ie)
{
	static const char *const names[] = {
		[WMI_FRAME_BEACON]	= "BEACON",
		[WMI_FRAME_PROBE_REQ]	= "PROBE_REQ",
		[WMI_FRAME_PROBE_RESP]	= "WMI_FRAME_PROBE_RESP",
		[WMI_FRAME_ASSOC_REQ]	= "WMI_FRAME_ASSOC_REQ",
		[WMI_FRAME_ASSOC_RESP]	= "WMI_FRAME_ASSOC_RESP",
	};
	int rc;
	u16 len = sizeof(struct wmi_set_appie_cmd) + ie_len;
	struct wmi_set_appie_cmd *cmd = kzalloc(len, GFP_KERNEL);

	if (!cmd) {
		rc = -ENOMEM;
		goto out;
	}
	if (!ie)
		ie_len = 0;

	cmd->mgmt_frm_type = type;
	/* BUG: FW API define ieLen as u8. Will fix FW */
	cmd->ie_len = cpu_to_le16(ie_len);
	memcpy(cmd->ie_info, ie, ie_len);
	rc = wmi_send(wil, WMI_SET_APPIE_CMDID, cmd, len);
	kfree(cmd);
out:
	if (rc) {
		const char *name = type < ARRAY_SIZE(names) ?
				   names[type] : "??";
		wil_err(wil, "set_ie(%d %s) failed : %d\n", type, name, rc);
	}

	return rc;
}

/**
 * wmi_rxon - turn radio on/off
 * @on:		turn on if true, off otherwise
 *
 * Only switch radio. Channel should be set separately.
 * No timeout for rxon - radio turned on forever unless some other call
 * turns it off
 */
int wmi_rxon(struct wil6210_priv *wil, bool on)
{
	int rc;
	struct {
		struct wmi_cmd_hdr wmi;
		struct wmi_listen_started_event evt;
	} __packed reply;

	wil_info(wil, "%s(%s)\n", __func__, on ? "on" : "off");

	if (on) {
		rc = wmi_call(wil, WMI_START_LISTEN_CMDID, NULL, 0,
			      WMI_LISTEN_STARTED_EVENTID,
			      &reply, sizeof(reply), 100);
		if ((rc == 0) && (reply.evt.status != WMI_FW_STATUS_SUCCESS))
			rc = -EINVAL;
	} else {
		rc = wmi_call(wil, WMI_DISCOVERY_STOP_CMDID, NULL, 0,
			      WMI_DISCOVERY_STOPPED_EVENTID, NULL, 0, 20);
	}

	return rc;
}

int wmi_rx_chain_add(struct wil6210_priv *wil, struct vring *vring)
{
	struct wireless_dev *wdev = wil->wdev;
	struct net_device *ndev = wil_to_ndev(wil);
	struct wmi_cfg_rx_chain_cmd cmd = {
		.action = WMI_RX_CHAIN_ADD,
		.rx_sw_ring = {
			.max_mpdu_size = cpu_to_le16(wil_mtu2macbuf(mtu_max)),
			.ring_mem_base = cpu_to_le64(vring->pa),
			.ring_size = cpu_to_le16(vring->size),
		},
		.mid = 0, /* TODO - what is it? */
		.decap_trans_type = WMI_DECAP_TYPE_802_3,
		.reorder_type = WMI_RX_SW_REORDER,
		.host_thrsh = cpu_to_le16(rx_ring_overflow_thrsh),
	};
	struct {
		struct wmi_cmd_hdr wmi;
		struct wmi_cfg_rx_chain_done_event evt;
	} __packed evt;
	int rc;

	if (wdev->iftype == NL80211_IFTYPE_MONITOR) {
		struct ieee80211_channel *ch = wdev->preset_chandef.chan;

		cmd.sniffer_cfg.mode = cpu_to_le32(WMI_SNIFFER_ON);
		if (ch)
			cmd.sniffer_cfg.channel = ch->hw_value - 1;
		cmd.sniffer_cfg.phy_info_mode =
			cpu_to_le32(ndev->type == ARPHRD_IEEE80211_RADIOTAP);
		cmd.sniffer_cfg.phy_support =
			cpu_to_le32((wil->monitor_flags & MONITOR_FLAG_CONTROL)
				    ? WMI_SNIFFER_CP : WMI_SNIFFER_BOTH_PHYS);
	} else {
		/* Initialize offload (in non-sniffer mode).
		 * Linux IP stack always calculates IP checksum
		 * HW always calculate TCP/UDP checksum
		 */
		cmd.l3_l4_ctrl |= (1 << L3_L4_CTRL_TCPIP_CHECKSUM_EN_POS);
	}

	if (rx_align_2)
		cmd.l2_802_3_offload_ctrl |=
				L2_802_3_OFFLOAD_CTRL_SNAP_KEEP_MSK;

	/* typical time for secure PCP is 840ms */
	rc = wmi_call(wil, WMI_CFG_RX_CHAIN_CMDID, &cmd, sizeof(cmd),
		      WMI_CFG_RX_CHAIN_DONE_EVENTID, &evt, sizeof(evt), 2000);
	if (rc)
		return rc;

	vring->hwtail = le32_to_cpu(evt.evt.rx_ring_tail_ptr);

	wil_dbg_misc(wil, "Rx init: status %d tail 0x%08x\n",
		     le32_to_cpu(evt.evt.status), vring->hwtail);

	if (le32_to_cpu(evt.evt.status) != WMI_CFG_RX_CHAIN_SUCCESS)
		rc = -EINVAL;

	return rc;
}

int wmi_get_temperature(struct wil6210_priv *wil, u32 *t_bb, u32 *t_rf)
{
	int rc;
	struct wmi_temp_sense_cmd cmd = {
		.measure_baseband_en = cpu_to_le32(!!t_bb),
		.measure_rf_en = cpu_to_le32(!!t_rf),
		.measure_mode = cpu_to_le32(TEMPERATURE_MEASURE_NOW),
	};
	struct {
		struct wmi_cmd_hdr wmi;
		struct wmi_temp_sense_done_event evt;
	} __packed reply;

	rc = wmi_call(wil, WMI_TEMP_SENSE_CMDID, &cmd, sizeof(cmd),
		      WMI_TEMP_SENSE_DONE_EVENTID, &reply, sizeof(reply), 100);
	if (rc)
		return rc;

	if (t_bb)
		*t_bb = le32_to_cpu(reply.evt.baseband_t1000);
	if (t_rf)
		*t_rf = le32_to_cpu(reply.evt.rf_t1000);

	return 0;
}

int wmi_disconnect_sta(struct wil6210_priv *wil, const u8 *mac, u16 reason,
		       bool full_disconnect)
{
	int rc;
	u16 reason_code;
	struct wmi_disconnect_sta_cmd cmd = {
		.disconnect_reason = cpu_to_le16(reason),
	};
	struct {
		struct wmi_cmd_hdr wmi;
		struct wmi_disconnect_event evt;
	} __packed reply;

	ether_addr_copy(cmd.dst_mac, mac);

	wil_dbg_wmi(wil, "%s(%pM, reason %d)\n", __func__, mac, reason);

	rc = wmi_call(wil, WMI_DISCONNECT_STA_CMDID, &cmd, sizeof(cmd),
		      WMI_DISCONNECT_EVENTID, &reply, sizeof(reply), 1000);
	/* failure to disconnect in reasonable time treated as FW error */
	if (rc) {
		wil_fw_error_recovery(wil);
		return rc;
	}

	if (full_disconnect) {
		/* call event handler manually after processing wmi_call,
		 * to avoid deadlock - disconnect event handler acquires
		 * wil->mutex while it is already held here
		 */
		reason_code = le16_to_cpu(reply.evt.protocol_reason_status);

		wil_dbg_wmi(wil, "Disconnect %pM reason [proto %d wmi %d]\n",
			    reply.evt.bssid, reason_code,
			    reply.evt.disconnect_reason);

		wil->sinfo_gen++;
		wil6210_disconnect(wil, reply.evt.bssid, reason_code, true);
	}
	return 0;
}

int wmi_addba(struct wil6210_priv *wil, u8 ringid, u8 size, u16 timeout)
{
	struct wmi_vring_ba_en_cmd cmd = {
		.ringid = ringid,
		.agg_max_wsize = size,
		.ba_timeout = cpu_to_le16(timeout),
		.amsdu = 0,
	};

	wil_dbg_wmi(wil, "%s(ring %d size %d timeout %d)\n", __func__,
		    ringid, size, timeout);

	return wmi_send(wil, WMI_VRING_BA_EN_CMDID, &cmd, sizeof(cmd));
}

int wmi_delba_tx(struct wil6210_priv *wil, u8 ringid, u16 reason)
{
	struct wmi_vring_ba_dis_cmd cmd = {
		.ringid = ringid,
		.reason = cpu_to_le16(reason),
	};

	wil_dbg_wmi(wil, "%s(ring %d reason %d)\n", __func__,
		    ringid, reason);

	return wmi_send(wil, WMI_VRING_BA_DIS_CMDID, &cmd, sizeof(cmd));
}

int wmi_delba_rx(struct wil6210_priv *wil, u8 cidxtid, u16 reason)
{
	struct wmi_rcp_delba_cmd cmd = {
		.cidxtid = cidxtid,
		.reason = cpu_to_le16(reason),
	};

	wil_dbg_wmi(wil, "%s(CID %d TID %d reason %d)\n", __func__,
		    cidxtid & 0xf, (cidxtid >> 4) & 0xf, reason);

	return wmi_send(wil, WMI_RCP_DELBA_CMDID, &cmd, sizeof(cmd));
}

int wmi_addba_rx_resp(struct wil6210_priv *wil, u8 cid, u8 tid, u8 token,
		      u16 status, bool amsdu, u16 agg_wsize, u16 timeout)
{
	int rc;
	struct wmi_rcp_addba_resp_cmd cmd = {
		.cidxtid = mk_cidxtid(cid, tid),
		.dialog_token = token,
		.status_code = cpu_to_le16(status),
		/* bit 0: A-MSDU supported
		 * bit 1: policy (should be 0 for us)
		 * bits 2..5: TID
		 * bits 6..15: buffer size
		 */
		.ba_param_set = cpu_to_le16((amsdu ? 1 : 0) | (tid << 2) |
					    (agg_wsize << 6)),
		.ba_timeout = cpu_to_le16(timeout),
	};
	struct {
		struct wmi_cmd_hdr wmi;
		struct wmi_rcp_addba_resp_sent_event evt;
	} __packed reply;

	wil_dbg_wmi(wil,
		    "ADDBA response for CID %d TID %d size %d timeout %d status %d AMSDU%s\n",
		    cid, tid, agg_wsize, timeout, status, amsdu ? "+" : "-");

	rc = wmi_call(wil, WMI_RCP_ADDBA_RESP_CMDID, &cmd, sizeof(cmd),
		      WMI_RCP_ADDBA_RESP_SENT_EVENTID, &reply, sizeof(reply),
		      100);
	if (rc)
		return rc;

	if (reply.evt.status) {
		wil_err(wil, "ADDBA response failed with status %d\n",
			le16_to_cpu(reply.evt.status));
		rc = -EINVAL;
	}

	return rc;
}

void wmi_event_flush(struct wil6210_priv *wil)
{
	struct pending_wmi_event *evt, *t;

	wil_dbg_wmi(wil, "%s()\n", __func__);

	list_for_each_entry_safe(evt, t, &wil->pending_wmi_ev, list) {
		list_del(&evt->list);
		kfree(evt);
	}
}

static bool wmi_evt_call_handler(struct wil6210_priv *wil, int id,
				 void *d, int len)
{
	uint i;

	for (i = 0; i < ARRAY_SIZE(wmi_evt_handlers); i++) {
		if (wmi_evt_handlers[i].eventid == id) {
			wmi_evt_handlers[i].handler(wil, id, d, len);
			return true;
		}
	}

	return false;
}

static void wmi_event_handle(struct wil6210_priv *wil,
			     struct wil6210_mbox_hdr *hdr)
{
	u16 len = le16_to_cpu(hdr->len);

	if ((hdr->type == WIL_MBOX_HDR_TYPE_WMI) &&
	    (len >= sizeof(struct wmi_cmd_hdr))) {
		struct wmi_cmd_hdr *wmi = (void *)(&hdr[1]);
		void *evt_data = (void *)(&wmi[1]);
		u16 id = le16_to_cpu(wmi->command_id);

		wil_dbg_wmi(wil, "Handle WMI 0x%04x (reply_id 0x%04x)\n",
			    id, wil->reply_id);
		/* check if someone waits for this event */
		if (wil->reply_id && wil->reply_id == id) {
			WARN_ON(wil->reply_buf);
			wmi_evt_call_handler(wil, id, evt_data,
					     len - sizeof(*wmi));
			wil_dbg_wmi(wil, "%s: Complete WMI 0x%04x\n",
				    __func__, id);
			complete(&wil->wmi_call);
			return;
		}
		/* unsolicited event */
		/* search for handler */
		if (!wmi_evt_call_handler(wil, id, evt_data,
					  len - sizeof(*wmi))) {
			wil_info(wil, "Unhandled event 0x%04x\n", id);
		}
	} else {
		wil_err(wil, "Unknown event type\n");
		print_hex_dump(KERN_ERR, "evt?? ", DUMP_PREFIX_OFFSET, 16, 1,
			       hdr, sizeof(*hdr) + len, true);
	}
}

/*
 * Retrieve next WMI event from the pending list
 */
static struct list_head *next_wmi_ev(struct wil6210_priv *wil)
{
	ulong flags;
	struct list_head *ret = NULL;

	spin_lock_irqsave(&wil->wmi_ev_lock, flags);

	if (!list_empty(&wil->pending_wmi_ev)) {
		ret = wil->pending_wmi_ev.next;
		list_del(ret);
	}

	spin_unlock_irqrestore(&wil->wmi_ev_lock, flags);

	return ret;
}

/*
 * Handler for the WMI events
 */
void wmi_event_worker(struct work_struct *work)
{
	struct wil6210_priv *wil = container_of(work, struct wil6210_priv,
						 wmi_event_worker);
	struct pending_wmi_event *evt;
	struct list_head *lh;

	wil_dbg_wmi(wil, "Start %s\n", __func__);
	while ((lh = next_wmi_ev(wil)) != NULL) {
		evt = list_entry(lh, struct pending_wmi_event, list);
		wmi_event_handle(wil, &evt->event.hdr);
		kfree(evt);
	}
	wil_dbg_wmi(wil, "Finished %s\n", __func__);
}<|MERGE_RESOLUTION|>--- conflicted
+++ resolved
@@ -1188,7 +1188,6 @@
 		wil_err(wil, "P2P_CFG failed. status %d\n", reply.evt.status);
 		rc = -EINVAL;
 	}
-<<<<<<< HEAD
 
 	return rc;
 }
@@ -1244,63 +1243,6 @@
 	rc = wmi_call(wil, WMI_DISCOVERY_STOP_CMDID, NULL, 0,
 		      WMI_DISCOVERY_STOPPED_EVENTID, NULL, 0, 100);
 
-=======
-
-	return rc;
-}
-
-int wmi_start_listen(struct wil6210_priv *wil)
-{
-	int rc;
-	struct {
-		struct wmi_cmd_hdr wmi;
-		struct wmi_listen_started_event evt;
-	} __packed reply;
-
-	wil_dbg_wmi(wil, "sending WMI_START_LISTEN_CMDID\n");
-
-	rc = wmi_call(wil, WMI_START_LISTEN_CMDID, NULL, 0,
-		      WMI_LISTEN_STARTED_EVENTID, &reply, sizeof(reply), 300);
-	if (!rc && reply.evt.status != WMI_FW_STATUS_SUCCESS) {
-		wil_err(wil, "device failed to start listen. status %d\n",
-			reply.evt.status);
-		rc = -EINVAL;
-	}
-
-	return rc;
-}
-
-int wmi_start_search(struct wil6210_priv *wil)
-{
-	int rc;
-	struct {
-		struct wmi_cmd_hdr wmi;
-		struct wmi_search_started_event evt;
-	} __packed reply;
-
-	wil_dbg_wmi(wil, "sending WMI_START_SEARCH_CMDID\n");
-
-	rc = wmi_call(wil, WMI_START_SEARCH_CMDID, NULL, 0,
-		      WMI_SEARCH_STARTED_EVENTID, &reply, sizeof(reply), 300);
-	if (!rc && reply.evt.status != WMI_FW_STATUS_SUCCESS) {
-		wil_err(wil, "device failed to start search. status %d\n",
-			reply.evt.status);
-		rc = -EINVAL;
-	}
-
-	return rc;
-}
-
-int wmi_stop_discovery(struct wil6210_priv *wil)
-{
-	int rc;
-
-	wil_dbg_wmi(wil, "sending WMI_DISCOVERY_STOP_CMDID\n");
-
-	rc = wmi_call(wil, WMI_DISCOVERY_STOP_CMDID, NULL, 0,
-		      WMI_DISCOVERY_STOPPED_EVENTID, NULL, 0, 100);
-
->>>>>>> 52776a70
 	if (rc)
 		wil_err(wil, "Failed to stop discovery\n");
 
