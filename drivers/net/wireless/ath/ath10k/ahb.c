// SPDX-License-Identifier: ISC
/*
 * Copyright (c) 2016-2017 Qualcomm Atheros, Inc. All rights reserved.
 * Copyright (c) 2015 The Linux Foundation. All rights reserved.
 */
#include <linux/module.h>
#include <linux/of.h>
#include <linux/of_device.h>
#include <linux/clk.h>
#include <linux/reset.h>
#include "core.h"
#include "debug.h"
#include "pci.h"
#include "ahb.h"

static const struct of_device_id ath10k_ahb_of_match[] = {
	{ .compatible = "qcom,ipq4019-wifi",
	  .data = (void *)ATH10K_HW_QCA4019
	},
	{ }
};

MODULE_DEVICE_TABLE(of, ath10k_ahb_of_match);

#define QCA4019_SRAM_ADDR      0x000C0000
#define QCA4019_SRAM_LEN       0x00040000 /* 256 kb */

static inline struct ath10k_ahb *ath10k_ahb_priv(struct ath10k *ar)
{
	return &((struct ath10k_pci *)ar->drv_priv)->ahb[0];
}

static void ath10k_ahb_write32(struct ath10k *ar, u32 offset, u32 value)
{
	struct ath10k_ahb *ar_ahb = ath10k_ahb_priv(ar);

	iowrite32(value, ar_ahb->mem + offset);
}

static u32 ath10k_ahb_read32(struct ath10k *ar, u32 offset)
{
	struct ath10k_ahb *ar_ahb = ath10k_ahb_priv(ar);

	return ioread32(ar_ahb->mem + offset);
}

static u32 ath10k_ahb_gcc_read32(struct ath10k *ar, u32 offset)
{
	struct ath10k_ahb *ar_ahb = ath10k_ahb_priv(ar);

	return ioread32(ar_ahb->gcc_mem + offset);
}

static void ath10k_ahb_tcsr_write32(struct ath10k *ar, u32 offset, u32 value)
{
	struct ath10k_ahb *ar_ahb = ath10k_ahb_priv(ar);

	iowrite32(value, ar_ahb->tcsr_mem + offset);
}

static u32 ath10k_ahb_tcsr_read32(struct ath10k *ar, u32 offset)
{
	struct ath10k_ahb *ar_ahb = ath10k_ahb_priv(ar);

	return ioread32(ar_ahb->tcsr_mem + offset);
}

static u32 ath10k_ahb_soc_read32(struct ath10k *ar, u32 addr)
{
	return ath10k_ahb_read32(ar, RTC_SOC_BASE_ADDRESS + addr);
}

static int ath10k_ahb_get_num_banks(struct ath10k *ar)
{
	if (ar->hw_rev == ATH10K_HW_QCA4019)
		return 1;

	ath10k_warn(ar, "unknown number of banks, assuming 1\n");
	return 1;
}

static int ath10k_ahb_clock_init(struct ath10k *ar)
{
	struct ath10k_ahb *ar_ahb = ath10k_ahb_priv(ar);
	struct device *dev;

	dev = &ar_ahb->pdev->dev;

	ar_ahb->cmd_clk = devm_clk_get(dev, "wifi_wcss_cmd");
	if (IS_ERR_OR_NULL(ar_ahb->cmd_clk)) {
		ath10k_err(ar, "failed to get cmd clk: %ld\n",
			   PTR_ERR(ar_ahb->cmd_clk));
		return ar_ahb->cmd_clk ? PTR_ERR(ar_ahb->cmd_clk) : -ENODEV;
	}

	ar_ahb->ref_clk = devm_clk_get(dev, "wifi_wcss_ref");
	if (IS_ERR_OR_NULL(ar_ahb->ref_clk)) {
		ath10k_err(ar, "failed to get ref clk: %ld\n",
			   PTR_ERR(ar_ahb->ref_clk));
		return ar_ahb->ref_clk ? PTR_ERR(ar_ahb->ref_clk) : -ENODEV;
	}

	ar_ahb->rtc_clk = devm_clk_get(dev, "wifi_wcss_rtc");
	if (IS_ERR_OR_NULL(ar_ahb->rtc_clk)) {
		ath10k_err(ar, "failed to get rtc clk: %ld\n",
			   PTR_ERR(ar_ahb->rtc_clk));
		return ar_ahb->rtc_clk ? PTR_ERR(ar_ahb->rtc_clk) : -ENODEV;
	}

	return 0;
}

static void ath10k_ahb_clock_deinit(struct ath10k *ar)
{
	struct ath10k_ahb *ar_ahb = ath10k_ahb_priv(ar);

	ar_ahb->cmd_clk = NULL;
	ar_ahb->ref_clk = NULL;
	ar_ahb->rtc_clk = NULL;
}

static int ath10k_ahb_clock_enable(struct ath10k *ar)
{
	struct ath10k_ahb *ar_ahb = ath10k_ahb_priv(ar);
	int ret;

	if (IS_ERR_OR_NULL(ar_ahb->cmd_clk) ||
	    IS_ERR_OR_NULL(ar_ahb->ref_clk) ||
	    IS_ERR_OR_NULL(ar_ahb->rtc_clk)) {
		ath10k_err(ar, "clock(s) is/are not initialized\n");
		ret = -EIO;
		goto out;
	}

	ret = clk_prepare_enable(ar_ahb->cmd_clk);
	if (ret) {
		ath10k_err(ar, "failed to enable cmd clk: %d\n", ret);
		goto out;
	}

	ret = clk_prepare_enable(ar_ahb->ref_clk);
	if (ret) {
		ath10k_err(ar, "failed to enable ref clk: %d\n", ret);
		goto err_cmd_clk_disable;
	}

	ret = clk_prepare_enable(ar_ahb->rtc_clk);
	if (ret) {
		ath10k_err(ar, "failed to enable rtc clk: %d\n", ret);
		goto err_ref_clk_disable;
	}

	return 0;

err_ref_clk_disable:
	clk_disable_unprepare(ar_ahb->ref_clk);

err_cmd_clk_disable:
	clk_disable_unprepare(ar_ahb->cmd_clk);

out:
	return ret;
}

static void ath10k_ahb_clock_disable(struct ath10k *ar)
{
	struct ath10k_ahb *ar_ahb = ath10k_ahb_priv(ar);

	clk_disable_unprepare(ar_ahb->cmd_clk);

	clk_disable_unprepare(ar_ahb->ref_clk);

	clk_disable_unprepare(ar_ahb->rtc_clk);
}

static int ath10k_ahb_rst_ctrl_init(struct ath10k *ar)
{
	struct ath10k_ahb *ar_ahb = ath10k_ahb_priv(ar);
	struct device *dev;

	dev = &ar_ahb->pdev->dev;

	ar_ahb->core_cold_rst = devm_reset_control_get_exclusive(dev,
								 "wifi_core_cold");
	if (IS_ERR(ar_ahb->core_cold_rst)) {
		ath10k_err(ar, "failed to get core cold rst ctrl: %ld\n",
			   PTR_ERR(ar_ahb->core_cold_rst));
		return PTR_ERR(ar_ahb->core_cold_rst);
	}

	ar_ahb->radio_cold_rst = devm_reset_control_get_exclusive(dev,
								  "wifi_radio_cold");
	if (IS_ERR(ar_ahb->radio_cold_rst)) {
		ath10k_err(ar, "failed to get radio cold rst ctrl: %ld\n",
			   PTR_ERR(ar_ahb->radio_cold_rst));
		return PTR_ERR(ar_ahb->radio_cold_rst);
	}

	ar_ahb->radio_warm_rst = devm_reset_control_get_exclusive(dev,
								  "wifi_radio_warm");
	if (IS_ERR(ar_ahb->radio_warm_rst)) {
		ath10k_err(ar, "failed to get radio warm rst ctrl: %ld\n",
			   PTR_ERR(ar_ahb->radio_warm_rst));
		return PTR_ERR(ar_ahb->radio_warm_rst);
	}

	ar_ahb->radio_srif_rst = devm_reset_control_get_exclusive(dev,
								  "wifi_radio_srif");
	if (IS_ERR(ar_ahb->radio_srif_rst)) {
		ath10k_err(ar, "failed to get radio srif rst ctrl: %ld\n",
			   PTR_ERR(ar_ahb->radio_srif_rst));
		return PTR_ERR(ar_ahb->radio_srif_rst);
	}

	ar_ahb->cpu_init_rst = devm_reset_control_get_exclusive(dev,
								"wifi_cpu_init");
	if (IS_ERR(ar_ahb->cpu_init_rst)) {
		ath10k_err(ar, "failed to get cpu init rst ctrl: %ld\n",
			   PTR_ERR(ar_ahb->cpu_init_rst));
		return PTR_ERR(ar_ahb->cpu_init_rst);
	}

	return 0;
}

static void ath10k_ahb_rst_ctrl_deinit(struct ath10k *ar)
{
	struct ath10k_ahb *ar_ahb = ath10k_ahb_priv(ar);

	ar_ahb->core_cold_rst = NULL;
	ar_ahb->radio_cold_rst = NULL;
	ar_ahb->radio_warm_rst = NULL;
	ar_ahb->radio_srif_rst = NULL;
	ar_ahb->cpu_init_rst = NULL;
}

static int ath10k_ahb_release_reset(struct ath10k *ar)
{
	struct ath10k_ahb *ar_ahb = ath10k_ahb_priv(ar);
	int ret;

	if (IS_ERR_OR_NULL(ar_ahb->radio_cold_rst) ||
	    IS_ERR_OR_NULL(ar_ahb->radio_warm_rst) ||
	    IS_ERR_OR_NULL(ar_ahb->radio_srif_rst) ||
	    IS_ERR_OR_NULL(ar_ahb->cpu_init_rst)) {
		ath10k_err(ar, "rst ctrl(s) is/are not initialized\n");
		return -EINVAL;
	}

	ret = reset_control_deassert(ar_ahb->radio_cold_rst);
	if (ret) {
		ath10k_err(ar, "failed to deassert radio cold rst: %d\n", ret);
		return ret;
	}

	ret = reset_control_deassert(ar_ahb->radio_warm_rst);
	if (ret) {
		ath10k_err(ar, "failed to deassert radio warm rst: %d\n", ret);
		return ret;
	}

	ret = reset_control_deassert(ar_ahb->radio_srif_rst);
	if (ret) {
		ath10k_err(ar, "failed to deassert radio srif rst: %d\n", ret);
		return ret;
	}

	ret = reset_control_deassert(ar_ahb->cpu_init_rst);
	if (ret) {
		ath10k_err(ar, "failed to deassert cpu init rst: %d\n", ret);
		return ret;
	}

	return 0;
}

static void ath10k_ahb_halt_axi_bus(struct ath10k *ar, u32 haltreq_reg,
				    u32 haltack_reg)
{
	unsigned long timeout;
	u32 val;

	/* Issue halt axi bus request */
	val = ath10k_ahb_tcsr_read32(ar, haltreq_reg);
	val |= AHB_AXI_BUS_HALT_REQ;
	ath10k_ahb_tcsr_write32(ar, haltreq_reg, val);

	/* Wait for axi bus halted ack */
	timeout = jiffies + msecs_to_jiffies(ATH10K_AHB_AXI_BUS_HALT_TIMEOUT);
	do {
		val = ath10k_ahb_tcsr_read32(ar, haltack_reg);
		if (val & AHB_AXI_BUS_HALT_ACK)
			break;

		mdelay(1);
	} while (time_before(jiffies, timeout));

	if (!(val & AHB_AXI_BUS_HALT_ACK)) {
		ath10k_err(ar, "failed to halt axi bus: %d\n", val);
		return;
	}

	ath10k_dbg(ar, ATH10K_DBG_AHB, "axi bus halted\n");
}

static void ath10k_ahb_halt_chip(struct ath10k *ar)
{
	struct ath10k_ahb *ar_ahb = ath10k_ahb_priv(ar);
	u32 core_id, glb_cfg_reg, haltreq_reg, haltack_reg;
	u32 val;
	int ret;

	if (IS_ERR_OR_NULL(ar_ahb->core_cold_rst) ||
	    IS_ERR_OR_NULL(ar_ahb->radio_cold_rst) ||
	    IS_ERR_OR_NULL(ar_ahb->radio_warm_rst) ||
	    IS_ERR_OR_NULL(ar_ahb->radio_srif_rst) ||
	    IS_ERR_OR_NULL(ar_ahb->cpu_init_rst)) {
		ath10k_err(ar, "rst ctrl(s) is/are not initialized\n");
		return;
	}

	core_id = ath10k_ahb_read32(ar, ATH10K_AHB_WLAN_CORE_ID_REG);

	switch (core_id) {
	case 0:
		glb_cfg_reg = ATH10K_AHB_TCSR_WIFI0_GLB_CFG;
		haltreq_reg = ATH10K_AHB_TCSR_WCSS0_HALTREQ;
		haltack_reg = ATH10K_AHB_TCSR_WCSS0_HALTACK;
		break;
	case 1:
		glb_cfg_reg = ATH10K_AHB_TCSR_WIFI1_GLB_CFG;
		haltreq_reg = ATH10K_AHB_TCSR_WCSS1_HALTREQ;
		haltack_reg = ATH10K_AHB_TCSR_WCSS1_HALTACK;
		break;
	default:
		ath10k_err(ar, "invalid core id %d found, skipping reset sequence\n",
			   core_id);
		return;
	}

	ath10k_ahb_halt_axi_bus(ar, haltreq_reg, haltack_reg);

	val = ath10k_ahb_tcsr_read32(ar, glb_cfg_reg);
	val |= TCSR_WIFIX_GLB_CFG_DISABLE_CORE_CLK;
	ath10k_ahb_tcsr_write32(ar, glb_cfg_reg, val);

	ret = reset_control_assert(ar_ahb->core_cold_rst);
	if (ret)
		ath10k_err(ar, "failed to assert core cold rst: %d\n", ret);
	msleep(1);

	ret = reset_control_assert(ar_ahb->radio_cold_rst);
	if (ret)
		ath10k_err(ar, "failed to assert radio cold rst: %d\n", ret);
	msleep(1);

	ret = reset_control_assert(ar_ahb->radio_warm_rst);
	if (ret)
		ath10k_err(ar, "failed to assert radio warm rst: %d\n", ret);
	msleep(1);

	ret = reset_control_assert(ar_ahb->radio_srif_rst);
	if (ret)
		ath10k_err(ar, "failed to assert radio srif rst: %d\n", ret);
	msleep(1);

	ret = reset_control_assert(ar_ahb->cpu_init_rst);
	if (ret)
		ath10k_err(ar, "failed to assert cpu init rst: %d\n", ret);
	msleep(10);

	/* Clear halt req and core clock disable req before
	 * deasserting wifi core reset.
	 */
	val = ath10k_ahb_tcsr_read32(ar, haltreq_reg);
	val &= ~AHB_AXI_BUS_HALT_REQ;
	ath10k_ahb_tcsr_write32(ar, haltreq_reg, val);

	val = ath10k_ahb_tcsr_read32(ar, glb_cfg_reg);
	val &= ~TCSR_WIFIX_GLB_CFG_DISABLE_CORE_CLK;
	ath10k_ahb_tcsr_write32(ar, glb_cfg_reg, val);

	ret = reset_control_deassert(ar_ahb->core_cold_rst);
	if (ret)
		ath10k_err(ar, "failed to deassert core cold rst: %d\n", ret);

	ath10k_dbg(ar, ATH10K_DBG_AHB, "core %d reset done\n", core_id);
}

static irqreturn_t ath10k_ahb_interrupt_handler(int irq, void *arg)
{
	struct ath10k *ar = arg;

	if (!ath10k_pci_irq_pending(ar))
		return IRQ_NONE;

	ath10k_pci_disable_and_clear_legacy_irq(ar);
	ath10k_pci_irq_msi_fw_mask(ar);
	napi_schedule(&ar->napi);

	return IRQ_HANDLED;
}

static int ath10k_ahb_request_irq_legacy(struct ath10k *ar)
{
	struct ath10k_pci *ar_pci = ath10k_pci_priv(ar);
	struct ath10k_ahb *ar_ahb = ath10k_ahb_priv(ar);
	int ret;

	ret = request_irq(ar_ahb->irq,
			  ath10k_ahb_interrupt_handler,
			  IRQF_SHARED, "ath10k_ahb", ar);
	if (ret) {
		ath10k_warn(ar, "failed to request legacy irq %d: %d\n",
			    ar_ahb->irq, ret);
		return ret;
	}
	ar_pci->oper_irq_mode = ATH10K_PCI_IRQ_LEGACY;

	return 0;
}

static void ath10k_ahb_release_irq_legacy(struct ath10k *ar)
{
	struct ath10k_ahb *ar_ahb = ath10k_ahb_priv(ar);

	free_irq(ar_ahb->irq, ar);
}

static void ath10k_ahb_irq_disable(struct ath10k *ar)
{
	ath10k_ce_disable_interrupts(ar);
	ath10k_pci_disable_and_clear_legacy_irq(ar);
}

static int ath10k_ahb_resource_init(struct ath10k *ar)
{
	struct ath10k_ahb *ar_ahb = ath10k_ahb_priv(ar);
	struct platform_device *pdev;
	struct resource *res;
	int ret;

	pdev = ar_ahb->pdev;

	res = platform_get_resource(pdev, IORESOURCE_MEM, 0);
	if (!res) {
		ath10k_err(ar, "failed to get memory resource\n");
		ret = -ENXIO;
		goto out;
	}

	ar_ahb->mem = devm_ioremap_resource(&pdev->dev, res);
	if (IS_ERR(ar_ahb->mem)) {
		ath10k_err(ar, "mem ioremap error\n");
		ret = PTR_ERR(ar_ahb->mem);
		goto out;
	}

	ar_ahb->mem_len = resource_size(res);

	ar_ahb->gcc_mem = ioremap(ATH10K_GCC_REG_BASE,
<<<<<<< HEAD
					  ATH10K_GCC_REG_SIZE);
=======
				  ATH10K_GCC_REG_SIZE);
>>>>>>> 04d5ce62
	if (!ar_ahb->gcc_mem) {
		ath10k_err(ar, "gcc mem ioremap error\n");
		ret = -ENOMEM;
		goto err_mem_unmap;
	}

	ar_ahb->tcsr_mem = ioremap(ATH10K_TCSR_REG_BASE,
<<<<<<< HEAD
					   ATH10K_TCSR_REG_SIZE);
=======
				   ATH10K_TCSR_REG_SIZE);
>>>>>>> 04d5ce62
	if (!ar_ahb->tcsr_mem) {
		ath10k_err(ar, "tcsr mem ioremap error\n");
		ret = -ENOMEM;
		goto err_gcc_mem_unmap;
	}

	ret = dma_set_mask(&pdev->dev, DMA_BIT_MASK(32));
	if (ret) {
		ath10k_err(ar, "failed to set 32-bit dma mask: %d\n", ret);
		goto err_tcsr_mem_unmap;
	}

	ret = dma_set_coherent_mask(&pdev->dev, DMA_BIT_MASK(32));
	if (ret) {
		ath10k_err(ar, "failed to set 32-bit consistent dma: %d\n",
			   ret);
		goto err_tcsr_mem_unmap;
	}

	ret = ath10k_ahb_clock_init(ar);
	if (ret)
		goto err_tcsr_mem_unmap;

	ret = ath10k_ahb_rst_ctrl_init(ar);
	if (ret)
		goto err_clock_deinit;

	ar_ahb->irq = platform_get_irq_byname(pdev, "legacy");
	if (ar_ahb->irq < 0) {
		ath10k_err(ar, "failed to get irq number: %d\n", ar_ahb->irq);
		ret = ar_ahb->irq;
		goto err_clock_deinit;
	}

	ath10k_dbg(ar, ATH10K_DBG_BOOT, "irq: %d\n", ar_ahb->irq);

	ath10k_dbg(ar, ATH10K_DBG_BOOT, "mem: 0x%pK mem_len: %lu gcc mem: 0x%pK tcsr_mem: 0x%pK\n",
		   ar_ahb->mem, ar_ahb->mem_len,
		   ar_ahb->gcc_mem, ar_ahb->tcsr_mem);
	return 0;

err_clock_deinit:
	ath10k_ahb_clock_deinit(ar);

err_tcsr_mem_unmap:
	iounmap(ar_ahb->tcsr_mem);

err_gcc_mem_unmap:
	ar_ahb->tcsr_mem = NULL;
	iounmap(ar_ahb->gcc_mem);

err_mem_unmap:
	ar_ahb->gcc_mem = NULL;
	devm_iounmap(&pdev->dev, ar_ahb->mem);

out:
	ar_ahb->mem = NULL;
	return ret;
}

static void ath10k_ahb_resource_deinit(struct ath10k *ar)
{
	struct ath10k_ahb *ar_ahb = ath10k_ahb_priv(ar);
	struct device *dev;

	dev = &ar_ahb->pdev->dev;

	if (ar_ahb->mem)
		devm_iounmap(dev, ar_ahb->mem);

	if (ar_ahb->gcc_mem)
		iounmap(ar_ahb->gcc_mem);

	if (ar_ahb->tcsr_mem)
		iounmap(ar_ahb->tcsr_mem);

	ar_ahb->mem = NULL;
	ar_ahb->gcc_mem = NULL;
	ar_ahb->tcsr_mem = NULL;

	ath10k_ahb_clock_deinit(ar);
	ath10k_ahb_rst_ctrl_deinit(ar);
}

static int ath10k_ahb_prepare_device(struct ath10k *ar)
{
	u32 val;
	int ret;

	ret = ath10k_ahb_clock_enable(ar);
	if (ret) {
		ath10k_err(ar, "failed to enable clocks\n");
		return ret;
	}

	/* Clock for the target is supplied from outside of target (ie,
	 * external clock module controlled by the host). Target needs
	 * to know what frequency target cpu is configured which is needed
	 * for target internal use. Read target cpu frequency info from
	 * gcc register and write into target's scratch register where
	 * target expects this information.
	 */
	val = ath10k_ahb_gcc_read32(ar, ATH10K_AHB_GCC_FEPLL_PLL_DIV);
	ath10k_ahb_write32(ar, ATH10K_AHB_WIFI_SCRATCH_5_REG, val);

	ret = ath10k_ahb_release_reset(ar);
	if (ret)
		goto err_clk_disable;

	ath10k_ahb_irq_disable(ar);

	ath10k_ahb_write32(ar, FW_INDICATOR_ADDRESS, FW_IND_HOST_READY);

	ret = ath10k_pci_wait_for_target_init(ar);
	if (ret)
		goto err_halt_chip;

	return 0;

err_halt_chip:
	ath10k_ahb_halt_chip(ar);

err_clk_disable:
	ath10k_ahb_clock_disable(ar);

	return ret;
}

static int ath10k_ahb_chip_reset(struct ath10k *ar)
{
	int ret;

	ath10k_ahb_halt_chip(ar);
	ath10k_ahb_clock_disable(ar);

	ret = ath10k_ahb_prepare_device(ar);
	if (ret)
		return ret;

	return 0;
}

static int ath10k_ahb_wake_target_cpu(struct ath10k *ar)
{
	u32 addr, val;

	addr = SOC_CORE_BASE_ADDRESS | CORE_CTRL_ADDRESS;
	val = ath10k_ahb_read32(ar, addr);
	val |= ATH10K_AHB_CORE_CTRL_CPU_INTR_MASK;
	ath10k_ahb_write32(ar, addr, val);

	return 0;
}

static int ath10k_ahb_hif_start(struct ath10k *ar)
{
	ath10k_dbg(ar, ATH10K_DBG_BOOT, "boot ahb hif start\n");

	napi_enable(&ar->napi);
	ath10k_ce_enable_interrupts(ar);
	ath10k_pci_enable_legacy_irq(ar);

	ath10k_pci_rx_post(ar);

	return 0;
}

static void ath10k_ahb_hif_stop(struct ath10k *ar)
{
	struct ath10k_ahb *ar_ahb = ath10k_ahb_priv(ar);

	ath10k_dbg(ar, ATH10K_DBG_BOOT, "boot ahb hif stop\n");

	ath10k_ahb_irq_disable(ar);
	synchronize_irq(ar_ahb->irq);

	napi_synchronize(&ar->napi);
	napi_disable(&ar->napi);

	ath10k_pci_flush(ar);
}

static int ath10k_ahb_hif_power_up(struct ath10k *ar,
				   enum ath10k_firmware_mode fw_mode)
{
	int ret;

	ath10k_dbg(ar, ATH10K_DBG_BOOT, "boot ahb hif power up\n");

	ret = ath10k_ahb_chip_reset(ar);
	if (ret) {
		ath10k_err(ar, "failed to reset chip: %d\n", ret);
		goto out;
	}

	ret = ath10k_pci_init_pipes(ar);
	if (ret) {
		ath10k_err(ar, "failed to initialize CE: %d\n", ret);
		goto out;
	}

	ret = ath10k_pci_init_config(ar);
	if (ret) {
		ath10k_err(ar, "failed to setup init config: %d\n", ret);
		goto err_ce_deinit;
	}

	ret = ath10k_ahb_wake_target_cpu(ar);
	if (ret) {
		ath10k_err(ar, "could not wake up target CPU: %d\n", ret);
		goto err_ce_deinit;
	}

	return 0;

err_ce_deinit:
	ath10k_pci_ce_deinit(ar);
out:
	return ret;
}

static u32 ath10k_ahb_qca4019_targ_cpu_to_ce_addr(struct ath10k *ar, u32 addr)
{
	u32 val = 0, region = addr & 0xfffff;

	val = ath10k_pci_read32(ar, PCIE_BAR_REG_ADDRESS);

	if (region >= QCA4019_SRAM_ADDR && region <=
	    (QCA4019_SRAM_ADDR + QCA4019_SRAM_LEN)) {
		/* SRAM contents for QCA4019 can be directly accessed and
		 * no conversions are required
		 */
		val |= region;
	} else {
		val |= 0x100000 | region;
	}

	return val;
}

static const struct ath10k_hif_ops ath10k_ahb_hif_ops = {
	.tx_sg                  = ath10k_pci_hif_tx_sg,
	.diag_read              = ath10k_pci_hif_diag_read,
	.diag_write             = ath10k_pci_diag_write_mem,
	.exchange_bmi_msg       = ath10k_pci_hif_exchange_bmi_msg,
	.start                  = ath10k_ahb_hif_start,
	.stop                   = ath10k_ahb_hif_stop,
	.map_service_to_pipe    = ath10k_pci_hif_map_service_to_pipe,
	.get_default_pipe       = ath10k_pci_hif_get_default_pipe,
	.send_complete_check    = ath10k_pci_hif_send_complete_check,
	.get_free_queue_number  = ath10k_pci_hif_get_free_queue_number,
	.power_up               = ath10k_ahb_hif_power_up,
	.power_down             = ath10k_pci_hif_power_down,
	.read32                 = ath10k_ahb_read32,
	.write32                = ath10k_ahb_write32,
};

static const struct ath10k_bus_ops ath10k_ahb_bus_ops = {
	.read32		= ath10k_ahb_read32,
	.write32	= ath10k_ahb_write32,
	.get_num_banks	= ath10k_ahb_get_num_banks,
};

static int ath10k_ahb_probe(struct platform_device *pdev)
{
	struct ath10k *ar;
	struct ath10k_ahb *ar_ahb;
	struct ath10k_pci *ar_pci;
	const struct of_device_id *of_id;
	enum ath10k_hw_rev hw_rev;
	size_t size;
	int ret;
	struct ath10k_bus_params bus_params = {};

	of_id = of_match_device(ath10k_ahb_of_match, &pdev->dev);
	if (!of_id) {
		dev_err(&pdev->dev, "failed to find matching device tree id\n");
		return -EINVAL;
	}

	hw_rev = (enum ath10k_hw_rev)of_id->data;

	size = sizeof(*ar_pci) + sizeof(*ar_ahb);
	ar = ath10k_core_create(size, &pdev->dev, ATH10K_BUS_AHB,
				hw_rev, &ath10k_ahb_hif_ops);
	if (!ar) {
		dev_err(&pdev->dev, "failed to allocate core\n");
		return -ENOMEM;
	}

	ath10k_dbg(ar, ATH10K_DBG_BOOT, "ahb probe\n");

	ar_pci = ath10k_pci_priv(ar);
	ar_ahb = ath10k_ahb_priv(ar);

	ar_ahb->pdev = pdev;
	platform_set_drvdata(pdev, ar);

	ret = ath10k_ahb_resource_init(ar);
	if (ret)
		goto err_core_destroy;

	ar->dev_id = 0;
	ar_pci->mem = ar_ahb->mem;
	ar_pci->mem_len = ar_ahb->mem_len;
	ar_pci->ar = ar;
	ar_pci->ce.bus_ops = &ath10k_ahb_bus_ops;
	ar_pci->targ_cpu_to_ce_addr = ath10k_ahb_qca4019_targ_cpu_to_ce_addr;
	ar->ce_priv = &ar_pci->ce;

	ret = ath10k_pci_setup_resource(ar);
	if (ret) {
		ath10k_err(ar, "failed to setup resource: %d\n", ret);
		goto err_resource_deinit;
	}

	ath10k_pci_init_napi(ar);

	ret = ath10k_ahb_request_irq_legacy(ar);
	if (ret)
		goto err_free_pipes;

	ret = ath10k_ahb_prepare_device(ar);
	if (ret)
		goto err_free_irq;

	ath10k_pci_ce_deinit(ar);

	bus_params.dev_type = ATH10K_DEV_TYPE_LL;
	bus_params.chip_id = ath10k_ahb_soc_read32(ar, SOC_CHIP_ID_ADDRESS);
	if (bus_params.chip_id == 0xffffffff) {
		ath10k_err(ar, "failed to get chip id\n");
		ret = -ENODEV;
		goto err_halt_device;
	}

	ret = ath10k_core_register(ar, &bus_params);
	if (ret) {
		ath10k_err(ar, "failed to register driver core: %d\n", ret);
		goto err_halt_device;
	}

	return 0;

err_halt_device:
	ath10k_ahb_halt_chip(ar);
	ath10k_ahb_clock_disable(ar);

err_free_irq:
	ath10k_ahb_release_irq_legacy(ar);

err_free_pipes:
	ath10k_pci_free_pipes(ar);

err_resource_deinit:
	ath10k_ahb_resource_deinit(ar);

err_core_destroy:
	ath10k_core_destroy(ar);
	platform_set_drvdata(pdev, NULL);

	return ret;
}

static int ath10k_ahb_remove(struct platform_device *pdev)
{
	struct ath10k *ar = platform_get_drvdata(pdev);
	struct ath10k_ahb *ar_ahb;

	if (!ar)
		return -EINVAL;

	ar_ahb = ath10k_ahb_priv(ar);

	if (!ar_ahb)
		return -EINVAL;

	ath10k_dbg(ar, ATH10K_DBG_AHB, "ahb remove\n");

	ath10k_core_unregister(ar);
	ath10k_ahb_irq_disable(ar);
	ath10k_ahb_release_irq_legacy(ar);
	ath10k_pci_release_resource(ar);
	ath10k_ahb_halt_chip(ar);
	ath10k_ahb_clock_disable(ar);
	ath10k_ahb_resource_deinit(ar);
	ath10k_core_destroy(ar);

	platform_set_drvdata(pdev, NULL);

	return 0;
}

static struct platform_driver ath10k_ahb_driver = {
	.driver         = {
		.name   = "ath10k_ahb",
		.of_match_table = ath10k_ahb_of_match,
	},
	.probe  = ath10k_ahb_probe,
	.remove = ath10k_ahb_remove,
};

int ath10k_ahb_init(void)
{
	int ret;

	ret = platform_driver_register(&ath10k_ahb_driver);
	if (ret)
		printk(KERN_ERR "failed to register ath10k ahb driver: %d\n",
		       ret);
	return ret;
}

void ath10k_ahb_exit(void)
{
	platform_driver_unregister(&ath10k_ahb_driver);
}<|MERGE_RESOLUTION|>--- conflicted
+++ resolved
@@ -459,11 +459,7 @@
 	ar_ahb->mem_len = resource_size(res);
 
 	ar_ahb->gcc_mem = ioremap(ATH10K_GCC_REG_BASE,
-<<<<<<< HEAD
-					  ATH10K_GCC_REG_SIZE);
-=======
 				  ATH10K_GCC_REG_SIZE);
->>>>>>> 04d5ce62
 	if (!ar_ahb->gcc_mem) {
 		ath10k_err(ar, "gcc mem ioremap error\n");
 		ret = -ENOMEM;
@@ -471,11 +467,7 @@
 	}
 
 	ar_ahb->tcsr_mem = ioremap(ATH10K_TCSR_REG_BASE,
-<<<<<<< HEAD
-					   ATH10K_TCSR_REG_SIZE);
-=======
 				   ATH10K_TCSR_REG_SIZE);
->>>>>>> 04d5ce62
 	if (!ar_ahb->tcsr_mem) {
 		ath10k_err(ar, "tcsr mem ioremap error\n");
 		ret = -ENOMEM;
