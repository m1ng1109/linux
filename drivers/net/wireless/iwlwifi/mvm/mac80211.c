/******************************************************************************
 *
 * This file is provided under a dual BSD/GPLv2 license.  When using or
 * redistributing this file, you may do so under either license.
 *
 * GPL LICENSE SUMMARY
 *
 * Copyright(c) 2012 - 2013 Intel Corporation. All rights reserved.
 *
 * This program is free software; you can redistribute it and/or modify
 * it under the terms of version 2 of the GNU General Public License as
 * published by the Free Software Foundation.
 *
 * This program is distributed in the hope that it will be useful, but
 * WITHOUT ANY WARRANTY; without even the implied warranty of
 * MERCHANTABILITY or FITNESS FOR A PARTICULAR PURPOSE.  See the GNU
 * General Public License for more details.
 *
 * You should have received a copy of the GNU General Public License
 * along with this program; if not, write to the Free Software
 * Foundation, Inc., 51 Franklin Street, Fifth Floor, Boston, MA 02110,
 * USA
 *
 * The full GNU General Public License is included in this distribution
 * in the file called COPYING.
 *
 * Contact Information:
 *  Intel Linux Wireless <ilw@linux.intel.com>
 * Intel Corporation, 5200 N.E. Elam Young Parkway, Hillsboro, OR 97124-6497
 *
 * BSD LICENSE
 *
 * Copyright(c) 2012 - 2013 Intel Corporation. All rights reserved.
 * All rights reserved.
 *
 * Redistribution and use in source and binary forms, with or without
 * modification, are permitted provided that the following conditions
 * are met:
 *
 *  * Redistributions of source code must retain the above copyright
 *    notice, this list of conditions and the following disclaimer.
 *  * Redistributions in binary form must reproduce the above copyright
 *    notice, this list of conditions and the following disclaimer in
 *    the documentation and/or other materials provided with the
 *    distribution.
 *  * Neither the name Intel Corporation nor the names of its
 *    contributors may be used to endorse or promote products derived
 *    from this software without specific prior written permission.
 *
 * THIS SOFTWARE IS PROVIDED BY THE COPYRIGHT HOLDERS AND CONTRIBUTORS
 * "AS IS" AND ANY EXPRESS OR IMPLIED WARRANTIES, INCLUDING, BUT NOT
 * LIMITED TO, THE IMPLIED WARRANTIES OF MERCHANTABILITY AND FITNESS FOR
 * A PARTICULAR PURPOSE ARE DISCLAIMED. IN NO EVENT SHALL THE COPYRIGHT
 * OWNER OR CONTRIBUTORS BE LIABLE FOR ANY DIRECT, INDIRECT, INCIDENTAL,
 * SPECIAL, EXEMPLARY, OR CONSEQUENTIAL DAMAGES (INCLUDING, BUT NOT
 * LIMITED TO, PROCUREMENT OF SUBSTITUTE GOODS OR SERVICES; LOSS OF USE,
 * DATA, OR PROFITS; OR BUSINESS INTERRUPTION) HOWEVER CAUSED AND ON ANY
 * THEORY OF LIABILITY, WHETHER IN CONTRACT, STRICT LIABILITY, OR TORT
 * (INCLUDING NEGLIGENCE OR OTHERWISE) ARISING IN ANY WAY OUT OF THE USE
 * OF THIS SOFTWARE, EVEN IF ADVISED OF THE POSSIBILITY OF SUCH DAMAGE.
 *
 *****************************************************************************/
#include <linux/kernel.h>
#include <linux/slab.h>
#include <linux/skbuff.h>
#include <linux/netdevice.h>
#include <linux/etherdevice.h>
#include <linux/ip.h>
#include <net/mac80211.h>
#include <net/tcp.h>

#include "iwl-op-mode.h"
#include "iwl-io.h"
#include "mvm.h"
#include "sta.h"
#include "time-event.h"
#include "iwl-eeprom-parse.h"
#include "fw-api-scan.h"
#include "iwl-phy-db.h"

static const struct ieee80211_iface_limit iwl_mvm_limits[] = {
	{
		.max = 1,
		.types = BIT(NL80211_IFTYPE_STATION),
	},
	{
		.max = 1,
		.types = BIT(NL80211_IFTYPE_AP) |
			BIT(NL80211_IFTYPE_P2P_CLIENT) |
			BIT(NL80211_IFTYPE_P2P_GO),
	},
	{
		.max = 1,
		.types = BIT(NL80211_IFTYPE_P2P_DEVICE),
	},
};

static const struct ieee80211_iface_combination iwl_mvm_iface_combinations[] = {
	{
		.num_different_channels = 1,
		.max_interfaces = 3,
		.limits = iwl_mvm_limits,
		.n_limits = ARRAY_SIZE(iwl_mvm_limits),
	},
};

#ifdef CONFIG_PM_SLEEP
static const struct nl80211_wowlan_tcp_data_token_feature
iwl_mvm_wowlan_tcp_token_feature = {
	.min_len = 0,
	.max_len = 255,
	.bufsize = IWL_WOWLAN_REMOTE_WAKE_MAX_TOKENS,
};

static const struct wiphy_wowlan_tcp_support iwl_mvm_wowlan_tcp_support = {
	.tok = &iwl_mvm_wowlan_tcp_token_feature,
	.data_payload_max = IWL_WOWLAN_TCP_MAX_PACKET_LEN -
			    sizeof(struct ethhdr) -
			    sizeof(struct iphdr) -
			    sizeof(struct tcphdr),
	.data_interval_max = 65535, /* __le16 in API */
	.wake_payload_max = IWL_WOWLAN_REMOTE_WAKE_MAX_PACKET_LEN -
			    sizeof(struct ethhdr) -
			    sizeof(struct iphdr) -
			    sizeof(struct tcphdr),
	.seq = true,
};
#endif

static void iwl_mvm_reset_phy_ctxts(struct iwl_mvm *mvm)
{
	int i;

	memset(mvm->phy_ctxts, 0, sizeof(mvm->phy_ctxts));
	for (i = 0; i < NUM_PHY_CTX; i++) {
		mvm->phy_ctxts[i].id = i;
		mvm->phy_ctxts[i].ref = 0;
	}
}

int iwl_mvm_mac_setup_register(struct iwl_mvm *mvm)
{
	struct ieee80211_hw *hw = mvm->hw;
	int num_mac, ret, i;

	/* Tell mac80211 our characteristics */
	hw->flags = IEEE80211_HW_SIGNAL_DBM |
		    IEEE80211_HW_SPECTRUM_MGMT |
		    IEEE80211_HW_REPORTS_TX_ACK_STATUS |
		    IEEE80211_HW_QUEUE_CONTROL |
		    IEEE80211_HW_WANT_MONITOR_VIF |
		    IEEE80211_HW_SUPPORTS_PS |
		    IEEE80211_HW_SUPPORTS_DYNAMIC_PS |
		    IEEE80211_HW_AMPDU_AGGREGATION |
		    IEEE80211_HW_TIMING_BEACON_ONLY |
		    IEEE80211_HW_CONNECTION_MONITOR;

	hw->queues = IWL_MVM_FIRST_AGG_QUEUE;
	hw->offchannel_tx_hw_queue = IWL_MVM_OFFCHANNEL_QUEUE;
	hw->rate_control_algorithm = "iwl-mvm-rs";

	/*
	 * Enable 11w if advertised by firmware and software crypto
	 * is not enabled (as the firmware will interpret some mgmt
	 * packets, so enabling it with software crypto isn't safe)
	 */
	if (mvm->fw->ucode_capa.flags & IWL_UCODE_TLV_FLAGS_MFP &&
	    !iwlwifi_mod_params.sw_crypto)
		hw->flags |= IEEE80211_HW_MFP_CAPABLE;

	hw->sta_data_size = sizeof(struct iwl_mvm_sta);
	hw->vif_data_size = sizeof(struct iwl_mvm_vif);
	hw->chanctx_data_size = sizeof(u16);

	hw->wiphy->interface_modes = BIT(NL80211_IFTYPE_STATION) |
		BIT(NL80211_IFTYPE_P2P_CLIENT) |
		BIT(NL80211_IFTYPE_AP) |
		BIT(NL80211_IFTYPE_P2P_GO) |
		BIT(NL80211_IFTYPE_P2P_DEVICE);

	hw->wiphy->flags |= WIPHY_FLAG_CUSTOM_REGULATORY |
			    WIPHY_FLAG_DISABLE_BEACON_HINTS |
			    WIPHY_FLAG_IBSS_RSN;

	hw->wiphy->iface_combinations = iwl_mvm_iface_combinations;
	hw->wiphy->n_iface_combinations =
		ARRAY_SIZE(iwl_mvm_iface_combinations);

	hw->wiphy->max_remain_on_channel_duration = 10000;
	hw->max_listen_interval = IWL_CONN_MAX_LISTEN_INTERVAL;

	/* Extract MAC address */
	memcpy(mvm->addresses[0].addr, mvm->nvm_data->hw_addr, ETH_ALEN);
	hw->wiphy->addresses = mvm->addresses;
	hw->wiphy->n_addresses = 1;

	/* Extract additional MAC addresses if available */
	num_mac = (mvm->nvm_data->n_hw_addrs > 1) ?
		min(IWL_MVM_MAX_ADDRESSES, mvm->nvm_data->n_hw_addrs) : 1;

	for (i = 1; i < num_mac; i++) {
		memcpy(mvm->addresses[i].addr, mvm->addresses[i-1].addr,
		       ETH_ALEN);
		mvm->addresses[i].addr[5]++;
		hw->wiphy->n_addresses++;
	}

	iwl_mvm_reset_phy_ctxts(mvm);

	/* we create the 802.11 header and a max-length SSID element */
	hw->wiphy->max_scan_ie_len =
		mvm->fw->ucode_capa.max_probe_length - 24 - 34;
	hw->wiphy->max_scan_ssids = PROBE_OPTION_MAX;

	if (mvm->nvm_data->bands[IEEE80211_BAND_2GHZ].n_channels)
		hw->wiphy->bands[IEEE80211_BAND_2GHZ] =
			&mvm->nvm_data->bands[IEEE80211_BAND_2GHZ];
	if (mvm->nvm_data->bands[IEEE80211_BAND_5GHZ].n_channels)
		hw->wiphy->bands[IEEE80211_BAND_5GHZ] =
			&mvm->nvm_data->bands[IEEE80211_BAND_5GHZ];

	hw->wiphy->hw_version = mvm->trans->hw_id;

	if (iwlmvm_mod_params.power_scheme != IWL_POWER_SCHEME_CAM)
		hw->wiphy->flags |= WIPHY_FLAG_PS_ON_BY_DEFAULT;
	else
		hw->wiphy->flags &= ~WIPHY_FLAG_PS_ON_BY_DEFAULT;

	hw->wiphy->features |= NL80211_FEATURE_P2P_GO_CTWIN |
			       NL80211_FEATURE_P2P_GO_OPPPS;

	mvm->rts_threshold = IEEE80211_MAX_RTS_THRESHOLD;

#ifdef CONFIG_PM_SLEEP
	if (mvm->fw->img[IWL_UCODE_WOWLAN].sec[0].len &&
	    mvm->trans->ops->d3_suspend &&
	    mvm->trans->ops->d3_resume &&
	    device_can_wakeup(mvm->trans->dev)) {
		mvm->wowlan.flags = WIPHY_WOWLAN_MAGIC_PKT |
				    WIPHY_WOWLAN_DISCONNECT |
				    WIPHY_WOWLAN_EAP_IDENTITY_REQ |
				    WIPHY_WOWLAN_RFKILL_RELEASE;
		if (!iwlwifi_mod_params.sw_crypto)
			mvm->wowlan.flags |= WIPHY_WOWLAN_SUPPORTS_GTK_REKEY |
					     WIPHY_WOWLAN_GTK_REKEY_FAILURE |
					     WIPHY_WOWLAN_4WAY_HANDSHAKE;

		mvm->wowlan.n_patterns = IWL_WOWLAN_MAX_PATTERNS;
		mvm->wowlan.pattern_min_len = IWL_WOWLAN_MIN_PATTERN_LEN;
		mvm->wowlan.pattern_max_len = IWL_WOWLAN_MAX_PATTERN_LEN;
		mvm->wowlan.tcp = &iwl_mvm_wowlan_tcp_support;
		hw->wiphy->wowlan = &mvm->wowlan;
	}
#endif

	ret = iwl_mvm_leds_init(mvm);
	if (ret)
		return ret;

	return ieee80211_register_hw(mvm->hw);
}

static void iwl_mvm_mac_tx(struct ieee80211_hw *hw,
			   struct ieee80211_tx_control *control,
			   struct sk_buff *skb)
{
	struct iwl_mvm *mvm = IWL_MAC80211_GET_MVM(hw);

	if (iwl_mvm_is_radio_killed(mvm)) {
		IWL_DEBUG_DROP(mvm, "Dropping - RF/CT KILL\n");
		goto drop;
	}

	if (IEEE80211_SKB_CB(skb)->hw_queue == IWL_MVM_OFFCHANNEL_QUEUE &&
	    !test_bit(IWL_MVM_STATUS_ROC_RUNNING, &mvm->status))
		goto drop;

	if (control->sta) {
		if (iwl_mvm_tx_skb(mvm, skb, control->sta))
			goto drop;
		return;
	}

	if (iwl_mvm_tx_skb_non_sta(mvm, skb))
		goto drop;
	return;
 drop:
	ieee80211_free_txskb(hw, skb);
}

static int iwl_mvm_mac_ampdu_action(struct ieee80211_hw *hw,
				    struct ieee80211_vif *vif,
				    enum ieee80211_ampdu_mlme_action action,
				    struct ieee80211_sta *sta, u16 tid,
				    u16 *ssn, u8 buf_size)
{
	struct iwl_mvm *mvm = IWL_MAC80211_GET_MVM(hw);
	int ret;

	IWL_DEBUG_HT(mvm, "A-MPDU action on addr %pM tid %d: action %d\n",
		     sta->addr, tid, action);

	if (!(mvm->nvm_data->sku_cap_11n_enable))
		return -EACCES;

	mutex_lock(&mvm->mutex);

	switch (action) {
	case IEEE80211_AMPDU_RX_START:
		if (iwlwifi_mod_params.disable_11n & IWL_DISABLE_HT_RXAGG) {
			ret = -EINVAL;
			break;
		}
		ret = iwl_mvm_sta_rx_agg(mvm, sta, tid, *ssn, true);
		break;
	case IEEE80211_AMPDU_RX_STOP:
		ret = iwl_mvm_sta_rx_agg(mvm, sta, tid, 0, false);
		break;
	case IEEE80211_AMPDU_TX_START:
		if (iwlwifi_mod_params.disable_11n & IWL_DISABLE_HT_TXAGG) {
			ret = -EINVAL;
			break;
		}
		ret = iwl_mvm_sta_tx_agg_start(mvm, vif, sta, tid, ssn);
		break;
	case IEEE80211_AMPDU_TX_STOP_CONT:
		ret = iwl_mvm_sta_tx_agg_stop(mvm, vif, sta, tid);
		break;
	case IEEE80211_AMPDU_TX_STOP_FLUSH:
	case IEEE80211_AMPDU_TX_STOP_FLUSH_CONT:
		ret = iwl_mvm_sta_tx_agg_flush(mvm, vif, sta, tid);
		break;
	case IEEE80211_AMPDU_TX_OPERATIONAL:
		ret = iwl_mvm_sta_tx_agg_oper(mvm, vif, sta, tid, buf_size);
		break;
	default:
		WARN_ON_ONCE(1);
		ret = -EINVAL;
		break;
	}
	mutex_unlock(&mvm->mutex);

	return ret;
}

static void iwl_mvm_cleanup_iterator(void *data, u8 *mac,
				     struct ieee80211_vif *vif)
{
	struct iwl_mvm *mvm = data;
	struct iwl_mvm_vif *mvmvif = iwl_mvm_vif_from_mac80211(vif);

	mvmvif->uploaded = false;
	mvmvif->ap_sta_id = IWL_MVM_STATION_COUNT;

	/* does this make sense at all? */
	mvmvif->color++;

	spin_lock_bh(&mvm->time_event_lock);
	iwl_mvm_te_clear_data(mvm, &mvmvif->time_event_data);
	spin_unlock_bh(&mvm->time_event_lock);

	mvmvif->phy_ctxt = NULL;
}

static void iwl_mvm_restart_cleanup(struct iwl_mvm *mvm)
{
	iwl_trans_stop_device(mvm->trans);
	iwl_trans_stop_hw(mvm->trans, false);

	mvm->scan_status = IWL_MVM_SCAN_NONE;

	/* just in case one was running */
	ieee80211_remain_on_channel_expired(mvm->hw);

	ieee80211_iterate_active_interfaces_atomic(
		mvm->hw, IEEE80211_IFACE_ITER_RESUME_ALL,
		iwl_mvm_cleanup_iterator, mvm);

	mvm->p2p_device_vif = NULL;

	iwl_mvm_reset_phy_ctxts(mvm);
	memset(mvm->fw_key_table, 0, sizeof(mvm->fw_key_table));
	memset(mvm->sta_drained, 0, sizeof(mvm->sta_drained));

	ieee80211_wake_queues(mvm->hw);

	mvm->vif_count = 0;
}

static int iwl_mvm_mac_start(struct ieee80211_hw *hw)
{
	struct iwl_mvm *mvm = IWL_MAC80211_GET_MVM(hw);
	int ret;

	mutex_lock(&mvm->mutex);

	/* Clean up some internal and mac80211 state on restart */
	if (test_bit(IWL_MVM_STATUS_IN_HW_RESTART, &mvm->status))
		iwl_mvm_restart_cleanup(mvm);

	ret = iwl_mvm_up(mvm);
	mutex_unlock(&mvm->mutex);

	return ret;
}

static void iwl_mvm_mac_restart_complete(struct ieee80211_hw *hw)
{
	struct iwl_mvm *mvm = IWL_MAC80211_GET_MVM(hw);
	int ret;

	mutex_lock(&mvm->mutex);

	clear_bit(IWL_MVM_STATUS_IN_HW_RESTART, &mvm->status);
	ret = iwl_mvm_update_quotas(mvm, NULL);
	if (ret)
		IWL_ERR(mvm, "Failed to update quotas after restart (%d)\n",
			ret);

	mutex_unlock(&mvm->mutex);
}

static void iwl_mvm_mac_stop(struct ieee80211_hw *hw)
{
	struct iwl_mvm *mvm = IWL_MAC80211_GET_MVM(hw);

	flush_work(&mvm->async_handlers_wk);

	mutex_lock(&mvm->mutex);
	/* async_handlers_wk is now blocked */

	/*
	 * The work item could be running or queued if the
	 * ROC time event stops just as we get here.
	 */
	cancel_work_sync(&mvm->roc_done_wk);

	iwl_trans_stop_device(mvm->trans);
	iwl_trans_stop_hw(mvm->trans, false);

	iwl_mvm_async_handlers_purge(mvm);
	/* async_handlers_list is empty and will stay empty: HW is stopped */

	/* the fw is stopped, the aux sta is dead: clean up driver state */
	iwl_mvm_dealloc_int_sta(mvm, &mvm->aux_sta);

	mutex_unlock(&mvm->mutex);

	/*
	 * The worker might have been waiting for the mutex, let it run and
	 * discover that its list is now empty.
	 */
	cancel_work_sync(&mvm->async_handlers_wk);
}

static void iwl_mvm_pm_disable_iterator(void *data, u8 *mac,
					struct ieee80211_vif *vif)
{
	struct iwl_mvm *mvm = data;
	int ret;

	ret = iwl_mvm_power_disable(mvm, vif);
	if (ret)
		IWL_ERR(mvm, "failed to disable power management\n");
}

static void iwl_mvm_power_update_iterator(void *data, u8 *mac,
					  struct ieee80211_vif *vif)
{
	struct iwl_mvm *mvm = data;

	iwl_mvm_power_update_mode(mvm, vif);
}

static struct iwl_mvm_phy_ctxt *iwl_mvm_get_free_phy_ctxt(struct iwl_mvm *mvm)
{
	u16 i;

	lockdep_assert_held(&mvm->mutex);

	for (i = 0; i < NUM_PHY_CTX; i++)
		if (!mvm->phy_ctxts[i].ref)
			return &mvm->phy_ctxts[i];

	IWL_ERR(mvm, "No available PHY context\n");
	return NULL;
}

static int iwl_mvm_mac_add_interface(struct ieee80211_hw *hw,
				     struct ieee80211_vif *vif)
{
	struct iwl_mvm *mvm = IWL_MAC80211_GET_MVM(hw);
	struct iwl_mvm_vif *mvmvif = iwl_mvm_vif_from_mac80211(vif);
	int ret;

	/*
	 * Not much to do here. The stack will not allow interface
	 * types or combinations that we didn't advertise, so we
	 * don't really have to check the types.
	 */

	mutex_lock(&mvm->mutex);

	/* Allocate resources for the MAC context, and add it the the fw  */
	ret = iwl_mvm_mac_ctxt_init(mvm, vif);
	if (ret)
		goto out_unlock;

	/*
	 * The AP binding flow can be done only after the beacon
	 * template is configured (which happens only in the mac80211
	 * start_ap() flow), and adding the broadcast station can happen
	 * only after the binding.
	 * In addition, since modifying the MAC before adding a bcast
	 * station is not allowed by the FW, delay the adding of MAC context to
	 * the point where we can also add the bcast station.
	 * In short: there's not much we can do at this point, other than
	 * allocating resources :)
	 */
	if (vif->type == NL80211_IFTYPE_AP) {
		u32 qmask = iwl_mvm_mac_get_queues_mask(mvm, vif);
		ret = iwl_mvm_allocate_int_sta(mvm, &mvmvif->bcast_sta,
					       qmask);
		if (ret) {
			IWL_ERR(mvm, "Failed to allocate bcast sta\n");
			goto out_release;
		}

		goto out_unlock;
	}

	/*
	 * TODO: remove this temporary code.
	 * Currently MVM FW supports power management only on single MAC.
	 * If new interface added, disable PM on existing interface.
	 * P2P device is a special case, since it is handled by FW similary to
	 * scan. If P2P deviced is added, PM remains enabled on existing
	 * interface.
	 * Note: the method below does not count the new interface being added
	 * at this moment.
	 */
	if (vif->type != NL80211_IFTYPE_P2P_DEVICE)
		mvm->vif_count++;
	if (mvm->vif_count > 1) {
		IWL_DEBUG_MAC80211(mvm,
				   "Disable power on existing interfaces\n");
		ieee80211_iterate_active_interfaces_atomic(
					    mvm->hw,
					    IEEE80211_IFACE_ITER_NORMAL,
					    iwl_mvm_pm_disable_iterator, mvm);
	}

	ret = iwl_mvm_mac_ctxt_add(mvm, vif);
	if (ret)
		goto out_release;

	/*
	 * Update power state on the new interface. Admittedly, based on
	 * mac80211 logics this power update will disable power management
	 */
	iwl_mvm_power_update_mode(mvm, vif);

	/* beacon filtering */
	if (!mvm->bf_allowed_vif &&
	    vif->type == NL80211_IFTYPE_STATION && !vif->p2p){
		mvm->bf_allowed_vif = mvmvif;
		vif->driver_flags |= IEEE80211_VIF_BEACON_FILTER;
	}

	ret = iwl_mvm_disable_beacon_filter(mvm, vif);
	if (ret)
		goto out_release;

	/*
	 * P2P_DEVICE interface does not have a channel context assigned to it,
	 * so a dedicated PHY context is allocated to it and the corresponding
	 * MAC context is bound to it at this stage.
	 */
	if (vif->type == NL80211_IFTYPE_P2P_DEVICE) {

		mvmvif->phy_ctxt = iwl_mvm_get_free_phy_ctxt(mvm);
		if (!mvmvif->phy_ctxt) {
			ret = -ENOSPC;
			goto out_remove_mac;
		}

		iwl_mvm_phy_ctxt_ref(mvm, mvmvif->phy_ctxt);
		ret = iwl_mvm_binding_add_vif(mvm, vif);
		if (ret)
			goto out_unref_phy;

		ret = iwl_mvm_add_bcast_sta(mvm, vif, &mvmvif->bcast_sta);
		if (ret)
			goto out_unbind;

		/* Save a pointer to p2p device vif, so it can later be used to
		 * update the p2p device MAC when a GO is started/stopped */
		mvm->p2p_device_vif = vif;
	}

	iwl_mvm_vif_dbgfs_register(mvm, vif);
	goto out_unlock;

 out_unbind:
	iwl_mvm_binding_remove_vif(mvm, vif);
 out_unref_phy:
	iwl_mvm_phy_ctxt_unref(mvm, mvmvif->phy_ctxt);
 out_remove_mac:
	mvmvif->phy_ctxt = NULL;
	iwl_mvm_mac_ctxt_remove(mvm, vif);
 out_release:
	if (vif->type != NL80211_IFTYPE_P2P_DEVICE)
		mvm->vif_count--;
	ieee80211_iterate_active_interfaces(
		mvm->hw, IEEE80211_IFACE_ITER_NORMAL,
		iwl_mvm_power_update_iterator, mvm);
	iwl_mvm_mac_ctxt_release(mvm, vif);
 out_unlock:
	mutex_unlock(&mvm->mutex);

	return ret;
}

static void iwl_mvm_prepare_mac_removal(struct iwl_mvm *mvm,
					struct ieee80211_vif *vif)
{
	u32 tfd_msk = 0, ac;

	for (ac = 0; ac < IEEE80211_NUM_ACS; ac++)
		if (vif->hw_queue[ac] != IEEE80211_INVAL_HW_QUEUE)
			tfd_msk |= BIT(vif->hw_queue[ac]);

	if (vif->cab_queue != IEEE80211_INVAL_HW_QUEUE)
		tfd_msk |= BIT(vif->cab_queue);

	if (tfd_msk) {
		mutex_lock(&mvm->mutex);
		iwl_mvm_flush_tx_path(mvm, tfd_msk, true);
		mutex_unlock(&mvm->mutex);
	}

	if (vif->type == NL80211_IFTYPE_P2P_DEVICE) {
		/*
		 * Flush the ROC worker which will flush the OFFCHANNEL queue.
		 * We assume here that all the packets sent to the OFFCHANNEL
		 * queue are sent in ROC session.
		 */
		flush_work(&mvm->roc_done_wk);
	} else {
		/*
		 * By now, all the AC queues are empty. The AGG queues are
		 * empty too. We already got all the Tx responses for all the
		 * packets in the queues. The drain work can have been
		 * triggered. Flush it.
		 */
		flush_work(&mvm->sta_drained_wk);
	}
}

static void iwl_mvm_mac_remove_interface(struct ieee80211_hw *hw,
					 struct ieee80211_vif *vif)
{
	struct iwl_mvm *mvm = IWL_MAC80211_GET_MVM(hw);
	struct iwl_mvm_vif *mvmvif = iwl_mvm_vif_from_mac80211(vif);

	iwl_mvm_prepare_mac_removal(mvm, vif);

	mutex_lock(&mvm->mutex);

	if (mvm->bf_allowed_vif == mvmvif) {
		mvm->bf_allowed_vif = NULL;
		vif->driver_flags &= ~IEEE80211_VIF_BEACON_FILTER;
	}

	iwl_mvm_vif_dbgfs_clean(mvm, vif);

	/*
	 * For AP/GO interface, the tear down of the resources allocated to the
	 * interface is be handled as part of the stop_ap flow.
	 */
	if (vif->type == NL80211_IFTYPE_AP) {
		iwl_mvm_dealloc_int_sta(mvm, &mvmvif->bcast_sta);
		goto out_release;
	}

	if (vif->type == NL80211_IFTYPE_P2P_DEVICE) {
		mvm->p2p_device_vif = NULL;
		iwl_mvm_rm_bcast_sta(mvm, &mvmvif->bcast_sta);
		iwl_mvm_binding_remove_vif(mvm, vif);
		iwl_mvm_phy_ctxt_unref(mvm, mvmvif->phy_ctxt);
		mvmvif->phy_ctxt = NULL;
	}

	/*
	 * TODO: remove this temporary code.
	 * Currently MVM FW supports power management only on single MAC.
	 * Check if only one additional interface remains after removing
	 * current one. Update power mode on the remaining interface.
	 */
	if (mvm->vif_count && vif->type != NL80211_IFTYPE_P2P_DEVICE)
		mvm->vif_count--;
	IWL_DEBUG_MAC80211(mvm, "Currently %d interfaces active\n",
			   mvm->vif_count);
	if (mvm->vif_count == 1) {
		ieee80211_iterate_active_interfaces(
					mvm->hw, IEEE80211_IFACE_ITER_NORMAL,
					iwl_mvm_power_update_iterator, mvm);
	}

	iwl_mvm_mac_ctxt_remove(mvm, vif);

out_release:
	iwl_mvm_mac_ctxt_release(mvm, vif);
	mutex_unlock(&mvm->mutex);
}

static int iwl_mvm_mac_config(struct ieee80211_hw *hw, u32 changed)
{
	return 0;
}

static void iwl_mvm_configure_filter(struct ieee80211_hw *hw,
				     unsigned int changed_flags,
				     unsigned int *total_flags,
				     u64 multicast)
{
	*total_flags = 0;
}

static int iwl_mvm_configure_mcast_filter(struct iwl_mvm *mvm,
					  struct ieee80211_vif *vif)
{
	struct iwl_mcast_filter_cmd mcast_filter_cmd = {
		.pass_all = 1,
	};

	memcpy(mcast_filter_cmd.bssid, vif->bss_conf.bssid, ETH_ALEN);

	return iwl_mvm_send_cmd_pdu(mvm, MCAST_FILTER_CMD, CMD_SYNC,
				    sizeof(mcast_filter_cmd),
				    &mcast_filter_cmd);
}

static void iwl_mvm_bss_info_changed_station(struct iwl_mvm *mvm,
					     struct ieee80211_vif *vif,
					     struct ieee80211_bss_conf *bss_conf,
					     u32 changes)
{
	struct iwl_mvm_vif *mvmvif = iwl_mvm_vif_from_mac80211(vif);
	int ret;

	ret = iwl_mvm_mac_ctxt_changed(mvm, vif);
	if (ret)
		IWL_ERR(mvm, "failed to update MAC %pM\n", vif->addr);

	if (changes & BSS_CHANGED_ASSOC) {
		if (bss_conf->assoc) {
			/* add quota for this interface */
			ret = iwl_mvm_update_quotas(mvm, vif);
			if (ret) {
				IWL_ERR(mvm, "failed to update quotas\n");
				return;
			}
			iwl_mvm_bt_coex_vif_assoc(mvm, vif);
			iwl_mvm_configure_mcast_filter(mvm, vif);
		} else if (mvmvif->ap_sta_id != IWL_MVM_STATION_COUNT) {
			/* remove AP station now that the MAC is unassoc */
			ret = iwl_mvm_rm_sta_id(mvm, vif, mvmvif->ap_sta_id);
			if (ret)
				IWL_ERR(mvm, "failed to remove AP station\n");
			mvmvif->ap_sta_id = IWL_MVM_STATION_COUNT;
			/* remove quota for this interface */
			ret = iwl_mvm_update_quotas(mvm, NULL);
			if (ret)
				IWL_ERR(mvm, "failed to update quotas\n");
		}
		ret = iwl_mvm_power_update_mode(mvm, vif);
		if (ret)
			IWL_ERR(mvm, "failed to update power mode\n");
<<<<<<< HEAD
	} else if (changes & BSS_CHANGED_DTIM_PERIOD) {
=======
	} else if (changes & BSS_CHANGED_BEACON_INFO) {
>>>>>>> b887664d
		/*
		 * We received a beacon _after_ association so
		 * remove the session protection.
		 */
		iwl_mvm_remove_time_event(mvm, mvmvif,
					  &mvmvif->time_event_data);
	} else if (changes & BSS_CHANGED_PS) {
		ret = iwl_mvm_power_update_mode(mvm, vif);
		if (ret)
			IWL_ERR(mvm, "failed to update power mode\n");
	}
}

static int iwl_mvm_start_ap(struct ieee80211_hw *hw, struct ieee80211_vif *vif)
{
	struct iwl_mvm *mvm = IWL_MAC80211_GET_MVM(hw);
	struct iwl_mvm_vif *mvmvif = iwl_mvm_vif_from_mac80211(vif);
	int ret;

	mutex_lock(&mvm->mutex);

	/* Send the beacon template */
	ret = iwl_mvm_mac_ctxt_beacon_changed(mvm, vif);
	if (ret)
		goto out_unlock;

	/* Add the mac context */
	ret = iwl_mvm_mac_ctxt_add(mvm, vif);
	if (ret)
		goto out_unlock;

	/* Perform the binding */
	ret = iwl_mvm_binding_add_vif(mvm, vif);
	if (ret)
		goto out_remove;

	mvmvif->ap_active = true;

	/* Send the bcast station. At this stage the TBTT and DTIM time events
	 * are added and applied to the scheduler */
	ret = iwl_mvm_send_bcast_sta(mvm, vif, &mvmvif->bcast_sta);
	if (ret)
		goto out_unbind;

	ret = iwl_mvm_update_quotas(mvm, vif);
	if (ret)
		goto out_rm_bcast;

	/* Need to update the P2P Device MAC */
	if (vif->p2p && mvm->p2p_device_vif)
		iwl_mvm_mac_ctxt_changed(mvm, mvm->p2p_device_vif);

	mutex_unlock(&mvm->mutex);
	return 0;

out_rm_bcast:
	iwl_mvm_send_rm_bcast_sta(mvm, &mvmvif->bcast_sta);
out_unbind:
	iwl_mvm_binding_remove_vif(mvm, vif);
out_remove:
	iwl_mvm_mac_ctxt_remove(mvm, vif);
out_unlock:
	mutex_unlock(&mvm->mutex);
	return ret;
}

static void iwl_mvm_stop_ap(struct ieee80211_hw *hw, struct ieee80211_vif *vif)
{
	struct iwl_mvm *mvm = IWL_MAC80211_GET_MVM(hw);
	struct iwl_mvm_vif *mvmvif = iwl_mvm_vif_from_mac80211(vif);

	iwl_mvm_prepare_mac_removal(mvm, vif);

	mutex_lock(&mvm->mutex);

	mvmvif->ap_active = false;

	/* Need to update the P2P Device MAC */
	if (vif->p2p && mvm->p2p_device_vif)
		iwl_mvm_mac_ctxt_changed(mvm, mvm->p2p_device_vif);

	iwl_mvm_update_quotas(mvm, NULL);
	iwl_mvm_send_rm_bcast_sta(mvm, &mvmvif->bcast_sta);
	iwl_mvm_binding_remove_vif(mvm, vif);
	iwl_mvm_mac_ctxt_remove(mvm, vif);

	mutex_unlock(&mvm->mutex);
}

static void iwl_mvm_bss_info_changed_ap(struct iwl_mvm *mvm,
					struct ieee80211_vif *vif,
					struct ieee80211_bss_conf *bss_conf,
					u32 changes)
{
	/* Need to send a new beacon template to the FW */
	if (changes & BSS_CHANGED_BEACON) {
		if (iwl_mvm_mac_ctxt_beacon_changed(mvm, vif))
			IWL_WARN(mvm, "Failed updating beacon data\n");
	}
}

static void iwl_mvm_bss_info_changed(struct ieee80211_hw *hw,
				     struct ieee80211_vif *vif,
				     struct ieee80211_bss_conf *bss_conf,
				     u32 changes)
{
	struct iwl_mvm *mvm = IWL_MAC80211_GET_MVM(hw);

	mutex_lock(&mvm->mutex);

	switch (vif->type) {
	case NL80211_IFTYPE_STATION:
		iwl_mvm_bss_info_changed_station(mvm, vif, bss_conf, changes);
		break;
	case NL80211_IFTYPE_AP:
		iwl_mvm_bss_info_changed_ap(mvm, vif, bss_conf, changes);
		break;
	default:
		/* shouldn't happen */
		WARN_ON_ONCE(1);
	}

	mutex_unlock(&mvm->mutex);
}

static int iwl_mvm_mac_hw_scan(struct ieee80211_hw *hw,
			       struct ieee80211_vif *vif,
			       struct cfg80211_scan_request *req)
{
	struct iwl_mvm *mvm = IWL_MAC80211_GET_MVM(hw);
	int ret;

	if (req->n_channels == 0 || req->n_channels > MAX_NUM_SCAN_CHANNELS)
		return -EINVAL;

	mutex_lock(&mvm->mutex);

	if (mvm->scan_status == IWL_MVM_SCAN_NONE)
		ret = iwl_mvm_scan_request(mvm, vif, req);
	else
		ret = -EBUSY;

	mutex_unlock(&mvm->mutex);

	return ret;
}

static void iwl_mvm_mac_cancel_hw_scan(struct ieee80211_hw *hw,
				       struct ieee80211_vif *vif)
{
	struct iwl_mvm *mvm = IWL_MAC80211_GET_MVM(hw);

	mutex_lock(&mvm->mutex);

	iwl_mvm_cancel_scan(mvm);

	mutex_unlock(&mvm->mutex);
}

static void
iwl_mvm_mac_allow_buffered_frames(struct ieee80211_hw *hw,
				  struct ieee80211_sta *sta, u16 tid,
				  int num_frames,
				  enum ieee80211_frame_release_type reason,
				  bool more_data)
{
	struct iwl_mvm *mvm = IWL_MAC80211_GET_MVM(hw);

	/* TODO: how do we tell the fw to send frames for a specific TID */

	/*
	 * The fw will send EOSP notification when the last frame will be
	 * transmitted.
	 */
	iwl_mvm_sta_modify_sleep_tx_count(mvm, sta, reason, num_frames);
}

static void iwl_mvm_mac_sta_notify(struct ieee80211_hw *hw,
				   struct ieee80211_vif *vif,
				   enum sta_notify_cmd cmd,
				   struct ieee80211_sta *sta)
{
	struct iwl_mvm *mvm = IWL_MAC80211_GET_MVM(hw);
	struct iwl_mvm_sta *mvmsta = (void *)sta->drv_priv;

	switch (cmd) {
	case STA_NOTIFY_SLEEP:
		if (atomic_read(&mvm->pending_frames[mvmsta->sta_id]) > 0)
			ieee80211_sta_block_awake(hw, sta, true);
		/*
		 * The fw updates the STA to be asleep. Tx packets on the Tx
		 * queues to this station will not be transmitted. The fw will
		 * send a Tx response with TX_STATUS_FAIL_DEST_PS.
		 */
		break;
	case STA_NOTIFY_AWAKE:
		if (WARN_ON(mvmsta->sta_id == IWL_MVM_STATION_COUNT))
			break;
		iwl_mvm_sta_modify_ps_wake(mvm, sta);
		break;
	default:
		break;
	}
}

static int iwl_mvm_mac_sta_state(struct ieee80211_hw *hw,
				 struct ieee80211_vif *vif,
				 struct ieee80211_sta *sta,
				 enum ieee80211_sta_state old_state,
				 enum ieee80211_sta_state new_state)
{
	struct iwl_mvm *mvm = IWL_MAC80211_GET_MVM(hw);
	struct iwl_mvm_vif *mvmvif = iwl_mvm_vif_from_mac80211(vif);
	int ret;

	IWL_DEBUG_MAC80211(mvm, "station %pM state change %d->%d\n",
			   sta->addr, old_state, new_state);

	/* this would be a mac80211 bug ... but don't crash */
	if (WARN_ON_ONCE(!mvmvif->phy_ctxt))
		return -EINVAL;

	/* if a STA is being removed, reuse its ID */
	flush_work(&mvm->sta_drained_wk);

	mutex_lock(&mvm->mutex);
	if (old_state == IEEE80211_STA_NOTEXIST &&
	    new_state == IEEE80211_STA_NONE) {
		ret = iwl_mvm_add_sta(mvm, vif, sta);
	} else if (old_state == IEEE80211_STA_NONE &&
		   new_state == IEEE80211_STA_AUTH) {
		ret = 0;
	} else if (old_state == IEEE80211_STA_AUTH &&
		   new_state == IEEE80211_STA_ASSOC) {
		ret = iwl_mvm_update_sta(mvm, vif, sta);
		if (ret == 0)
			iwl_mvm_rs_rate_init(mvm, sta,
					     mvmvif->phy_ctxt->channel->band);
	} else if (old_state == IEEE80211_STA_ASSOC &&
		   new_state == IEEE80211_STA_AUTHORIZED) {
		/* enable beacon filtering */
		WARN_ON(iwl_mvm_enable_beacon_filter(mvm, vif));
		ret = 0;
	} else if (old_state == IEEE80211_STA_AUTHORIZED &&
		   new_state == IEEE80211_STA_ASSOC) {
		/* disable beacon filtering */
		WARN_ON(iwl_mvm_disable_beacon_filter(mvm, vif));
		ret = 0;
	} else if (old_state == IEEE80211_STA_ASSOC &&
		   new_state == IEEE80211_STA_AUTH) {
		ret = 0;
	} else if (old_state == IEEE80211_STA_AUTH &&
		   new_state == IEEE80211_STA_NONE) {
		ret = 0;
	} else if (old_state == IEEE80211_STA_NONE &&
		   new_state == IEEE80211_STA_NOTEXIST) {
		ret = iwl_mvm_rm_sta(mvm, vif, sta);
	} else {
		ret = -EIO;
	}
	mutex_unlock(&mvm->mutex);

	return ret;
}

static int iwl_mvm_mac_set_rts_threshold(struct ieee80211_hw *hw, u32 value)
{
	struct iwl_mvm *mvm = IWL_MAC80211_GET_MVM(hw);

	mvm->rts_threshold = value;

	return 0;
}

static int iwl_mvm_mac_conf_tx(struct ieee80211_hw *hw,
			       struct ieee80211_vif *vif, u16 ac,
			       const struct ieee80211_tx_queue_params *params)
{
	struct iwl_mvm *mvm = IWL_MAC80211_GET_MVM(hw);
	struct iwl_mvm_vif *mvmvif = iwl_mvm_vif_from_mac80211(vif);

	mvmvif->queue_params[ac] = *params;

	/*
	 * No need to update right away, we'll get BSS_CHANGED_QOS
	 * The exception is P2P_DEVICE interface which needs immediate update.
	 */
	if (vif->type == NL80211_IFTYPE_P2P_DEVICE) {
		int ret;

		mutex_lock(&mvm->mutex);
		ret = iwl_mvm_mac_ctxt_changed(mvm, vif);
		mutex_unlock(&mvm->mutex);
		return ret;
	}
	return 0;
}

static void iwl_mvm_mac_mgd_prepare_tx(struct ieee80211_hw *hw,
				      struct ieee80211_vif *vif)
{
	struct iwl_mvm *mvm = IWL_MAC80211_GET_MVM(hw);
	u32 duration = min(IWL_MVM_TE_SESSION_PROTECTION_MAX_TIME_MS,
			   200 + vif->bss_conf.beacon_int);
	u32 min_duration = min(IWL_MVM_TE_SESSION_PROTECTION_MIN_TIME_MS,
			       100 + vif->bss_conf.beacon_int);

	if (WARN_ON_ONCE(vif->bss_conf.assoc))
		return;

	mutex_lock(&mvm->mutex);
	/* Try really hard to protect the session and hear a beacon */
	iwl_mvm_protect_session(mvm, vif, duration, min_duration);
	mutex_unlock(&mvm->mutex);
}

static int iwl_mvm_mac_set_key(struct ieee80211_hw *hw,
			       enum set_key_cmd cmd,
			       struct ieee80211_vif *vif,
			       struct ieee80211_sta *sta,
			       struct ieee80211_key_conf *key)
{
	struct iwl_mvm *mvm = IWL_MAC80211_GET_MVM(hw);
	int ret;

	if (iwlwifi_mod_params.sw_crypto) {
		IWL_DEBUG_MAC80211(mvm, "leave - hwcrypto disabled\n");
		return -EOPNOTSUPP;
	}

	switch (key->cipher) {
	case WLAN_CIPHER_SUITE_TKIP:
		key->flags |= IEEE80211_KEY_FLAG_GENERATE_MMIC;
		/* fall-through */
	case WLAN_CIPHER_SUITE_CCMP:
		key->flags |= IEEE80211_KEY_FLAG_GENERATE_IV;
		break;
	case WLAN_CIPHER_SUITE_AES_CMAC:
		WARN_ON_ONCE(!(hw->flags & IEEE80211_HW_MFP_CAPABLE));
		break;
	case WLAN_CIPHER_SUITE_WEP40:
	case WLAN_CIPHER_SUITE_WEP104:
		/*
		 * Support for TX only, at least for now, so accept
		 * the key and do nothing else. Then mac80211 will
		 * pass it for TX but we don't have to use it for RX.
		 */
		return 0;
	default:
		return -EOPNOTSUPP;
	}

	mutex_lock(&mvm->mutex);

	switch (cmd) {
	case SET_KEY:
		if (vif->type == NL80211_IFTYPE_AP && !sta) {
			/* GTK on AP interface is a TX-only key, return 0 */
			ret = 0;
			key->hw_key_idx = STA_KEY_IDX_INVALID;
			break;
		}

		IWL_DEBUG_MAC80211(mvm, "set hwcrypto key\n");
		ret = iwl_mvm_set_sta_key(mvm, vif, sta, key, false);
		if (ret) {
			IWL_WARN(mvm, "set key failed\n");
			/*
			 * can't add key for RX, but we don't need it
			 * in the device for TX so still return 0
			 */
			key->hw_key_idx = STA_KEY_IDX_INVALID;
			ret = 0;
		}

		break;
	case DISABLE_KEY:
		if (key->hw_key_idx == STA_KEY_IDX_INVALID) {
			ret = 0;
			break;
		}

		IWL_DEBUG_MAC80211(mvm, "disable hwcrypto key\n");
		ret = iwl_mvm_remove_sta_key(mvm, vif, sta, key);
		break;
	default:
		ret = -EINVAL;
	}

	mutex_unlock(&mvm->mutex);
	return ret;
}

static void iwl_mvm_mac_update_tkip_key(struct ieee80211_hw *hw,
					struct ieee80211_vif *vif,
					struct ieee80211_key_conf *keyconf,
					struct ieee80211_sta *sta,
					u32 iv32, u16 *phase1key)
{
	struct iwl_mvm *mvm = IWL_MAC80211_GET_MVM(hw);

	iwl_mvm_update_tkip_key(mvm, vif, keyconf, sta, iv32, phase1key);
}


static int iwl_mvm_roc(struct ieee80211_hw *hw,
		       struct ieee80211_vif *vif,
		       struct ieee80211_channel *channel,
		       int duration,
		       enum ieee80211_roc_type type)
{
	struct iwl_mvm *mvm = IWL_MAC80211_GET_MVM(hw);
	struct iwl_mvm_vif *mvmvif = iwl_mvm_vif_from_mac80211(vif);
	struct cfg80211_chan_def chandef;
	struct iwl_mvm_phy_ctxt *phy_ctxt;
	int ret, i;

	IWL_DEBUG_MAC80211(mvm, "enter (%d, %d, %d)\n", channel->hw_value,
			   duration, type);

	if (vif->type != NL80211_IFTYPE_P2P_DEVICE) {
		IWL_ERR(mvm, "vif isn't a P2P_DEVICE: %d\n", vif->type);
		return -EINVAL;
	}

	mutex_lock(&mvm->mutex);

	for (i = 0; i < NUM_PHY_CTX; i++) {
		phy_ctxt = &mvm->phy_ctxts[i];
		if (phy_ctxt->ref == 0 || mvmvif->phy_ctxt == phy_ctxt)
			continue;

		if (phy_ctxt->ref && channel == phy_ctxt->channel) {
			/*
			 * Unbind the P2P_DEVICE from the current PHY context,
			 * and if the PHY context is not used remove it.
			 */
			ret = iwl_mvm_binding_remove_vif(mvm, vif);
			if (WARN(ret, "Failed unbinding P2P_DEVICE\n"))
				goto out_unlock;

			iwl_mvm_phy_ctxt_unref(mvm, mvmvif->phy_ctxt);

			/* Bind the P2P_DEVICE to the current PHY Context */
			mvmvif->phy_ctxt = phy_ctxt;

			ret = iwl_mvm_binding_add_vif(mvm, vif);
			if (WARN(ret, "Failed binding P2P_DEVICE\n"))
				goto out_unlock;

			iwl_mvm_phy_ctxt_ref(mvm, mvmvif->phy_ctxt);
			goto schedule_time_event;
		}
	}

	/* Need to update the PHY context only if the ROC channel changed */
	if (channel == mvmvif->phy_ctxt->channel)
		goto schedule_time_event;

	cfg80211_chandef_create(&chandef, channel, NL80211_CHAN_NO_HT);

	/*
	 * Change the PHY context configuration as it is currently referenced
	 * only by the P2P Device MAC
	 */
	if (mvmvif->phy_ctxt->ref == 1) {
		ret = iwl_mvm_phy_ctxt_changed(mvm, mvmvif->phy_ctxt,
					       &chandef, 1, 1);
		if (ret)
			goto out_unlock;
	} else {
		/*
		 * The PHY context is shared with other MACs. Need to remove the
		 * P2P Device from the binding, allocate an new PHY context and
		 * create a new binding
		 */
		phy_ctxt = iwl_mvm_get_free_phy_ctxt(mvm);
		if (!phy_ctxt) {
			ret = -ENOSPC;
			goto out_unlock;
		}

		ret = iwl_mvm_phy_ctxt_changed(mvm, phy_ctxt, &chandef,
					       1, 1);
		if (ret) {
			IWL_ERR(mvm, "Failed to change PHY context\n");
			goto out_unlock;
		}

		/* Unbind the P2P_DEVICE from the current PHY context */
		ret = iwl_mvm_binding_remove_vif(mvm, vif);
		if (WARN(ret, "Failed unbinding P2P_DEVICE\n"))
			goto out_unlock;

		iwl_mvm_phy_ctxt_unref(mvm, mvmvif->phy_ctxt);

		/* Bind the P2P_DEVICE to the new allocated PHY context */
		mvmvif->phy_ctxt = phy_ctxt;

		ret = iwl_mvm_binding_add_vif(mvm, vif);
		if (WARN(ret, "Failed binding P2P_DEVICE\n"))
			goto out_unlock;

		iwl_mvm_phy_ctxt_ref(mvm, mvmvif->phy_ctxt);
	}

schedule_time_event:
	/* Schedule the time events */
	ret = iwl_mvm_start_p2p_roc(mvm, vif, duration, type);

out_unlock:
	mutex_unlock(&mvm->mutex);
	IWL_DEBUG_MAC80211(mvm, "leave\n");
	return ret;
}

static int iwl_mvm_cancel_roc(struct ieee80211_hw *hw)
{
	struct iwl_mvm *mvm = IWL_MAC80211_GET_MVM(hw);

	IWL_DEBUG_MAC80211(mvm, "enter\n");

	mutex_lock(&mvm->mutex);
	iwl_mvm_stop_p2p_roc(mvm);
	mutex_unlock(&mvm->mutex);

	IWL_DEBUG_MAC80211(mvm, "leave\n");
	return 0;
}

static int iwl_mvm_add_chanctx(struct ieee80211_hw *hw,
			       struct ieee80211_chanctx_conf *ctx)
{
	struct iwl_mvm *mvm = IWL_MAC80211_GET_MVM(hw);
	u16 *phy_ctxt_id = (u16 *)ctx->drv_priv;
	struct iwl_mvm_phy_ctxt *phy_ctxt;
	int ret;

	IWL_DEBUG_MAC80211(mvm, "Add channel context\n");

	mutex_lock(&mvm->mutex);
	phy_ctxt = iwl_mvm_get_free_phy_ctxt(mvm);
	if (!phy_ctxt) {
		ret = -ENOSPC;
		goto out;
	}

	ret = iwl_mvm_phy_ctxt_changed(mvm, phy_ctxt, &ctx->def,
				       ctx->rx_chains_static,
				       ctx->rx_chains_dynamic);
	if (ret) {
		IWL_ERR(mvm, "Failed to add PHY context\n");
		goto out;
	}

	iwl_mvm_phy_ctxt_ref(mvm, phy_ctxt);
	*phy_ctxt_id = phy_ctxt->id;
out:
	mutex_unlock(&mvm->mutex);
	return ret;
}

static void iwl_mvm_remove_chanctx(struct ieee80211_hw *hw,
				   struct ieee80211_chanctx_conf *ctx)
{
	struct iwl_mvm *mvm = IWL_MAC80211_GET_MVM(hw);
	u16 *phy_ctxt_id = (u16 *)ctx->drv_priv;
	struct iwl_mvm_phy_ctxt *phy_ctxt = &mvm->phy_ctxts[*phy_ctxt_id];

	mutex_lock(&mvm->mutex);
	iwl_mvm_phy_ctxt_unref(mvm, phy_ctxt);
	mutex_unlock(&mvm->mutex);
}

static void iwl_mvm_change_chanctx(struct ieee80211_hw *hw,
				   struct ieee80211_chanctx_conf *ctx,
				   u32 changed)
{
	struct iwl_mvm *mvm = IWL_MAC80211_GET_MVM(hw);
	u16 *phy_ctxt_id = (u16 *)ctx->drv_priv;
	struct iwl_mvm_phy_ctxt *phy_ctxt = &mvm->phy_ctxts[*phy_ctxt_id];

	if (WARN_ONCE((phy_ctxt->ref > 1) &&
		      (changed & ~(IEEE80211_CHANCTX_CHANGE_WIDTH |
				   IEEE80211_CHANCTX_CHANGE_RX_CHAINS |
				   IEEE80211_CHANCTX_CHANGE_RADAR)),
		      "Cannot change PHY. Ref=%d, changed=0x%X\n",
		      phy_ctxt->ref, changed))
		return;

	mutex_lock(&mvm->mutex);
	iwl_mvm_phy_ctxt_changed(mvm, phy_ctxt, &ctx->def,
				 ctx->rx_chains_static,
				 ctx->rx_chains_dynamic);
	mutex_unlock(&mvm->mutex);
}

static int iwl_mvm_assign_vif_chanctx(struct ieee80211_hw *hw,
				      struct ieee80211_vif *vif,
				      struct ieee80211_chanctx_conf *ctx)
{
	struct iwl_mvm *mvm = IWL_MAC80211_GET_MVM(hw);
	u16 *phy_ctxt_id = (u16 *)ctx->drv_priv;
	struct iwl_mvm_phy_ctxt *phy_ctxt = &mvm->phy_ctxts[*phy_ctxt_id];
	struct iwl_mvm_vif *mvmvif = iwl_mvm_vif_from_mac80211(vif);
	int ret;

	mutex_lock(&mvm->mutex);

	mvmvif->phy_ctxt = phy_ctxt;

	switch (vif->type) {
	case NL80211_IFTYPE_AP:
		/*
		 * The AP binding flow is handled as part of the start_ap flow
		 * (in bss_info_changed).
		 */
		ret = 0;
		goto out_unlock;
	case NL80211_IFTYPE_STATION:
	case NL80211_IFTYPE_ADHOC:
	case NL80211_IFTYPE_MONITOR:
		break;
	default:
		ret = -EINVAL;
		goto out_unlock;
	}

	ret = iwl_mvm_binding_add_vif(mvm, vif);
	if (ret)
		goto out_unlock;

	/*
	 * Setting the quota at this stage is only required for monitor
	 * interfaces. For the other types, the bss_info changed flow
	 * will handle quota settings.
	 */
	if (vif->type == NL80211_IFTYPE_MONITOR) {
		mvmvif->monitor_active = true;
		ret = iwl_mvm_update_quotas(mvm, vif);
		if (ret)
			goto out_remove_binding;
	}

	goto out_unlock;

 out_remove_binding:
	iwl_mvm_binding_remove_vif(mvm, vif);
 out_unlock:
	mutex_unlock(&mvm->mutex);
	if (ret)
		mvmvif->phy_ctxt = NULL;
	return ret;
}

static void iwl_mvm_unassign_vif_chanctx(struct ieee80211_hw *hw,
					 struct ieee80211_vif *vif,
					 struct ieee80211_chanctx_conf *ctx)
{
	struct iwl_mvm *mvm = IWL_MAC80211_GET_MVM(hw);
	struct iwl_mvm_vif *mvmvif = iwl_mvm_vif_from_mac80211(vif);

	mutex_lock(&mvm->mutex);

	iwl_mvm_remove_time_event(mvm, mvmvif, &mvmvif->time_event_data);

	if (vif->type == NL80211_IFTYPE_AP)
		goto out_unlock;

	switch (vif->type) {
	case NL80211_IFTYPE_MONITOR:
		mvmvif->monitor_active = false;
		iwl_mvm_update_quotas(mvm, NULL);
		break;
	default:
		break;
	}

	iwl_mvm_binding_remove_vif(mvm, vif);
out_unlock:
	mvmvif->phy_ctxt = NULL;
	mutex_unlock(&mvm->mutex);
}

static int iwl_mvm_set_tim(struct ieee80211_hw *hw,
			   struct ieee80211_sta *sta,
			   bool set)
{
	struct iwl_mvm *mvm = IWL_MAC80211_GET_MVM(hw);
	struct iwl_mvm_sta *mvm_sta = (void *)sta->drv_priv;

	if (!mvm_sta || !mvm_sta->vif) {
		IWL_ERR(mvm, "Station is not associated to a vif\n");
		return -EINVAL;
	}

	return iwl_mvm_mac_ctxt_beacon_changed(mvm, mvm_sta->vif);
}

static void iwl_mvm_mac_rssi_callback(struct ieee80211_hw *hw,
				      struct ieee80211_vif *vif,
				      enum ieee80211_rssi_event rssi_event)
{
	struct iwl_mvm *mvm = IWL_MAC80211_GET_MVM(hw);

	iwl_mvm_bt_rssi_event(mvm, vif, rssi_event);
}

struct ieee80211_ops iwl_mvm_hw_ops = {
	.tx = iwl_mvm_mac_tx,
	.ampdu_action = iwl_mvm_mac_ampdu_action,
	.start = iwl_mvm_mac_start,
	.restart_complete = iwl_mvm_mac_restart_complete,
	.stop = iwl_mvm_mac_stop,
	.add_interface = iwl_mvm_mac_add_interface,
	.remove_interface = iwl_mvm_mac_remove_interface,
	.config = iwl_mvm_mac_config,
	.configure_filter = iwl_mvm_configure_filter,
	.bss_info_changed = iwl_mvm_bss_info_changed,
	.hw_scan = iwl_mvm_mac_hw_scan,
	.cancel_hw_scan = iwl_mvm_mac_cancel_hw_scan,
	.sta_state = iwl_mvm_mac_sta_state,
	.sta_notify = iwl_mvm_mac_sta_notify,
	.allow_buffered_frames = iwl_mvm_mac_allow_buffered_frames,
	.set_rts_threshold = iwl_mvm_mac_set_rts_threshold,
	.conf_tx = iwl_mvm_mac_conf_tx,
	.mgd_prepare_tx = iwl_mvm_mac_mgd_prepare_tx,
	.set_key = iwl_mvm_mac_set_key,
	.update_tkip_key = iwl_mvm_mac_update_tkip_key,
	.remain_on_channel = iwl_mvm_roc,
	.cancel_remain_on_channel = iwl_mvm_cancel_roc,
	.rssi_callback = iwl_mvm_mac_rssi_callback,

	.add_chanctx = iwl_mvm_add_chanctx,
	.remove_chanctx = iwl_mvm_remove_chanctx,
	.change_chanctx = iwl_mvm_change_chanctx,
	.assign_vif_chanctx = iwl_mvm_assign_vif_chanctx,
	.unassign_vif_chanctx = iwl_mvm_unassign_vif_chanctx,

	.start_ap = iwl_mvm_start_ap,
	.stop_ap = iwl_mvm_stop_ap,

	.set_tim = iwl_mvm_set_tim,

#ifdef CONFIG_PM_SLEEP
	/* look at d3.c */
	.suspend = iwl_mvm_suspend,
	.resume = iwl_mvm_resume,
	.set_wakeup = iwl_mvm_set_wakeup,
	.set_rekey_data = iwl_mvm_set_rekey_data,
#if IS_ENABLED(CONFIG_IPV6)
	.ipv6_addr_change = iwl_mvm_ipv6_addr_change,
#endif
	.set_default_unicast_key = iwl_mvm_set_default_unicast_key,
#endif
};<|MERGE_RESOLUTION|>--- conflicted
+++ resolved
@@ -777,11 +777,7 @@
 		ret = iwl_mvm_power_update_mode(mvm, vif);
 		if (ret)
 			IWL_ERR(mvm, "failed to update power mode\n");
-<<<<<<< HEAD
-	} else if (changes & BSS_CHANGED_DTIM_PERIOD) {
-=======
 	} else if (changes & BSS_CHANGED_BEACON_INFO) {
->>>>>>> b887664d
 		/*
 		 * We received a beacon _after_ association so
 		 * remove the session protection.
