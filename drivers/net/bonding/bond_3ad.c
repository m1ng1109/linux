/*
 * Copyright(c) 1999 - 2004 Intel Corporation. All rights reserved.
 *
 * This program is free software; you can redistribute it and/or modify it
 * under the terms of the GNU General Public License as published by the Free
 * Software Foundation; either version 2 of the License, or (at your option)
 * any later version.
 *
 * This program is distributed in the hope that it will be useful, but WITHOUT
 * ANY WARRANTY; without even the implied warranty of MERCHANTABILITY or
 * FITNESS FOR A PARTICULAR PURPOSE.  See the GNU General Public License for
 * more details.
 *
 * You should have received a copy of the GNU General Public License along with
 * this program; if not, write to the Free Software Foundation, Inc., 59
 * Temple Place - Suite 330, Boston, MA  02111-1307, USA.
 *
 * The full GNU General Public License is included in this distribution in the
 * file called LICENSE.
 *
 */

#define pr_fmt(fmt) KBUILD_MODNAME ": " fmt

#include <linux/skbuff.h>
#include <linux/if_ether.h>
#include <linux/netdevice.h>
#include <linux/spinlock.h>
#include <linux/ethtool.h>
#include <linux/etherdevice.h>
#include <linux/if_bonding.h>
#include <linux/pkt_sched.h>
#include <net/net_namespace.h>
#include "bonding.h"
#include "bond_3ad.h"

// General definitions
#define AD_SHORT_TIMEOUT           1
#define AD_LONG_TIMEOUT            0
#define AD_STANDBY                 0x2
#define AD_MAX_TX_IN_SECOND        3
#define AD_COLLECTOR_MAX_DELAY     0

// Timer definitions(43.4.4 in the 802.3ad standard)
#define AD_FAST_PERIODIC_TIME      1
#define AD_SLOW_PERIODIC_TIME      30
#define AD_SHORT_TIMEOUT_TIME      (3*AD_FAST_PERIODIC_TIME)
#define AD_LONG_TIMEOUT_TIME       (3*AD_SLOW_PERIODIC_TIME)
#define AD_CHURN_DETECTION_TIME    60
#define AD_AGGREGATE_WAIT_TIME     2

// Port state definitions(43.4.2.2 in the 802.3ad standard)
#define AD_STATE_LACP_ACTIVITY   0x1
#define AD_STATE_LACP_TIMEOUT    0x2
#define AD_STATE_AGGREGATION     0x4
#define AD_STATE_SYNCHRONIZATION 0x8
#define AD_STATE_COLLECTING      0x10
#define AD_STATE_DISTRIBUTING    0x20
#define AD_STATE_DEFAULTED       0x40
#define AD_STATE_EXPIRED         0x80

// Port Variables definitions used by the State Machines(43.4.7 in the 802.3ad standard)
#define AD_PORT_BEGIN           0x1
#define AD_PORT_LACP_ENABLED    0x2
#define AD_PORT_ACTOR_CHURN     0x4
#define AD_PORT_PARTNER_CHURN   0x8
#define AD_PORT_READY           0x10
#define AD_PORT_READY_N         0x20
#define AD_PORT_MATCHED         0x40
#define AD_PORT_STANDBY         0x80
#define AD_PORT_SELECTED        0x100
#define AD_PORT_MOVED           0x200

// Port Key definitions
// key is determined according to the link speed, duplex and
// user key(which is yet not supported)
//              ------------------------------------------------------------
// Port key :   | User key                       |      Speed       |Duplex|
//              ------------------------------------------------------------
//              16                               6               1 0
#define  AD_DUPLEX_KEY_BITS    0x1
#define  AD_SPEED_KEY_BITS     0x3E
#define  AD_USER_KEY_BITS      0xFFC0

//dalloun
#define     AD_LINK_SPEED_BITMASK_1MBPS       0x1
#define     AD_LINK_SPEED_BITMASK_10MBPS      0x2
#define     AD_LINK_SPEED_BITMASK_100MBPS     0x4
#define     AD_LINK_SPEED_BITMASK_1000MBPS    0x8
#define     AD_LINK_SPEED_BITMASK_10000MBPS   0x10
//endalloun

// compare MAC addresses
#define MAC_ADDRESS_COMPARE(A, B) memcmp(A, B, ETH_ALEN)

static struct mac_addr null_mac_addr = { { 0, 0, 0, 0, 0, 0 } };
static u16 ad_ticks_per_sec;
static const int ad_delta_in_ticks = (AD_TIMER_INTERVAL * HZ) / 1000;

static const u8 lacpdu_mcast_addr[ETH_ALEN] = MULTICAST_LACPDU_ADDR;

// ================= main 802.3ad protocol functions ==================
static int ad_lacpdu_send(struct port *port);
static int ad_marker_send(struct port *port, struct bond_marker *marker);
static void ad_mux_machine(struct port *port);
static void ad_rx_machine(struct lacpdu *lacpdu, struct port *port);
static void ad_tx_machine(struct port *port);
static void ad_periodic_machine(struct port *port);
static void ad_port_selection_logic(struct port *port);
static void ad_agg_selection_logic(struct aggregator *aggregator);
static void ad_clear_agg(struct aggregator *aggregator);
static void ad_initialize_agg(struct aggregator *aggregator);
static void ad_initialize_port(struct port *port, int lacp_fast);
static void ad_enable_collecting_distributing(struct port *port);
static void ad_disable_collecting_distributing(struct port *port);
static void ad_marker_info_received(struct bond_marker *marker_info, struct port *port);
static void ad_marker_response_received(struct bond_marker *marker, struct port *port);


/////////////////////////////////////////////////////////////////////////////////
// ================= api to bonding and kernel code ==================
/////////////////////////////////////////////////////////////////////////////////

/**
 * __get_bond_by_port - get the port's bonding struct
 * @port: the port we're looking at
 *
 * Return @port's bonding struct, or %NULL if it can't be found.
 */
static inline struct bonding *__get_bond_by_port(struct port *port)
{
	if (port->slave == NULL)
		return NULL;

	return bond_get_bond_by_slave(port->slave);
}

/**
<<<<<<< HEAD
 * __get_first_port - get the first port in the bond
 * @bond: the bond we're looking at
 *
 * Return the port of the first slave in @bond, or %NULL if it can't be found.
 */
static inline struct port *__get_first_port(struct bonding *bond)
{
	struct slave *first_slave = bond_first_slave(bond);

	return first_slave ? &(SLAVE_AD_INFO(first_slave).port) : NULL;
}

/**
 * __get_next_port - get the next port in the bond
 * @port: the port we're looking at
 *
 * Return the port of the slave that is next in line of @port's slave in the
 * bond, or %NULL if it can't be found.
 */
static inline struct port *__get_next_port(struct port *port)
{
	struct bonding *bond = __get_bond_by_port(port);
	struct slave *slave = port->slave, *slave_next;

	// If there's no bond for this port, or this is the last slave
	if (bond == NULL)
		return NULL;
	slave_next = bond_next_slave(bond, slave);
	if (!slave_next || bond_is_first_slave(bond, slave_next))
		return NULL;

	return &(SLAVE_AD_INFO(slave_next).port);
}

/**
=======
>>>>>>> d8ec26d7
 * __get_first_agg - get the first aggregator in the bond
 * @bond: the bond we're looking at
 *
 * Return the aggregator of the first slave in @bond, or %NULL if it can't be
 * found.
 */
static inline struct aggregator *__get_first_agg(struct port *port)
{
	struct bonding *bond = __get_bond_by_port(port);
	struct slave *first_slave;

	// If there's no bond for this port, or bond has no slaves
	if (bond == NULL)
<<<<<<< HEAD
		return NULL;
	first_slave = bond_first_slave(bond);

	return first_slave ? &(SLAVE_AD_INFO(first_slave).aggregator) : NULL;
}

/**
 * __get_next_agg - get the next aggregator in the bond
 * @aggregator: the aggregator we're looking at
 *
 * Return the aggregator of the slave that is next in line of @aggregator's
 * slave in the bond, or %NULL if it can't be found.
 */
static inline struct aggregator *__get_next_agg(struct aggregator *aggregator)
{
	struct slave *slave = aggregator->slave, *slave_next;
	struct bonding *bond = bond_get_bond_by_slave(slave);

	// If there's no bond for this aggregator, or this is the last slave
	if (bond == NULL)
		return NULL;
	slave_next = bond_next_slave(bond, slave);
	if (!slave_next || bond_is_first_slave(bond, slave_next))
=======
>>>>>>> d8ec26d7
		return NULL;
	first_slave = bond_first_slave(bond);

<<<<<<< HEAD
	return &(SLAVE_AD_INFO(slave_next).aggregator);
=======
	return first_slave ? &(SLAVE_AD_INFO(first_slave).aggregator) : NULL;
>>>>>>> d8ec26d7
}

/*
 * __agg_has_partner
 *
 * Return nonzero if aggregator has a partner (denoted by a non-zero ether
 * address for the partner).  Return 0 if not.
 */
static inline int __agg_has_partner(struct aggregator *agg)
{
	return !is_zero_ether_addr(agg->partner_system.mac_addr_value);
}

/**
 * __disable_port - disable the port's slave
 * @port: the port we're looking at
 *
 */
static inline void __disable_port(struct port *port)
{
	bond_set_slave_inactive_flags(port->slave);
}

/**
 * __enable_port - enable the port's slave, if it's up
 * @port: the port we're looking at
 *
 */
static inline void __enable_port(struct port *port)
{
	struct slave *slave = port->slave;

	if ((slave->link == BOND_LINK_UP) && IS_UP(slave->dev))
		bond_set_slave_active_flags(slave);
}

/**
 * __port_is_enabled - check if the port's slave is in active state
 * @port: the port we're looking at
 *
 */
static inline int __port_is_enabled(struct port *port)
{
	return bond_is_active_slave(port->slave);
}

/**
 * __get_agg_selection_mode - get the aggregator selection mode
 * @port: the port we're looking at
 *
 * Get the aggregator selection mode. Can be %STABLE, %BANDWIDTH or %COUNT.
 */
static inline u32 __get_agg_selection_mode(struct port *port)
{
	struct bonding *bond = __get_bond_by_port(port);

	if (bond == NULL)
		return BOND_AD_STABLE;

	return bond->params.ad_select;
}

/**
 * __check_agg_selection_timer - check if the selection timer has expired
 * @port: the port we're looking at
 *
 */
static inline int __check_agg_selection_timer(struct port *port)
{
	struct bonding *bond = __get_bond_by_port(port);

	if (bond == NULL)
		return 0;

	return BOND_AD_INFO(bond).agg_select_timer ? 1 : 0;
}

/**
 * __get_state_machine_lock - lock the port's state machines
 * @port: the port we're looking at
 *
 */
static inline void __get_state_machine_lock(struct port *port)
{
	spin_lock_bh(&(SLAVE_AD_INFO(port->slave).state_machine_lock));
}

/**
 * __release_state_machine_lock - unlock the port's state machines
 * @port: the port we're looking at
 *
 */
static inline void __release_state_machine_lock(struct port *port)
{
	spin_unlock_bh(&(SLAVE_AD_INFO(port->slave).state_machine_lock));
}

/**
 * __get_link_speed - get a port's speed
 * @port: the port we're looking at
 *
 * Return @port's speed in 802.3ad bitmask format. i.e. one of:
 *     0,
 *     %AD_LINK_SPEED_BITMASK_10MBPS,
 *     %AD_LINK_SPEED_BITMASK_100MBPS,
 *     %AD_LINK_SPEED_BITMASK_1000MBPS,
 *     %AD_LINK_SPEED_BITMASK_10000MBPS
 */
static u16 __get_link_speed(struct port *port)
{
	struct slave *slave = port->slave;
	u16 speed;

	/* this if covers only a special case: when the configuration starts with
	 * link down, it sets the speed to 0.
	 * This is done in spite of the fact that the e100 driver reports 0 to be
	 * compatible with MVT in the future.*/
	if (slave->link != BOND_LINK_UP)
		speed = 0;
	else {
		switch (slave->speed) {
		case SPEED_10:
			speed = AD_LINK_SPEED_BITMASK_10MBPS;
			break;

		case SPEED_100:
			speed = AD_LINK_SPEED_BITMASK_100MBPS;
			break;

		case SPEED_1000:
			speed = AD_LINK_SPEED_BITMASK_1000MBPS;
			break;

		case SPEED_10000:
			speed = AD_LINK_SPEED_BITMASK_10000MBPS;
			break;

		default:
			speed = 0; // unknown speed value from ethtool. shouldn't happen
			break;
		}
	}

	pr_debug("Port %d Received link speed %d update from adapter\n",
		 port->actor_port_number, speed);
	return speed;
}

/**
 * __get_duplex - get a port's duplex
 * @port: the port we're looking at
 *
 * Return @port's duplex in 802.3ad bitmask format. i.e.:
 *     0x01 if in full duplex
 *     0x00 otherwise
 */
static u8 __get_duplex(struct port *port)
{
	struct slave *slave = port->slave;

	u8 retval;

	//  handling a special case: when the configuration starts with
	// link down, it sets the duplex to 0.
	if (slave->link != BOND_LINK_UP)
		retval = 0x0;
	else {
		switch (slave->duplex) {
		case DUPLEX_FULL:
			retval = 0x1;
			pr_debug("Port %d Received status full duplex update from adapter\n",
				 port->actor_port_number);
			break;
		case DUPLEX_HALF:
		default:
			retval = 0x0;
			pr_debug("Port %d Received status NOT full duplex update from adapter\n",
				 port->actor_port_number);
			break;
		}
	}
	return retval;
}

/**
 * __initialize_port_locks - initialize a port's STATE machine spinlock
 * @port: the slave of the port we're looking at
 *
 */
static inline void __initialize_port_locks(struct slave *slave)
{
	// make sure it isn't called twice
	spin_lock_init(&(SLAVE_AD_INFO(slave).state_machine_lock));
}

//conversions

/**
 * __ad_timer_to_ticks - convert a given timer type to AD module ticks
 * @timer_type:	which timer to operate
 * @par: timer parameter. see below
 *
 * If @timer_type is %current_while_timer, @par indicates long/short timer.
 * If @timer_type is %periodic_timer, @par is one of %FAST_PERIODIC_TIME,
 *						    %SLOW_PERIODIC_TIME.
 */
static u16 __ad_timer_to_ticks(u16 timer_type, u16 par)
{
	u16 retval = 0; /* to silence the compiler */

	switch (timer_type) {
	case AD_CURRENT_WHILE_TIMER:   // for rx machine usage
		if (par)
			retval = (AD_SHORT_TIMEOUT_TIME*ad_ticks_per_sec); // short timeout
		else
			retval = (AD_LONG_TIMEOUT_TIME*ad_ticks_per_sec); // long timeout
		break;
	case AD_ACTOR_CHURN_TIMER:	    // for local churn machine
		retval = (AD_CHURN_DETECTION_TIME*ad_ticks_per_sec);
		break;
	case AD_PERIODIC_TIMER:	    // for periodic machine
		retval = (par*ad_ticks_per_sec); // long timeout
		break;
	case AD_PARTNER_CHURN_TIMER:   // for remote churn machine
		retval = (AD_CHURN_DETECTION_TIME*ad_ticks_per_sec);
		break;
	case AD_WAIT_WHILE_TIMER:	    // for selection machine
		retval = (AD_AGGREGATE_WAIT_TIME*ad_ticks_per_sec);
		break;
	}
	return retval;
}


/////////////////////////////////////////////////////////////////////////////////
// ================= ad_rx_machine helper functions ==================
/////////////////////////////////////////////////////////////////////////////////

/**
 * __choose_matched - update a port's matched variable from a received lacpdu
 * @lacpdu: the lacpdu we've received
 * @port: the port we're looking at
 *
 * Update the value of the matched variable, using parameter values from a
 * newly received lacpdu. Parameter values for the partner carried in the
 * received PDU are compared with the corresponding operational parameter
 * values for the actor. Matched is set to TRUE if all of these parameters
 * match and the PDU parameter partner_state.aggregation has the same value as
 * actor_oper_port_state.aggregation and lacp will actively maintain the link
 * in the aggregation. Matched is also set to TRUE if the value of
 * actor_state.aggregation in the received PDU is set to FALSE, i.e., indicates
 * an individual link and lacp will actively maintain the link. Otherwise,
 * matched is set to FALSE. LACP is considered to be actively maintaining the
 * link if either the PDU's actor_state.lacp_activity variable is TRUE or both
 * the actor's actor_oper_port_state.lacp_activity and the PDU's
 * partner_state.lacp_activity variables are TRUE.
 *
 * Note: the AD_PORT_MATCHED "variable" is not specified by 802.3ad; it is
 * used here to implement the language from 802.3ad 43.4.9 that requires
 * recordPDU to "match" the LACPDU parameters to the stored values.
 */
static void __choose_matched(struct lacpdu *lacpdu, struct port *port)
{
	// check if all parameters are alike
	if (((ntohs(lacpdu->partner_port) == port->actor_port_number) &&
	     (ntohs(lacpdu->partner_port_priority) == port->actor_port_priority) &&
	     !MAC_ADDRESS_COMPARE(&(lacpdu->partner_system), &(port->actor_system)) &&
	     (ntohs(lacpdu->partner_system_priority) == port->actor_system_priority) &&
	     (ntohs(lacpdu->partner_key) == port->actor_oper_port_key) &&
	     ((lacpdu->partner_state & AD_STATE_AGGREGATION) == (port->actor_oper_port_state & AD_STATE_AGGREGATION))) ||
	    // or this is individual link(aggregation == FALSE)
	    ((lacpdu->actor_state & AD_STATE_AGGREGATION) == 0)
		) {
		// update the state machine Matched variable
		port->sm_vars |= AD_PORT_MATCHED;
	} else {
		port->sm_vars &= ~AD_PORT_MATCHED;
	}
}

/**
 * __record_pdu - record parameters from a received lacpdu
 * @lacpdu: the lacpdu we've received
 * @port: the port we're looking at
 *
 * Record the parameter values for the Actor carried in a received lacpdu as
 * the current partner operational parameter values and sets
 * actor_oper_port_state.defaulted to FALSE.
 */
static void __record_pdu(struct lacpdu *lacpdu, struct port *port)
{
	if (lacpdu && port) {
		struct port_params *partner = &port->partner_oper;

		__choose_matched(lacpdu, port);
		// record the new parameter values for the partner operational
		partner->port_number = ntohs(lacpdu->actor_port);
		partner->port_priority = ntohs(lacpdu->actor_port_priority);
		partner->system = lacpdu->actor_system;
		partner->system_priority = ntohs(lacpdu->actor_system_priority);
		partner->key = ntohs(lacpdu->actor_key);
		partner->port_state = lacpdu->actor_state;

		// set actor_oper_port_state.defaulted to FALSE
		port->actor_oper_port_state &= ~AD_STATE_DEFAULTED;

		// set the partner sync. to on if the partner is sync. and the port is matched
		if ((port->sm_vars & AD_PORT_MATCHED)
		    && (lacpdu->actor_state & AD_STATE_SYNCHRONIZATION))
			partner->port_state |= AD_STATE_SYNCHRONIZATION;
		else
			partner->port_state &= ~AD_STATE_SYNCHRONIZATION;
	}
}

/**
 * __record_default - record default parameters
 * @port: the port we're looking at
 *
 * This function records the default parameter values for the partner carried
 * in the Partner Admin parameters as the current partner operational parameter
 * values and sets actor_oper_port_state.defaulted to TRUE.
 */
static void __record_default(struct port *port)
{
	if (port) {
		// record the partner admin parameters
		memcpy(&port->partner_oper, &port->partner_admin,
		       sizeof(struct port_params));

		// set actor_oper_port_state.defaulted to true
		port->actor_oper_port_state |= AD_STATE_DEFAULTED;
	}
}

/**
 * __update_selected - update a port's Selected variable from a received lacpdu
 * @lacpdu: the lacpdu we've received
 * @port: the port we're looking at
 *
 * Update the value of the selected variable, using parameter values from a
 * newly received lacpdu. The parameter values for the Actor carried in the
 * received PDU are compared with the corresponding operational parameter
 * values for the ports partner. If one or more of the comparisons shows that
 * the value(s) received in the PDU differ from the current operational values,
 * then selected is set to FALSE and actor_oper_port_state.synchronization is
 * set to out_of_sync. Otherwise, selected remains unchanged.
 */
static void __update_selected(struct lacpdu *lacpdu, struct port *port)
{
	if (lacpdu && port) {
		const struct port_params *partner = &port->partner_oper;

		// check if any parameter is different
		if (ntohs(lacpdu->actor_port) != partner->port_number ||
		    ntohs(lacpdu->actor_port_priority) != partner->port_priority ||
		    MAC_ADDRESS_COMPARE(&lacpdu->actor_system, &partner->system) ||
		    ntohs(lacpdu->actor_system_priority) != partner->system_priority ||
		    ntohs(lacpdu->actor_key) != partner->key ||
		    (lacpdu->actor_state & AD_STATE_AGGREGATION) != (partner->port_state & AD_STATE_AGGREGATION)) {
			// update the state machine Selected variable
			port->sm_vars &= ~AD_PORT_SELECTED;
		}
	}
}

/**
 * __update_default_selected - update a port's Selected variable from Partner
 * @port: the port we're looking at
 *
 * This function updates the value of the selected variable, using the partner
 * administrative parameter values. The administrative values are compared with
 * the corresponding operational parameter values for the partner. If one or
 * more of the comparisons shows that the administrative value(s) differ from
 * the current operational values, then Selected is set to FALSE and
 * actor_oper_port_state.synchronization is set to OUT_OF_SYNC. Otherwise,
 * Selected remains unchanged.
 */
static void __update_default_selected(struct port *port)
{
	if (port) {
		const struct port_params *admin = &port->partner_admin;
		const struct port_params *oper = &port->partner_oper;

		// check if any parameter is different
		if (admin->port_number != oper->port_number ||
		    admin->port_priority != oper->port_priority ||
		    MAC_ADDRESS_COMPARE(&admin->system, &oper->system) ||
		    admin->system_priority != oper->system_priority ||
		    admin->key != oper->key ||
		    (admin->port_state & AD_STATE_AGGREGATION)
			!= (oper->port_state & AD_STATE_AGGREGATION)) {
			// update the state machine Selected variable
			port->sm_vars &= ~AD_PORT_SELECTED;
		}
	}
}

/**
 * __update_ntt - update a port's ntt variable from a received lacpdu
 * @lacpdu: the lacpdu we've received
 * @port: the port we're looking at
 *
 * Updates the value of the ntt variable, using parameter values from a newly
 * received lacpdu. The parameter values for the partner carried in the
 * received PDU are compared with the corresponding operational parameter
 * values for the Actor. If one or more of the comparisons shows that the
 * value(s) received in the PDU differ from the current operational values,
 * then ntt is set to TRUE. Otherwise, ntt remains unchanged.
 */
static void __update_ntt(struct lacpdu *lacpdu, struct port *port)
{
	// validate lacpdu and port
	if (lacpdu && port) {
		// check if any parameter is different
		if ((ntohs(lacpdu->partner_port) != port->actor_port_number) ||
		    (ntohs(lacpdu->partner_port_priority) != port->actor_port_priority) ||
		    MAC_ADDRESS_COMPARE(&(lacpdu->partner_system), &(port->actor_system)) ||
		    (ntohs(lacpdu->partner_system_priority) != port->actor_system_priority) ||
		    (ntohs(lacpdu->partner_key) != port->actor_oper_port_key) ||
		    ((lacpdu->partner_state & AD_STATE_LACP_ACTIVITY) != (port->actor_oper_port_state & AD_STATE_LACP_ACTIVITY)) ||
		    ((lacpdu->partner_state & AD_STATE_LACP_TIMEOUT) != (port->actor_oper_port_state & AD_STATE_LACP_TIMEOUT)) ||
		    ((lacpdu->partner_state & AD_STATE_SYNCHRONIZATION) != (port->actor_oper_port_state & AD_STATE_SYNCHRONIZATION)) ||
		    ((lacpdu->partner_state & AD_STATE_AGGREGATION) != (port->actor_oper_port_state & AD_STATE_AGGREGATION))
		   ) {

			port->ntt = true;
		}
	}
}

/**
 * __attach_bond_to_agg
 * @port: the port we're looking at
 *
 * Handle the attaching of the port's control parser/multiplexer and the
 * aggregator. This function does nothing since the parser/multiplexer of the
 * receive and the parser/multiplexer of the aggregator are already combined.
 */
static void __attach_bond_to_agg(struct port *port)
{
	port = NULL; /* just to satisfy the compiler */
	// This function does nothing since the parser/multiplexer of the receive
	// and the parser/multiplexer of the aggregator are already combined
}

/**
 * __detach_bond_from_agg
 * @port: the port we're looking at
 *
 * Handle the detaching of the port's control parser/multiplexer from the
 * aggregator. This function does nothing since the parser/multiplexer of the
 * receive and the parser/multiplexer of the aggregator are already combined.
 */
static void __detach_bond_from_agg(struct port *port)
{
	port = NULL; /* just to satisfy the compiler */
	// This function does nothing since the parser/multiplexer of the receive
	// and the parser/multiplexer of the aggregator are already combined
}

/**
 * __agg_ports_are_ready - check if all ports in an aggregator are ready
 * @aggregator: the aggregator we're looking at
 *
 */
static int __agg_ports_are_ready(struct aggregator *aggregator)
{
	struct port *port;
	int retval = 1;

	if (aggregator) {
		// scan all ports in this aggregator to verfy if they are all ready
		for (port = aggregator->lag_ports;
		     port;
		     port = port->next_port_in_aggregator) {
			if (!(port->sm_vars & AD_PORT_READY_N)) {
				retval = 0;
				break;
			}
		}
	}

	return retval;
}

/**
 * __set_agg_ports_ready - set value of Ready bit in all ports of an aggregator
 * @aggregator: the aggregator we're looking at
 * @val: Should the ports' ready bit be set on or off
 *
 */
static void __set_agg_ports_ready(struct aggregator *aggregator, int val)
{
	struct port *port;

	for (port = aggregator->lag_ports; port;
	     port = port->next_port_in_aggregator) {
		if (val)
			port->sm_vars |= AD_PORT_READY;
		else
			port->sm_vars &= ~AD_PORT_READY;
	}
}

/**
 * __get_agg_bandwidth - get the total bandwidth of an aggregator
 * @aggregator: the aggregator we're looking at
 *
 */
static u32 __get_agg_bandwidth(struct aggregator *aggregator)
{
	u32 bandwidth = 0;

	if (aggregator->num_of_ports) {
		switch (__get_link_speed(aggregator->lag_ports)) {
		case AD_LINK_SPEED_BITMASK_1MBPS:
			bandwidth = aggregator->num_of_ports;
			break;
		case AD_LINK_SPEED_BITMASK_10MBPS:
			bandwidth = aggregator->num_of_ports * 10;
			break;
		case AD_LINK_SPEED_BITMASK_100MBPS:
			bandwidth = aggregator->num_of_ports * 100;
			break;
		case AD_LINK_SPEED_BITMASK_1000MBPS:
			bandwidth = aggregator->num_of_ports * 1000;
			break;
		case AD_LINK_SPEED_BITMASK_10000MBPS:
			bandwidth = aggregator->num_of_ports * 10000;
			break;
		default:
			bandwidth = 0; /*to silence the compiler ....*/
		}
	}
	return bandwidth;
}

/**
 * __get_active_agg - get the current active aggregator
 * @aggregator: the aggregator we're looking at
 *
 */
static struct aggregator *__get_active_agg(struct aggregator *aggregator)
{
	struct bonding *bond = aggregator->slave->bond;
	struct list_head *iter;
	struct slave *slave;

	bond_for_each_slave(bond, slave, iter)
		if (SLAVE_AD_INFO(slave).aggregator.is_active)
			return &(SLAVE_AD_INFO(slave).aggregator);

	return NULL;
}

/**
 * __update_lacpdu_from_port - update a port's lacpdu fields
 * @port: the port we're looking at
 *
 */
static inline void __update_lacpdu_from_port(struct port *port)
{
	struct lacpdu *lacpdu = &port->lacpdu;
	const struct port_params *partner = &port->partner_oper;

	/* update current actual Actor parameters */
	/* lacpdu->subtype                   initialized
	 * lacpdu->version_number            initialized
	 * lacpdu->tlv_type_actor_info       initialized
	 * lacpdu->actor_information_length  initialized
	 */

	lacpdu->actor_system_priority = htons(port->actor_system_priority);
	lacpdu->actor_system = port->actor_system;
	lacpdu->actor_key = htons(port->actor_oper_port_key);
	lacpdu->actor_port_priority = htons(port->actor_port_priority);
	lacpdu->actor_port = htons(port->actor_port_number);
	lacpdu->actor_state = port->actor_oper_port_state;

	/* lacpdu->reserved_3_1              initialized
	 * lacpdu->tlv_type_partner_info     initialized
	 * lacpdu->partner_information_length initialized
	 */

	lacpdu->partner_system_priority = htons(partner->system_priority);
	lacpdu->partner_system = partner->system;
	lacpdu->partner_key = htons(partner->key);
	lacpdu->partner_port_priority = htons(partner->port_priority);
	lacpdu->partner_port = htons(partner->port_number);
	lacpdu->partner_state = partner->port_state;

	/* lacpdu->reserved_3_2              initialized
	 * lacpdu->tlv_type_collector_info   initialized
	 * lacpdu->collector_information_length initialized
	 * collector_max_delay                initialized
	 * reserved_12[12]                   initialized
	 * tlv_type_terminator               initialized
	 * terminator_length                 initialized
	 * reserved_50[50]                   initialized
	 */
}

//////////////////////////////////////////////////////////////////////////////////////
// ================= main 802.3ad protocol code ======================================
//////////////////////////////////////////////////////////////////////////////////////

/**
 * ad_lacpdu_send - send out a lacpdu packet on a given port
 * @port: the port we're looking at
 *
 * Returns:   0 on success
 *          < 0 on error
 */
static int ad_lacpdu_send(struct port *port)
{
	struct slave *slave = port->slave;
	struct sk_buff *skb;
	struct lacpdu_header *lacpdu_header;
	int length = sizeof(struct lacpdu_header);

	skb = dev_alloc_skb(length);
	if (!skb)
		return -ENOMEM;

	skb->dev = slave->dev;
	skb_reset_mac_header(skb);
	skb->network_header = skb->mac_header + ETH_HLEN;
	skb->protocol = PKT_TYPE_LACPDU;
	skb->priority = TC_PRIO_CONTROL;

	lacpdu_header = (struct lacpdu_header *)skb_put(skb, length);

	memcpy(lacpdu_header->hdr.h_dest, lacpdu_mcast_addr, ETH_ALEN);
	/* Note: source address is set to be the member's PERMANENT address,
	   because we use it to identify loopback lacpdus in receive. */
	memcpy(lacpdu_header->hdr.h_source, slave->perm_hwaddr, ETH_ALEN);
	lacpdu_header->hdr.h_proto = PKT_TYPE_LACPDU;

	lacpdu_header->lacpdu = port->lacpdu; // struct copy

	dev_queue_xmit(skb);

	return 0;
}

/**
 * ad_marker_send - send marker information/response on a given port
 * @port: the port we're looking at
 * @marker: marker data to send
 *
 * Returns:   0 on success
 *          < 0 on error
 */
static int ad_marker_send(struct port *port, struct bond_marker *marker)
{
	struct slave *slave = port->slave;
	struct sk_buff *skb;
	struct bond_marker_header *marker_header;
	int length = sizeof(struct bond_marker_header);

	skb = dev_alloc_skb(length + 16);
	if (!skb)
		return -ENOMEM;

	skb_reserve(skb, 16);

	skb->dev = slave->dev;
	skb_reset_mac_header(skb);
	skb->network_header = skb->mac_header + ETH_HLEN;
	skb->protocol = PKT_TYPE_LACPDU;

	marker_header = (struct bond_marker_header *)skb_put(skb, length);

	memcpy(marker_header->hdr.h_dest, lacpdu_mcast_addr, ETH_ALEN);
	/* Note: source address is set to be the member's PERMANENT address,
	   because we use it to identify loopback MARKERs in receive. */
	memcpy(marker_header->hdr.h_source, slave->perm_hwaddr, ETH_ALEN);
	marker_header->hdr.h_proto = PKT_TYPE_LACPDU;

	marker_header->marker = *marker; // struct copy

	dev_queue_xmit(skb);

	return 0;
}

/**
 * ad_mux_machine - handle a port's mux state machine
 * @port: the port we're looking at
 *
 */
static void ad_mux_machine(struct port *port)
{
	mux_states_t last_state;

	// keep current State Machine state to compare later if it was changed
	last_state = port->sm_mux_state;

	if (port->sm_vars & AD_PORT_BEGIN) {
		port->sm_mux_state = AD_MUX_DETACHED;		 // next state
	} else {
		switch (port->sm_mux_state) {
		case AD_MUX_DETACHED:
			if ((port->sm_vars & AD_PORT_SELECTED)
			    || (port->sm_vars & AD_PORT_STANDBY))
				/* if SELECTED or STANDBY */
				port->sm_mux_state = AD_MUX_WAITING; // next state
			break;
		case AD_MUX_WAITING:
			// if SELECTED == FALSE return to DETACH state
			if (!(port->sm_vars & AD_PORT_SELECTED)) { // if UNSELECTED
				port->sm_vars &= ~AD_PORT_READY_N;
				// in order to withhold the Selection Logic to check all ports READY_N value
				// every callback cycle to update ready variable, we check READY_N and update READY here
				__set_agg_ports_ready(port->aggregator, __agg_ports_are_ready(port->aggregator));
				port->sm_mux_state = AD_MUX_DETACHED;	 // next state
				break;
			}

			// check if the wait_while_timer expired
			if (port->sm_mux_timer_counter
			    && !(--port->sm_mux_timer_counter))
				port->sm_vars |= AD_PORT_READY_N;

			// in order to withhold the selection logic to check all ports READY_N value
			// every callback cycle to update ready variable, we check READY_N and update READY here
			__set_agg_ports_ready(port->aggregator, __agg_ports_are_ready(port->aggregator));

			// if the wait_while_timer expired, and the port is in READY state, move to ATTACHED state
			if ((port->sm_vars & AD_PORT_READY)
			    && !port->sm_mux_timer_counter)
				port->sm_mux_state = AD_MUX_ATTACHED;	 // next state
			break;
		case AD_MUX_ATTACHED:
			// check also if agg_select_timer expired(so the edable port will take place only after this timer)
			if ((port->sm_vars & AD_PORT_SELECTED) && (port->partner_oper.port_state & AD_STATE_SYNCHRONIZATION) && !__check_agg_selection_timer(port)) {
				port->sm_mux_state = AD_MUX_COLLECTING_DISTRIBUTING;// next state
			} else if (!(port->sm_vars & AD_PORT_SELECTED) || (port->sm_vars & AD_PORT_STANDBY)) {	  // if UNSELECTED or STANDBY
				port->sm_vars &= ~AD_PORT_READY_N;
				// in order to withhold the selection logic to check all ports READY_N value
				// every callback cycle to update ready variable, we check READY_N and update READY here
				__set_agg_ports_ready(port->aggregator, __agg_ports_are_ready(port->aggregator));
				port->sm_mux_state = AD_MUX_DETACHED;// next state
			}
			break;
		case AD_MUX_COLLECTING_DISTRIBUTING:
			if (!(port->sm_vars & AD_PORT_SELECTED) || (port->sm_vars & AD_PORT_STANDBY) ||
			    !(port->partner_oper.port_state & AD_STATE_SYNCHRONIZATION)
			   ) {
				port->sm_mux_state = AD_MUX_ATTACHED;// next state

			} else {
				// if port state hasn't changed make
				// sure that a collecting distributing
				// port in an active aggregator is enabled
				if (port->aggregator &&
				    port->aggregator->is_active &&
				    !__port_is_enabled(port)) {

					__enable_port(port);
				}
			}
			break;
		default:    //to silence the compiler
			break;
		}
	}

	// check if the state machine was changed
	if (port->sm_mux_state != last_state) {
		pr_debug("Mux Machine: Port=%d, Last State=%d, Curr State=%d\n",
			 port->actor_port_number, last_state,
			 port->sm_mux_state);
		switch (port->sm_mux_state) {
		case AD_MUX_DETACHED:
			__detach_bond_from_agg(port);
			port->actor_oper_port_state &= ~AD_STATE_SYNCHRONIZATION;
			ad_disable_collecting_distributing(port);
			port->actor_oper_port_state &= ~AD_STATE_COLLECTING;
			port->actor_oper_port_state &= ~AD_STATE_DISTRIBUTING;
			port->ntt = true;
			break;
		case AD_MUX_WAITING:
			port->sm_mux_timer_counter = __ad_timer_to_ticks(AD_WAIT_WHILE_TIMER, 0);
			break;
		case AD_MUX_ATTACHED:
			__attach_bond_to_agg(port);
			port->actor_oper_port_state |= AD_STATE_SYNCHRONIZATION;
			port->actor_oper_port_state &= ~AD_STATE_COLLECTING;
			port->actor_oper_port_state &= ~AD_STATE_DISTRIBUTING;
			ad_disable_collecting_distributing(port);
			port->ntt = true;
			break;
		case AD_MUX_COLLECTING_DISTRIBUTING:
			port->actor_oper_port_state |= AD_STATE_COLLECTING;
			port->actor_oper_port_state |= AD_STATE_DISTRIBUTING;
			ad_enable_collecting_distributing(port);
			port->ntt = true;
			break;
		default:    //to silence the compiler
			break;
		}
	}
}

/**
 * ad_rx_machine - handle a port's rx State Machine
 * @lacpdu: the lacpdu we've received
 * @port: the port we're looking at
 *
 * If lacpdu arrived, stop previous timer (if exists) and set the next state as
 * CURRENT. If timer expired set the state machine in the proper state.
 * In other cases, this function checks if we need to switch to other state.
 */
static void ad_rx_machine(struct lacpdu *lacpdu, struct port *port)
{
	rx_states_t last_state;

	// keep current State Machine state to compare later if it was changed
	last_state = port->sm_rx_state;

	// check if state machine should change state
	// first, check if port was reinitialized
	if (port->sm_vars & AD_PORT_BEGIN)
		/* next state */
		port->sm_rx_state = AD_RX_INITIALIZE;
	// check if port is not enabled
	else if (!(port->sm_vars & AD_PORT_BEGIN)
		 && !port->is_enabled && !(port->sm_vars & AD_PORT_MOVED))
		/* next state */
		port->sm_rx_state = AD_RX_PORT_DISABLED;
	// check if new lacpdu arrived
	else if (lacpdu && ((port->sm_rx_state == AD_RX_EXPIRED) || (port->sm_rx_state == AD_RX_DEFAULTED) || (port->sm_rx_state == AD_RX_CURRENT))) {
		port->sm_rx_timer_counter = 0; // zero timer
		port->sm_rx_state = AD_RX_CURRENT;
	} else {
		// if timer is on, and if it is expired
		if (port->sm_rx_timer_counter && !(--port->sm_rx_timer_counter)) {
			switch (port->sm_rx_state) {
			case AD_RX_EXPIRED:
				port->sm_rx_state = AD_RX_DEFAULTED;		// next state
				break;
			case AD_RX_CURRENT:
				port->sm_rx_state = AD_RX_EXPIRED;	    // next state
				break;
			default:    //to silence the compiler
				break;
			}
		} else {
			// if no lacpdu arrived and no timer is on
			switch (port->sm_rx_state) {
			case AD_RX_PORT_DISABLED:
				if (port->sm_vars & AD_PORT_MOVED)
					port->sm_rx_state = AD_RX_INITIALIZE;	    // next state
				else if (port->is_enabled
					 && (port->sm_vars
					     & AD_PORT_LACP_ENABLED))
					port->sm_rx_state = AD_RX_EXPIRED;	// next state
				else if (port->is_enabled
					 && ((port->sm_vars
					      & AD_PORT_LACP_ENABLED) == 0))
					port->sm_rx_state = AD_RX_LACP_DISABLED;    // next state
				break;
			default:    //to silence the compiler
				break;

			}
		}
	}

	// check if the State machine was changed or new lacpdu arrived
	if ((port->sm_rx_state != last_state) || (lacpdu)) {
		pr_debug("Rx Machine: Port=%d, Last State=%d, Curr State=%d\n",
			 port->actor_port_number, last_state,
			 port->sm_rx_state);
		switch (port->sm_rx_state) {
		case AD_RX_INITIALIZE:
			if (!(port->actor_oper_port_key & AD_DUPLEX_KEY_BITS))
				port->sm_vars &= ~AD_PORT_LACP_ENABLED;
			else
				port->sm_vars |= AD_PORT_LACP_ENABLED;
			port->sm_vars &= ~AD_PORT_SELECTED;
			__record_default(port);
			port->actor_oper_port_state &= ~AD_STATE_EXPIRED;
			port->sm_vars &= ~AD_PORT_MOVED;
			port->sm_rx_state = AD_RX_PORT_DISABLED;	// next state

			/*- Fall Through -*/

		case AD_RX_PORT_DISABLED:
			port->sm_vars &= ~AD_PORT_MATCHED;
			break;
		case AD_RX_LACP_DISABLED:
			port->sm_vars &= ~AD_PORT_SELECTED;
			__record_default(port);
			port->partner_oper.port_state &= ~AD_STATE_AGGREGATION;
			port->sm_vars |= AD_PORT_MATCHED;
			port->actor_oper_port_state &= ~AD_STATE_EXPIRED;
			break;
		case AD_RX_EXPIRED:
			//Reset of the Synchronization flag. (Standard 43.4.12)
			//This reset cause to disable this port in the COLLECTING_DISTRIBUTING state of the
			//mux machine in case of EXPIRED even if LINK_DOWN didn't arrive for the port.
			port->partner_oper.port_state &= ~AD_STATE_SYNCHRONIZATION;
			port->sm_vars &= ~AD_PORT_MATCHED;
			port->partner_oper.port_state |=
				AD_STATE_LACP_ACTIVITY;
			port->sm_rx_timer_counter = __ad_timer_to_ticks(AD_CURRENT_WHILE_TIMER, (u16)(AD_SHORT_TIMEOUT));
			port->actor_oper_port_state |= AD_STATE_EXPIRED;
			break;
		case AD_RX_DEFAULTED:
			__update_default_selected(port);
			__record_default(port);
			port->sm_vars |= AD_PORT_MATCHED;
			port->actor_oper_port_state &= ~AD_STATE_EXPIRED;
			break;
		case AD_RX_CURRENT:
			// detect loopback situation
			if (!MAC_ADDRESS_COMPARE(&(lacpdu->actor_system), &(port->actor_system))) {
				// INFO_RECEIVED_LOOPBACK_FRAMES
				pr_err("%s: An illegal loopback occurred on adapter (%s).\n"
				       "Check the configuration to verify that all adapters are connected to 802.3ad compliant switch ports\n",
				       port->slave->bond->dev->name, port->slave->dev->name);
				return;
			}
			__update_selected(lacpdu, port);
			__update_ntt(lacpdu, port);
			__record_pdu(lacpdu, port);
			port->sm_rx_timer_counter = __ad_timer_to_ticks(AD_CURRENT_WHILE_TIMER, (u16)(port->actor_oper_port_state & AD_STATE_LACP_TIMEOUT));
			port->actor_oper_port_state &= ~AD_STATE_EXPIRED;
			break;
		default:    //to silence the compiler
			break;
		}
	}
}

/**
 * ad_tx_machine - handle a port's tx state machine
 * @port: the port we're looking at
 *
 */
static void ad_tx_machine(struct port *port)
{
	// check if tx timer expired, to verify that we do not send more than 3 packets per second
	if (port->sm_tx_timer_counter && !(--port->sm_tx_timer_counter)) {
		// check if there is something to send
		if (port->ntt && (port->sm_vars & AD_PORT_LACP_ENABLED)) {
			__update_lacpdu_from_port(port);

			if (ad_lacpdu_send(port) >= 0) {
				pr_debug("Sent LACPDU on port %d\n",
					 port->actor_port_number);

				/* mark ntt as false, so it will not be sent again until
				   demanded */
				port->ntt = false;
			}
		}
		// restart tx timer(to verify that we will not exceed AD_MAX_TX_IN_SECOND
		port->sm_tx_timer_counter =
			ad_ticks_per_sec/AD_MAX_TX_IN_SECOND;
	}
}

/**
 * ad_periodic_machine - handle a port's periodic state machine
 * @port: the port we're looking at
 *
 * Turn ntt flag on priodically to perform periodic transmission of lacpdu's.
 */
static void ad_periodic_machine(struct port *port)
{
	periodic_states_t last_state;

	// keep current state machine state to compare later if it was changed
	last_state = port->sm_periodic_state;

	// check if port was reinitialized
	if (((port->sm_vars & AD_PORT_BEGIN) || !(port->sm_vars & AD_PORT_LACP_ENABLED) || !port->is_enabled) ||
	    (!(port->actor_oper_port_state & AD_STATE_LACP_ACTIVITY) && !(port->partner_oper.port_state & AD_STATE_LACP_ACTIVITY))
	   ) {
		port->sm_periodic_state = AD_NO_PERIODIC;	     // next state
	}
	// check if state machine should change state
	else if (port->sm_periodic_timer_counter) {
		// check if periodic state machine expired
		if (!(--port->sm_periodic_timer_counter)) {
			// if expired then do tx
			port->sm_periodic_state = AD_PERIODIC_TX;    // next state
		} else {
			// If not expired, check if there is some new timeout parameter from the partner state
			switch (port->sm_periodic_state) {
			case AD_FAST_PERIODIC:
				if (!(port->partner_oper.port_state
				      & AD_STATE_LACP_TIMEOUT))
					port->sm_periodic_state = AD_SLOW_PERIODIC;  // next state
				break;
			case AD_SLOW_PERIODIC:
				if ((port->partner_oper.port_state & AD_STATE_LACP_TIMEOUT)) {
					// stop current timer
					port->sm_periodic_timer_counter = 0;
					port->sm_periodic_state = AD_PERIODIC_TX;	 // next state
				}
				break;
			default:    //to silence the compiler
				break;
			}
		}
	} else {
		switch (port->sm_periodic_state) {
		case AD_NO_PERIODIC:
			port->sm_periodic_state = AD_FAST_PERIODIC;	 // next state
			break;
		case AD_PERIODIC_TX:
			if (!(port->partner_oper.port_state
			      & AD_STATE_LACP_TIMEOUT))
				port->sm_periodic_state = AD_SLOW_PERIODIC;  // next state
			else
				port->sm_periodic_state = AD_FAST_PERIODIC;  // next state
			break;
		default:    //to silence the compiler
			break;
		}
	}

	// check if the state machine was changed
	if (port->sm_periodic_state != last_state) {
		pr_debug("Periodic Machine: Port=%d, Last State=%d, Curr State=%d\n",
			 port->actor_port_number, last_state,
			 port->sm_periodic_state);
		switch (port->sm_periodic_state) {
		case AD_NO_PERIODIC:
			port->sm_periodic_timer_counter = 0;	   // zero timer
			break;
		case AD_FAST_PERIODIC:
			port->sm_periodic_timer_counter = __ad_timer_to_ticks(AD_PERIODIC_TIMER, (u16)(AD_FAST_PERIODIC_TIME))-1; // decrement 1 tick we lost in the PERIODIC_TX cycle
			break;
		case AD_SLOW_PERIODIC:
			port->sm_periodic_timer_counter = __ad_timer_to_ticks(AD_PERIODIC_TIMER, (u16)(AD_SLOW_PERIODIC_TIME))-1; // decrement 1 tick we lost in the PERIODIC_TX cycle
			break;
		case AD_PERIODIC_TX:
			port->ntt = true;
			break;
		default:    //to silence the compiler
			break;
		}
	}
}

/**
 * ad_port_selection_logic - select aggregation groups
 * @port: the port we're looking at
 *
 * Select aggregation groups, and assign each port for it's aggregetor. The
 * selection logic is called in the inititalization (after all the handshkes),
 * and after every lacpdu receive (if selected is off).
 */
static void ad_port_selection_logic(struct port *port)
{
	struct aggregator *aggregator, *free_aggregator = NULL, *temp_aggregator;
	struct port *last_port = NULL, *curr_port;
	struct list_head *iter;
	struct bonding *bond;
	struct slave *slave;
	int found = 0;

	// if the port is already Selected, do nothing
	if (port->sm_vars & AD_PORT_SELECTED)
		return;

	bond = __get_bond_by_port(port);

	// if the port is connected to other aggregator, detach it
	if (port->aggregator) {
		// detach the port from its former aggregator
		temp_aggregator = port->aggregator;
		for (curr_port = temp_aggregator->lag_ports; curr_port;
		     last_port = curr_port,
			     curr_port = curr_port->next_port_in_aggregator) {
			if (curr_port == port) {
				temp_aggregator->num_of_ports--;
				if (!last_port) {// if it is the first port attached to the aggregator
					temp_aggregator->lag_ports =
						port->next_port_in_aggregator;
				} else {// not the first port attached to the aggregator
					last_port->next_port_in_aggregator =
						port->next_port_in_aggregator;
				}

				// clear the port's relations to this aggregator
				port->aggregator = NULL;
				port->next_port_in_aggregator = NULL;
				port->actor_port_aggregator_identifier = 0;

				pr_debug("Port %d left LAG %d\n",
					 port->actor_port_number,
					 temp_aggregator->aggregator_identifier);
				// if the aggregator is empty, clear its parameters, and set it ready to be attached
				if (!temp_aggregator->lag_ports)
					ad_clear_agg(temp_aggregator);
				break;
			}
		}
		if (!curr_port) { // meaning: the port was related to an aggregator but was not on the aggregator port list
			pr_warning("%s: Warning: Port %d (on %s) was related to aggregator %d but was not on its port list\n",
				   port->slave->bond->dev->name,
				   port->actor_port_number,
				   port->slave->dev->name,
				   port->aggregator->aggregator_identifier);
		}
	}
	// search on all aggregators for a suitable aggregator for this port
	bond_for_each_slave(bond, slave, iter) {
		aggregator = &(SLAVE_AD_INFO(slave).aggregator);

		// keep a free aggregator for later use(if needed)
		if (!aggregator->lag_ports) {
			if (!free_aggregator)
				free_aggregator = aggregator;
			continue;
		}
		// check if current aggregator suits us
		if (((aggregator->actor_oper_aggregator_key == port->actor_oper_port_key) && // if all parameters match AND
		     !MAC_ADDRESS_COMPARE(&(aggregator->partner_system), &(port->partner_oper.system)) &&
		     (aggregator->partner_system_priority == port->partner_oper.system_priority) &&
		     (aggregator->partner_oper_aggregator_key == port->partner_oper.key)
		    ) &&
		    ((MAC_ADDRESS_COMPARE(&(port->partner_oper.system), &(null_mac_addr)) && // partner answers
		      !aggregator->is_individual)  // but is not individual OR
		    )
		   ) {
			// attach to the founded aggregator
			port->aggregator = aggregator;
			port->actor_port_aggregator_identifier =
				port->aggregator->aggregator_identifier;
			port->next_port_in_aggregator = aggregator->lag_ports;
			port->aggregator->num_of_ports++;
			aggregator->lag_ports = port;
			pr_debug("Port %d joined LAG %d(existing LAG)\n",
				 port->actor_port_number,
				 port->aggregator->aggregator_identifier);

			// mark this port as selected
			port->sm_vars |= AD_PORT_SELECTED;
			found = 1;
			break;
		}
	}

	// the port couldn't find an aggregator - attach it to a new aggregator
	if (!found) {
		if (free_aggregator) {
			// assign port a new aggregator
			port->aggregator = free_aggregator;
			port->actor_port_aggregator_identifier =
				port->aggregator->aggregator_identifier;

			// update the new aggregator's parameters
			// if port was responsed from the end-user
			if (port->actor_oper_port_key & AD_DUPLEX_KEY_BITS)
				/* if port is full duplex */
				port->aggregator->is_individual = false;
			else
				port->aggregator->is_individual = true;

			port->aggregator->actor_admin_aggregator_key = port->actor_admin_port_key;
			port->aggregator->actor_oper_aggregator_key = port->actor_oper_port_key;
			port->aggregator->partner_system =
				port->partner_oper.system;
			port->aggregator->partner_system_priority =
				port->partner_oper.system_priority;
			port->aggregator->partner_oper_aggregator_key = port->partner_oper.key;
			port->aggregator->receive_state = 1;
			port->aggregator->transmit_state = 1;
			port->aggregator->lag_ports = port;
			port->aggregator->num_of_ports++;

			// mark this port as selected
			port->sm_vars |= AD_PORT_SELECTED;

			pr_debug("Port %d joined LAG %d(new LAG)\n",
				 port->actor_port_number,
				 port->aggregator->aggregator_identifier);
		} else {
			pr_err("%s: Port %d (on %s) did not find a suitable aggregator\n",
			       port->slave->bond->dev->name,
			       port->actor_port_number, port->slave->dev->name);
		}
	}
	// if all aggregator's ports are READY_N == TRUE, set ready=TRUE in all aggregator's ports
	// else set ready=FALSE in all aggregator's ports
	__set_agg_ports_ready(port->aggregator, __agg_ports_are_ready(port->aggregator));

	aggregator = __get_first_agg(port);
	ad_agg_selection_logic(aggregator);
}

/*
 * Decide if "agg" is a better choice for the new active aggregator that
 * the current best, according to the ad_select policy.
 */
static struct aggregator *ad_agg_selection_test(struct aggregator *best,
						struct aggregator *curr)
{
	/*
	 * 0. If no best, select current.
	 *
	 * 1. If the current agg is not individual, and the best is
	 *    individual, select current.
	 *
	 * 2. If current agg is individual and the best is not, keep best.
	 *
	 * 3. Therefore, current and best are both individual or both not
	 *    individual, so:
	 *
	 * 3a. If current agg partner replied, and best agg partner did not,
	 *     select current.
	 *
	 * 3b. If current agg partner did not reply and best agg partner
	 *     did reply, keep best.
	 *
	 * 4.  Therefore, current and best both have partner replies or
	 *     both do not, so perform selection policy:
	 *
	 * BOND_AD_COUNT: Select by count of ports.  If count is equal,
	 *     select by bandwidth.
	 *
	 * BOND_AD_STABLE, BOND_AD_BANDWIDTH: Select by bandwidth.
	 */
	if (!best)
		return curr;

	if (!curr->is_individual && best->is_individual)
		return curr;

	if (curr->is_individual && !best->is_individual)
		return best;

	if (__agg_has_partner(curr) && !__agg_has_partner(best))
		return curr;

	if (!__agg_has_partner(curr) && __agg_has_partner(best))
		return best;

	switch (__get_agg_selection_mode(curr->lag_ports)) {
	case BOND_AD_COUNT:
		if (curr->num_of_ports > best->num_of_ports)
			return curr;

		if (curr->num_of_ports < best->num_of_ports)
			return best;

		/*FALLTHROUGH*/
	case BOND_AD_STABLE:
	case BOND_AD_BANDWIDTH:
		if (__get_agg_bandwidth(curr) > __get_agg_bandwidth(best))
			return curr;

		break;

	default:
		pr_warning("%s: Impossible agg select mode %d\n",
			   curr->slave->bond->dev->name,
			   __get_agg_selection_mode(curr->lag_ports));
		break;
	}

	return best;
}

static int agg_device_up(const struct aggregator *agg)
{
	struct port *port = agg->lag_ports;
	if (!port)
		return 0;
	return (netif_running(port->slave->dev) &&
		netif_carrier_ok(port->slave->dev));
}

/**
 * ad_agg_selection_logic - select an aggregation group for a team
 * @aggregator: the aggregator we're looking at
 *
 * It is assumed that only one aggregator may be selected for a team.
 *
 * The logic of this function is to select the aggregator according to
 * the ad_select policy:
 *
 * BOND_AD_STABLE: select the aggregator with the most ports attached to
 * it, and to reselect the active aggregator only if the previous
 * aggregator has no more ports related to it.
 *
 * BOND_AD_BANDWIDTH: select the aggregator with the highest total
 * bandwidth, and reselect whenever a link state change takes place or the
 * set of slaves in the bond changes.
 *
 * BOND_AD_COUNT: select the aggregator with largest number of ports
 * (slaves), and reselect whenever a link state change takes place or the
 * set of slaves in the bond changes.
 *
 * FIXME: this function MUST be called with the first agg in the bond, or
 * __get_active_agg() won't work correctly. This function should be better
 * called with the bond itself, and retrieve the first agg from it.
 */
static void ad_agg_selection_logic(struct aggregator *agg)
{
	struct aggregator *best, *active, *origin;
	struct bonding *bond = agg->slave->bond;
	struct list_head *iter;
	struct slave *slave;
	struct port *port;

	origin = agg;
	active = __get_active_agg(agg);
	best = (active && agg_device_up(active)) ? active : NULL;

	bond_for_each_slave(bond, slave, iter) {
		agg = &(SLAVE_AD_INFO(slave).aggregator);

		agg->is_active = 0;

		if (agg->num_of_ports && agg_device_up(agg))
			best = ad_agg_selection_test(best, agg);
	}

	if (best &&
	    __get_agg_selection_mode(best->lag_ports) == BOND_AD_STABLE) {
		/*
		 * For the STABLE policy, don't replace the old active
		 * aggregator if it's still active (it has an answering
		 * partner) or if both the best and active don't have an
		 * answering partner.
		 */
		if (active && active->lag_ports &&
		    active->lag_ports->is_enabled &&
		    (__agg_has_partner(active) ||
		     (!__agg_has_partner(active) && !__agg_has_partner(best)))) {
			if (!(!active->actor_oper_aggregator_key &&
			      best->actor_oper_aggregator_key)) {
				best = NULL;
				active->is_active = 1;
			}
		}
	}

	if (best && (best == active)) {
		best = NULL;
		active->is_active = 1;
	}

	// if there is new best aggregator, activate it
	if (best) {
		pr_debug("best Agg=%d; P=%d; a k=%d; p k=%d; Ind=%d; Act=%d\n",
			 best->aggregator_identifier, best->num_of_ports,
			 best->actor_oper_aggregator_key,
			 best->partner_oper_aggregator_key,
			 best->is_individual, best->is_active);
		pr_debug("best ports %p slave %p %s\n",
			 best->lag_ports, best->slave,
			 best->slave ? best->slave->dev->name : "NULL");

		bond_for_each_slave(bond, slave, iter) {
			agg = &(SLAVE_AD_INFO(slave).aggregator);

			pr_debug("Agg=%d; P=%d; a k=%d; p k=%d; Ind=%d; Act=%d\n",
				 agg->aggregator_identifier, agg->num_of_ports,
				 agg->actor_oper_aggregator_key,
				 agg->partner_oper_aggregator_key,
				 agg->is_individual, agg->is_active);
		}

		// check if any partner replys
		if (best->is_individual) {
			pr_warning("%s: Warning: No 802.3ad response from the link partner for any adapters in the bond\n",
				   best->slave ? best->slave->bond->dev->name : "NULL");
		}

		best->is_active = 1;
		pr_debug("LAG %d chosen as the active LAG\n",
			 best->aggregator_identifier);
		pr_debug("Agg=%d; P=%d; a k=%d; p k=%d; Ind=%d; Act=%d\n",
			 best->aggregator_identifier, best->num_of_ports,
			 best->actor_oper_aggregator_key,
			 best->partner_oper_aggregator_key,
			 best->is_individual, best->is_active);

		// disable the ports that were related to the former active_aggregator
		if (active) {
			for (port = active->lag_ports; port;
			     port = port->next_port_in_aggregator) {
				__disable_port(port);
			}
		}
	}

	/*
	 * if the selected aggregator is of join individuals
	 * (partner_system is NULL), enable their ports
	 */
	active = __get_active_agg(origin);

	if (active) {
		if (!__agg_has_partner(active)) {
			for (port = active->lag_ports; port;
			     port = port->next_port_in_aggregator) {
				__enable_port(port);
			}
		}
	}

	bond_3ad_set_carrier(bond);
}

/**
 * ad_clear_agg - clear a given aggregator's parameters
 * @aggregator: the aggregator we're looking at
 *
 */
static void ad_clear_agg(struct aggregator *aggregator)
{
	if (aggregator) {
		aggregator->is_individual = false;
		aggregator->actor_admin_aggregator_key = 0;
		aggregator->actor_oper_aggregator_key = 0;
		aggregator->partner_system = null_mac_addr;
		aggregator->partner_system_priority = 0;
		aggregator->partner_oper_aggregator_key = 0;
		aggregator->receive_state = 0;
		aggregator->transmit_state = 0;
		aggregator->lag_ports = NULL;
		aggregator->is_active = 0;
		aggregator->num_of_ports = 0;
		pr_debug("LAG %d was cleared\n",
			 aggregator->aggregator_identifier);
	}
}

/**
 * ad_initialize_agg - initialize a given aggregator's parameters
 * @aggregator: the aggregator we're looking at
 *
 */
static void ad_initialize_agg(struct aggregator *aggregator)
{
	if (aggregator) {
		ad_clear_agg(aggregator);

		aggregator->aggregator_mac_address = null_mac_addr;
		aggregator->aggregator_identifier = 0;
		aggregator->slave = NULL;
	}
}

/**
 * ad_initialize_port - initialize a given port's parameters
 * @aggregator: the aggregator we're looking at
 * @lacp_fast: boolean. whether fast periodic should be used
 *
 */
static void ad_initialize_port(struct port *port, int lacp_fast)
{
	static const struct port_params tmpl = {
		.system_priority = 0xffff,
		.key             = 1,
		.port_number     = 1,
		.port_priority   = 0xff,
		.port_state      = 1,
	};
	static const struct lacpdu lacpdu = {
		.subtype		= 0x01,
		.version_number = 0x01,
		.tlv_type_actor_info = 0x01,
		.actor_information_length = 0x14,
		.tlv_type_partner_info = 0x02,
		.partner_information_length = 0x14,
		.tlv_type_collector_info = 0x03,
		.collector_information_length = 0x10,
		.collector_max_delay = htons(AD_COLLECTOR_MAX_DELAY),
	};

	if (port) {
		port->actor_port_number = 1;
		port->actor_port_priority = 0xff;
		port->actor_system = null_mac_addr;
		port->actor_system_priority = 0xffff;
		port->actor_port_aggregator_identifier = 0;
		port->ntt = false;
		port->actor_admin_port_key = 1;
		port->actor_oper_port_key  = 1;
		port->actor_admin_port_state = AD_STATE_AGGREGATION | AD_STATE_LACP_ACTIVITY;
		port->actor_oper_port_state  = AD_STATE_AGGREGATION | AD_STATE_LACP_ACTIVITY;

		if (lacp_fast)
			port->actor_oper_port_state |= AD_STATE_LACP_TIMEOUT;

		memcpy(&port->partner_admin, &tmpl, sizeof(tmpl));
		memcpy(&port->partner_oper, &tmpl, sizeof(tmpl));

		port->is_enabled = true;
		// ****** private parameters ******
		port->sm_vars = 0x3;
		port->sm_rx_state = 0;
		port->sm_rx_timer_counter = 0;
		port->sm_periodic_state = 0;
		port->sm_periodic_timer_counter = 0;
		port->sm_mux_state = 0;
		port->sm_mux_timer_counter = 0;
		port->sm_tx_state = 0;
		port->sm_tx_timer_counter = 0;
		port->slave = NULL;
		port->aggregator = NULL;
		port->next_port_in_aggregator = NULL;
		port->transaction_id = 0;

		memcpy(&port->lacpdu, &lacpdu, sizeof(lacpdu));
	}
}

/**
 * ad_enable_collecting_distributing - enable a port's transmit/receive
 * @port: the port we're looking at
 *
 * Enable @port if it's in an active aggregator
 */
static void ad_enable_collecting_distributing(struct port *port)
{
	if (port->aggregator->is_active) {
		pr_debug("Enabling port %d(LAG %d)\n",
			 port->actor_port_number,
			 port->aggregator->aggregator_identifier);
		__enable_port(port);
	}
}

/**
 * ad_disable_collecting_distributing - disable a port's transmit/receive
 * @port: the port we're looking at
 *
 */
static void ad_disable_collecting_distributing(struct port *port)
{
	if (port->aggregator && MAC_ADDRESS_COMPARE(&(port->aggregator->partner_system), &(null_mac_addr))) {
		pr_debug("Disabling port %d(LAG %d)\n",
			 port->actor_port_number,
			 port->aggregator->aggregator_identifier);
		__disable_port(port);
	}
}

#if 0
/**
 * ad_marker_info_send - send a marker information frame
 * @port: the port we're looking at
 *
 * This function does nothing since we decided not to implement send and handle
 * response for marker PDU's, in this stage, but only to respond to marker
 * information.
 */
static void ad_marker_info_send(struct port *port)
{
	struct bond_marker marker;
	u16 index;

	// fill the marker PDU with the appropriate values
	marker.subtype = 0x02;
	marker.version_number = 0x01;
	marker.tlv_type = AD_MARKER_INFORMATION_SUBTYPE;
	marker.marker_length = 0x16;
	// convert requester_port to Big Endian
	marker.requester_port = (((port->actor_port_number & 0xFF) << 8) |((u16)(port->actor_port_number & 0xFF00) >> 8));
	marker.requester_system = port->actor_system;
	// convert requester_port(u32) to Big Endian
	marker.requester_transaction_id =
		(((++port->transaction_id & 0xFF) << 24)
		 | ((port->transaction_id & 0xFF00) << 8)
		 | ((port->transaction_id & 0xFF0000) >> 8)
		 | ((port->transaction_id & 0xFF000000) >> 24));
	marker.pad = 0;
	marker.tlv_type_terminator = 0x00;
	marker.terminator_length = 0x00;
	for (index = 0; index < 90; index++)
		marker.reserved_90[index] = 0;

	// send the marker information
	if (ad_marker_send(port, &marker) >= 0) {
		pr_debug("Sent Marker Information on port %d\n",
			 port->actor_port_number);
	}
}
#endif

/**
 * ad_marker_info_received - handle receive of a Marker information frame
 * @marker_info: Marker info received
 * @port: the port we're looking at
 *
 */
static void ad_marker_info_received(struct bond_marker *marker_info,
	struct port *port)
{
	struct bond_marker marker;

	// copy the received marker data to the response marker
	//marker = *marker_info;
	memcpy(&marker, marker_info, sizeof(struct bond_marker));
	// change the marker subtype to marker response
	marker.tlv_type = AD_MARKER_RESPONSE_SUBTYPE;
	// send the marker response

	if (ad_marker_send(port, &marker) >= 0) {
		pr_debug("Sent Marker Response on port %d\n",
			 port->actor_port_number);
	}
}

/**
 * ad_marker_response_received - handle receive of a marker response frame
 * @marker: marker PDU received
 * @port: the port we're looking at
 *
 * This function does nothing since we decided not to implement send and handle
 * response for marker PDU's, in this stage, but only to respond to marker
 * information.
 */
static void ad_marker_response_received(struct bond_marker *marker,
	struct port *port)
{
	marker = NULL; /* just to satisfy the compiler */
	port = NULL;  /* just to satisfy the compiler */
	// DO NOTHING, SINCE WE DECIDED NOT TO IMPLEMENT THIS FEATURE FOR NOW
}

//////////////////////////////////////////////////////////////////////////////////////
// ================= AD exported functions to the main bonding code ==================
//////////////////////////////////////////////////////////////////////////////////////

// Check aggregators status in team every T seconds
#define AD_AGGREGATOR_SELECTION_TIMER  8

/*
 * bond_3ad_initiate_agg_selection(struct bonding *bond)
 *
 * Set the aggregation selection timer, to initiate an agg selection in
 * the very near future.  Called during first initialization, and during
 * any down to up transitions of the bond.
 */
void bond_3ad_initiate_agg_selection(struct bonding *bond, int timeout)
{
	BOND_AD_INFO(bond).agg_select_timer = timeout;
}

static u16 aggregator_identifier;

/**
 * bond_3ad_initialize - initialize a bond's 802.3ad parameters and structures
 * @bond: bonding struct to work on
 * @tick_resolution: tick duration (millisecond resolution)
 *
 * Can be called only after the mac address of the bond is set.
 */
void bond_3ad_initialize(struct bonding *bond, u16 tick_resolution)
{
	// check that the bond is not initialized yet
	if (MAC_ADDRESS_COMPARE(&(BOND_AD_INFO(bond).system.sys_mac_addr),
				bond->dev->dev_addr)) {

		aggregator_identifier = 0;

		BOND_AD_INFO(bond).system.sys_priority = 0xFFFF;
		BOND_AD_INFO(bond).system.sys_mac_addr = *((struct mac_addr *)bond->dev->dev_addr);

		// initialize how many times this module is called in one second(should be about every 100ms)
		ad_ticks_per_sec = tick_resolution;

		bond_3ad_initiate_agg_selection(bond,
						AD_AGGREGATOR_SELECTION_TIMER *
						ad_ticks_per_sec);
	}
}

/**
 * bond_3ad_bind_slave - initialize a slave's port
 * @slave: slave struct to work on
 *
 * Returns:   0 on success
 *          < 0 on error
 */
int bond_3ad_bind_slave(struct slave *slave)
{
	struct bonding *bond = bond_get_bond_by_slave(slave);
	struct port *port;
	struct aggregator *aggregator;

	if (bond == NULL) {
		pr_err("%s: The slave %s is not attached to its bond\n",
		       slave->bond->dev->name, slave->dev->name);
		return -1;
	}

	//check that the slave has not been initialized yet.
	if (SLAVE_AD_INFO(slave).port.slave != slave) {

		// port initialization
		port = &(SLAVE_AD_INFO(slave).port);

		ad_initialize_port(port, bond->params.lacp_fast);

		__initialize_port_locks(slave);
		port->slave = slave;
		port->actor_port_number = SLAVE_AD_INFO(slave).id;
		// key is determined according to the link speed, duplex and user key(which is yet not supported)
		//              ------------------------------------------------------------
		// Port key :   | User key                       |      Speed       |Duplex|
		//              ------------------------------------------------------------
		//              16                               6               1 0
		port->actor_admin_port_key = 0;	// initialize this parameter
		port->actor_admin_port_key |= __get_duplex(port);
		port->actor_admin_port_key |= (__get_link_speed(port) << 1);
		port->actor_oper_port_key = port->actor_admin_port_key;
		// if the port is not full duplex, then the port should be not lacp Enabled
		if (!(port->actor_oper_port_key & AD_DUPLEX_KEY_BITS))
			port->sm_vars &= ~AD_PORT_LACP_ENABLED;
		// actor system is the bond's system
		port->actor_system = BOND_AD_INFO(bond).system.sys_mac_addr;
		// tx timer(to verify that no more than MAX_TX_IN_SECOND lacpdu's are sent in one second)
		port->sm_tx_timer_counter = ad_ticks_per_sec/AD_MAX_TX_IN_SECOND;
		port->aggregator = NULL;
		port->next_port_in_aggregator = NULL;

		__disable_port(port);

		// aggregator initialization
		aggregator = &(SLAVE_AD_INFO(slave).aggregator);

		ad_initialize_agg(aggregator);

		aggregator->aggregator_mac_address = *((struct mac_addr *)bond->dev->dev_addr);
		aggregator->aggregator_identifier = (++aggregator_identifier);
		aggregator->slave = slave;
		aggregator->is_active = 0;
		aggregator->num_of_ports = 0;
	}

	return 0;
}

/**
 * bond_3ad_unbind_slave - deinitialize a slave's port
 * @slave: slave struct to work on
 *
 * Search for the aggregator that is related to this port, remove the
 * aggregator and assign another aggregator for other port related to it
 * (if any), and remove the port.
 */
void bond_3ad_unbind_slave(struct slave *slave)
{
	struct port *port, *prev_port, *temp_port;
	struct aggregator *aggregator, *new_aggregator, *temp_aggregator;
	int select_new_active_agg = 0;
	struct bonding *bond = slave->bond;
	struct slave *slave_iter;
	struct list_head *iter;

	// find the aggregator related to this slave
	aggregator = &(SLAVE_AD_INFO(slave).aggregator);

	// find the port related to this slave
	port = &(SLAVE_AD_INFO(slave).port);

	// if slave is null, the whole port is not initialized
	if (!port->slave) {
		pr_warning("Warning: %s: Trying to unbind an uninitialized port on %s\n",
			   slave->bond->dev->name, slave->dev->name);
		return;
	}

	pr_debug("Unbinding Link Aggregation Group %d\n",
		 aggregator->aggregator_identifier);

	/* Tell the partner that this port is not suitable for aggregation */
	port->actor_oper_port_state &= ~AD_STATE_AGGREGATION;
	__update_lacpdu_from_port(port);
	ad_lacpdu_send(port);

	// check if this aggregator is occupied
	if (aggregator->lag_ports) {
		// check if there are other ports related to this aggregator except
		// the port related to this slave(thats ensure us that there is a
		// reason to search for new aggregator, and that we will find one
		if ((aggregator->lag_ports != port) || (aggregator->lag_ports->next_port_in_aggregator)) {
			// find new aggregator for the related port(s)
			bond_for_each_slave(bond, slave_iter, iter) {
				new_aggregator = &(SLAVE_AD_INFO(slave_iter).aggregator);
				// if the new aggregator is empty, or it is connected to our port only
				if (!new_aggregator->lag_ports
				    || ((new_aggregator->lag_ports == port)
					&& !new_aggregator->lag_ports->next_port_in_aggregator))
					break;
			}
			if (!slave_iter)
				new_aggregator = NULL;
			// if new aggregator found, copy the aggregator's parameters
			// and connect the related lag_ports to the new aggregator
			if ((new_aggregator) && ((!new_aggregator->lag_ports) || ((new_aggregator->lag_ports == port) && !new_aggregator->lag_ports->next_port_in_aggregator))) {
				pr_debug("Some port(s) related to LAG %d - replaceing with LAG %d\n",
					 aggregator->aggregator_identifier,
					 new_aggregator->aggregator_identifier);

				if ((new_aggregator->lag_ports == port) && new_aggregator->is_active) {
					pr_info("%s: Removing an active aggregator\n",
						aggregator->slave->bond->dev->name);
					// select new active aggregator
					 select_new_active_agg = 1;
				}

				new_aggregator->is_individual = aggregator->is_individual;
				new_aggregator->actor_admin_aggregator_key = aggregator->actor_admin_aggregator_key;
				new_aggregator->actor_oper_aggregator_key = aggregator->actor_oper_aggregator_key;
				new_aggregator->partner_system = aggregator->partner_system;
				new_aggregator->partner_system_priority = aggregator->partner_system_priority;
				new_aggregator->partner_oper_aggregator_key = aggregator->partner_oper_aggregator_key;
				new_aggregator->receive_state = aggregator->receive_state;
				new_aggregator->transmit_state = aggregator->transmit_state;
				new_aggregator->lag_ports = aggregator->lag_ports;
				new_aggregator->is_active = aggregator->is_active;
				new_aggregator->num_of_ports = aggregator->num_of_ports;

				// update the information that is written on the ports about the aggregator
				for (temp_port = aggregator->lag_ports; temp_port;
				     temp_port = temp_port->next_port_in_aggregator) {
					temp_port->aggregator = new_aggregator;
					temp_port->actor_port_aggregator_identifier = new_aggregator->aggregator_identifier;
				}

				// clear the aggregator
				ad_clear_agg(aggregator);

				if (select_new_active_agg)
					ad_agg_selection_logic(__get_first_agg(port));
			} else {
				pr_warning("%s: Warning: unbinding aggregator, and could not find a new aggregator for its ports\n",
					   slave->bond->dev->name);
			}
		} else { // in case that the only port related to this aggregator is the one we want to remove
			select_new_active_agg = aggregator->is_active;
			// clear the aggregator
			ad_clear_agg(aggregator);
			if (select_new_active_agg) {
				pr_info("%s: Removing an active aggregator\n",
					slave->bond->dev->name);
				// select new active aggregator
				temp_aggregator = __get_first_agg(port);
				if (temp_aggregator)
					ad_agg_selection_logic(temp_aggregator);
			}
		}
	}

	pr_debug("Unbinding port %d\n", port->actor_port_number);
	// find the aggregator that this port is connected to
	bond_for_each_slave(bond, slave_iter, iter) {
		temp_aggregator = &(SLAVE_AD_INFO(slave_iter).aggregator);
		prev_port = NULL;
		// search the port in the aggregator's related ports
		for (temp_port = temp_aggregator->lag_ports; temp_port;
		     prev_port = temp_port,
			     temp_port = temp_port->next_port_in_aggregator) {
			if (temp_port == port) { // the aggregator found - detach the port from this aggregator
				if (prev_port)
					prev_port->next_port_in_aggregator = temp_port->next_port_in_aggregator;
				else
					temp_aggregator->lag_ports = temp_port->next_port_in_aggregator;
				temp_aggregator->num_of_ports--;
				if (temp_aggregator->num_of_ports == 0) {
					select_new_active_agg = temp_aggregator->is_active;
					// clear the aggregator
					ad_clear_agg(temp_aggregator);
					if (select_new_active_agg) {
						pr_info("%s: Removing an active aggregator\n",
							slave->bond->dev->name);
						// select new active aggregator
						ad_agg_selection_logic(__get_first_agg(port));
					}
				}
				break;
			}
		}
	}
	port->slave = NULL;
}

/**
 * bond_3ad_state_machine_handler - handle state machines timeout
 * @bond: bonding struct to work on
 *
 * The state machine handling concept in this module is to check every tick
 * which state machine should operate any function. The execution order is
 * round robin, so when we have an interaction between state machines, the
 * reply of one to each other might be delayed until next tick.
 *
 * This function also complete the initialization when the agg_select_timer
 * times out, and it selects an aggregator for the ports that are yet not
 * related to any aggregator, and selects the active aggregator for a bond.
 */
void bond_3ad_state_machine_handler(struct work_struct *work)
{
	struct bonding *bond = container_of(work, struct bonding,
					    ad_work.work);
	struct aggregator *aggregator;
	struct list_head *iter;
	struct slave *slave;
	struct port *port;

	read_lock(&bond->lock);

	//check if there are any slaves
<<<<<<< HEAD
	if (list_empty(&bond->slave_list))
=======
	if (!bond_has_slaves(bond))
>>>>>>> d8ec26d7
		goto re_arm;

	// check if agg_select_timer timer after initialize is timed out
	if (BOND_AD_INFO(bond).agg_select_timer && !(--BOND_AD_INFO(bond).agg_select_timer)) {
		slave = bond_first_slave(bond);
		port = slave ? &(SLAVE_AD_INFO(slave).port) : NULL;

		// select the active aggregator for the bond
		if (port) {
			if (!port->slave) {
				pr_warning("%s: Warning: bond's first port is uninitialized\n",
					   bond->dev->name);
				goto re_arm;
			}

			aggregator = __get_first_agg(port);
			ad_agg_selection_logic(aggregator);
		}
		bond_3ad_set_carrier(bond);
	}

	// for each port run the state machines
	bond_for_each_slave(bond, slave, iter) {
		port = &(SLAVE_AD_INFO(slave).port);
		if (!port->slave) {
			pr_warning("%s: Warning: Found an uninitialized port\n",
				   bond->dev->name);
			goto re_arm;
		}

		/* Lock around state machines to protect data accessed
		 * by all (e.g., port->sm_vars).  ad_rx_machine may run
		 * concurrently due to incoming LACPDU.
		 */
		__get_state_machine_lock(port);

		ad_rx_machine(NULL, port);
		ad_periodic_machine(port);
		ad_port_selection_logic(port);
		ad_mux_machine(port);
		ad_tx_machine(port);

		// turn off the BEGIN bit, since we already handled it
		if (port->sm_vars & AD_PORT_BEGIN)
			port->sm_vars &= ~AD_PORT_BEGIN;

		__release_state_machine_lock(port);
	}

re_arm:
	queue_delayed_work(bond->wq, &bond->ad_work, ad_delta_in_ticks);

	read_unlock(&bond->lock);
}

/**
 * bond_3ad_rx_indication - handle a received frame
 * @lacpdu: received lacpdu
 * @slave: slave struct to work on
 * @length: length of the data received
 *
 * It is assumed that frames that were sent on this NIC don't returned as new
 * received frames (loopback). Since only the payload is given to this
 * function, it check for loopback.
 */
static int bond_3ad_rx_indication(struct lacpdu *lacpdu, struct slave *slave, u16 length)
{
	struct port *port;
	int ret = RX_HANDLER_ANOTHER;

	if (length >= sizeof(struct lacpdu)) {

		port = &(SLAVE_AD_INFO(slave).port);

		if (!port->slave) {
			pr_warning("%s: Warning: port of slave %s is uninitialized\n",
				   slave->dev->name, slave->bond->dev->name);
			return ret;
		}

		switch (lacpdu->subtype) {
		case AD_TYPE_LACPDU:
			ret = RX_HANDLER_CONSUMED;
			pr_debug("Received LACPDU on port %d\n",
				 port->actor_port_number);
			/* Protect against concurrent state machines */
			__get_state_machine_lock(port);
			ad_rx_machine(lacpdu, port);
			__release_state_machine_lock(port);
			break;

		case AD_TYPE_MARKER:
			ret = RX_HANDLER_CONSUMED;
			// No need to convert fields to Little Endian since we don't use the marker's fields.

			switch (((struct bond_marker *)lacpdu)->tlv_type) {
			case AD_MARKER_INFORMATION_SUBTYPE:
				pr_debug("Received Marker Information on port %d\n",
					 port->actor_port_number);
				ad_marker_info_received((struct bond_marker *)lacpdu, port);
				break;

			case AD_MARKER_RESPONSE_SUBTYPE:
				pr_debug("Received Marker Response on port %d\n",
					 port->actor_port_number);
				ad_marker_response_received((struct bond_marker *)lacpdu, port);
				break;

			default:
				pr_debug("Received an unknown Marker subtype on slot %d\n",
					 port->actor_port_number);
			}
		}
	}
	return ret;
}

/**
 * bond_3ad_adapter_speed_changed - handle a slave's speed change indication
 * @slave: slave struct to work on
 *
 * Handle reselection of aggregator (if needed) for this port.
 */
void bond_3ad_adapter_speed_changed(struct slave *slave)
{
	struct port *port;

	port = &(SLAVE_AD_INFO(slave).port);

	/* if slave is null, the whole port is not initialized */
	if (!port->slave) {
		pr_warning("Warning: %s: speed changed for uninitialized port on %s\n",
			   slave->bond->dev->name, slave->dev->name);
		return;
	}

	__get_state_machine_lock(port);

	port->actor_admin_port_key &= ~AD_SPEED_KEY_BITS;
	port->actor_oper_port_key = port->actor_admin_port_key |=
		(__get_link_speed(port) << 1);
	pr_debug("Port %d changed speed\n", port->actor_port_number);
	/* there is no need to reselect a new aggregator, just signal the
	 * state machines to reinitialize
	 */
	port->sm_vars |= AD_PORT_BEGIN;

	__release_state_machine_lock(port);
}

/**
 * bond_3ad_adapter_duplex_changed - handle a slave's duplex change indication
 * @slave: slave struct to work on
 *
 * Handle reselection of aggregator (if needed) for this port.
 */
void bond_3ad_adapter_duplex_changed(struct slave *slave)
{
	struct port *port;

	port = &(SLAVE_AD_INFO(slave).port);

	/* if slave is null, the whole port is not initialized */
	if (!port->slave) {
		pr_warning("%s: Warning: duplex changed for uninitialized port on %s\n",
			   slave->bond->dev->name, slave->dev->name);
		return;
	}

	__get_state_machine_lock(port);

	port->actor_admin_port_key &= ~AD_DUPLEX_KEY_BITS;
	port->actor_oper_port_key = port->actor_admin_port_key |=
		__get_duplex(port);
	pr_debug("Port %d changed duplex\n", port->actor_port_number);
	/* there is no need to reselect a new aggregator, just signal the
	 * state machines to reinitialize
	 */
	port->sm_vars |= AD_PORT_BEGIN;

	__release_state_machine_lock(port);
}

/**
 * bond_3ad_handle_link_change - handle a slave's link status change indication
 * @slave: slave struct to work on
 * @status: whether the link is now up or down
 *
 * Handle reselection of aggregator (if needed) for this port.
 */
void bond_3ad_handle_link_change(struct slave *slave, char link)
{
	struct port *port;

	port = &(SLAVE_AD_INFO(slave).port);

	/* if slave is null, the whole port is not initialized */
	if (!port->slave) {
		pr_warning("Warning: %s: link status changed for uninitialized port on %s\n",
			   slave->bond->dev->name, slave->dev->name);
		return;
	}

	__get_state_machine_lock(port);
	/* on link down we are zeroing duplex and speed since
	 * some of the adaptors(ce1000.lan) report full duplex/speed
	 * instead of N/A(duplex) / 0(speed).
	 *
	 * on link up we are forcing recheck on the duplex and speed since
	 * some of he adaptors(ce1000.lan) report.
	 */
	if (link == BOND_LINK_UP) {
		port->is_enabled = true;
		port->actor_admin_port_key &= ~AD_DUPLEX_KEY_BITS;
		port->actor_oper_port_key = port->actor_admin_port_key |=
			__get_duplex(port);
		port->actor_admin_port_key &= ~AD_SPEED_KEY_BITS;
		port->actor_oper_port_key = port->actor_admin_port_key |=
			(__get_link_speed(port) << 1);
	} else {
		/* link has failed */
		port->is_enabled = false;
		port->actor_admin_port_key &= ~AD_DUPLEX_KEY_BITS;
		port->actor_oper_port_key = (port->actor_admin_port_key &=
					     ~AD_SPEED_KEY_BITS);
	}
	pr_debug("Port %d changed link status to %s",
		port->actor_port_number,
		(link == BOND_LINK_UP) ? "UP" : "DOWN");
	/* there is no need to reselect a new aggregator, just signal the
	 * state machines to reinitialize
	 */
	port->sm_vars |= AD_PORT_BEGIN;

	__release_state_machine_lock(port);
}

/*
 * set link state for bonding master: if we have an active
 * aggregator, we're up, if not, we're down.  Presumes that we cannot
 * have an active aggregator if there are no slaves with link up.
 *
 * This behavior complies with IEEE 802.3 section 43.3.9.
 *
 * Called by bond_set_carrier(). Return zero if carrier state does not
 * change, nonzero if it does.
 */
int bond_3ad_set_carrier(struct bonding *bond)
{
	struct aggregator *active;
	struct slave *first_slave;

	first_slave = bond_first_slave(bond);
	if (!first_slave)
		return 0;
	active = __get_active_agg(&(SLAVE_AD_INFO(first_slave).aggregator));
	if (active) {
		/* are enough slaves available to consider link up? */
		if (active->num_of_ports < bond->params.min_links) {
			if (netif_carrier_ok(bond->dev)) {
				netif_carrier_off(bond->dev);
				return 1;
			}
		} else if (!netif_carrier_ok(bond->dev)) {
			netif_carrier_on(bond->dev);
			return 1;
		}
		return 0;
	}

	if (netif_carrier_ok(bond->dev)) {
		netif_carrier_off(bond->dev);
		return 1;
	}
	return 0;
}

/**
 * __bond_3ad_get_active_agg_info - get information of the active aggregator
 * @bond: bonding struct to work on
 * @ad_info: ad_info struct to fill with the bond's info
 *
 * Returns:   0 on success
 *          < 0 on error
 */
int __bond_3ad_get_active_agg_info(struct bonding *bond,
				   struct ad_info *ad_info)
{
	struct aggregator *aggregator = NULL;
	struct list_head *iter;
	struct slave *slave;
	struct port *port;

	bond_for_each_slave_rcu(bond, slave, iter) {
		port = &(SLAVE_AD_INFO(slave).port);
		if (port->aggregator && port->aggregator->is_active) {
			aggregator = port->aggregator;
			break;
		}
	}

	if (aggregator) {
		ad_info->aggregator_id = aggregator->aggregator_identifier;
		ad_info->ports = aggregator->num_of_ports;
		ad_info->actor_key = aggregator->actor_oper_aggregator_key;
		ad_info->partner_key = aggregator->partner_oper_aggregator_key;
		memcpy(ad_info->partner_system, aggregator->partner_system.mac_addr_value, ETH_ALEN);
		return 0;
	}

	return -1;
}

/* Wrapper used to hold bond->lock so no slave manipulation can occur */
int bond_3ad_get_active_agg_info(struct bonding *bond, struct ad_info *ad_info)
{
	int ret;

	rcu_read_lock();
	ret = __bond_3ad_get_active_agg_info(bond, ad_info);
	rcu_read_unlock();

	return ret;
}

int bond_3ad_xmit_xor(struct sk_buff *skb, struct net_device *dev)
{
	struct bonding *bond = netdev_priv(dev);
	struct slave *slave, *first_ok_slave;
	struct aggregator *agg;
	struct ad_info ad_info;
	struct list_head *iter;
	int slaves_in_agg;
	int slave_agg_no;
	int res = 1;
	int agg_id;

	read_lock(&bond->lock);
	if (__bond_3ad_get_active_agg_info(bond, &ad_info)) {
		pr_debug("%s: Error: __bond_3ad_get_active_agg_info failed\n",
			 dev->name);
		goto out;
	}

	slaves_in_agg = ad_info.ports;
	agg_id = ad_info.aggregator_id;

	if (slaves_in_agg == 0) {
		pr_debug("%s: Error: active aggregator is empty\n", dev->name);
		goto out;
	}

	slave_agg_no = bond_xmit_hash(bond, skb, slaves_in_agg);
	first_ok_slave = NULL;

<<<<<<< HEAD
	bond_for_each_slave(bond, slave) {
		struct aggregator *agg = SLAVE_AD_INFO(slave).port.aggregator;
=======
	bond_for_each_slave_rcu(bond, slave, iter) {
		agg = SLAVE_AD_INFO(slave).port.aggregator;
		if (!agg || agg->aggregator_identifier != agg_id)
			continue;
>>>>>>> d8ec26d7

		if (slave_agg_no >= 0) {
			if (!first_ok_slave && SLAVE_IS_OK(slave))
				first_ok_slave = slave;
			slave_agg_no--;
			continue;
		}

		if (SLAVE_IS_OK(slave)) {
			res = bond_dev_queue_xmit(bond, skb, slave->dev);
			goto out;
		}
	}

	if (slave_agg_no >= 0) {
		pr_err("%s: Error: Couldn't find a slave to tx on for aggregator ID %d\n",
		       dev->name, agg_id);
		goto out;
	}

	/* we couldn't find any suitable slave after the agg_no, so use the
	 * first suitable found, if found. */
	if (first_ok_slave)
		res = bond_dev_queue_xmit(bond, skb, first_ok_slave->dev);

out:
	read_unlock(&bond->lock);
	if (res) {
		/* no suitable interface, frame not sent */
		kfree_skb(skb);
	}

	return NETDEV_TX_OK;
}

int bond_3ad_lacpdu_recv(const struct sk_buff *skb, struct bonding *bond,
			 struct slave *slave)
{
	int ret = RX_HANDLER_ANOTHER;
	struct lacpdu *lacpdu, _lacpdu;

	if (skb->protocol != PKT_TYPE_LACPDU)
		return ret;

	lacpdu = skb_header_pointer(skb, 0, sizeof(_lacpdu), &_lacpdu);
	if (!lacpdu)
		return ret;

	read_lock(&bond->lock);
	ret = bond_3ad_rx_indication(lacpdu, slave, skb->len);
	read_unlock(&bond->lock);
	return ret;
}

/*
 * When modify lacp_rate parameter via sysfs,
 * update actor_oper_port_state of each port.
 *
 * Hold slave->state_machine_lock,
 * so we can modify port->actor_oper_port_state,
 * no matter bond is up or down.
 */
void bond_3ad_update_lacp_rate(struct bonding *bond)
{
	struct port *port = NULL;
<<<<<<< HEAD
=======
	struct list_head *iter;
>>>>>>> d8ec26d7
	struct slave *slave;
	int lacp_fast;

	lacp_fast = bond->params.lacp_fast;
<<<<<<< HEAD
	bond_for_each_slave(bond, slave) {
=======
	bond_for_each_slave(bond, slave, iter) {
>>>>>>> d8ec26d7
		port = &(SLAVE_AD_INFO(slave).port);
		__get_state_machine_lock(port);
		if (lacp_fast)
			port->actor_oper_port_state |= AD_STATE_LACP_TIMEOUT;
		else
			port->actor_oper_port_state &= ~AD_STATE_LACP_TIMEOUT;
		__release_state_machine_lock(port);
	}
}<|MERGE_RESOLUTION|>--- conflicted
+++ resolved
@@ -136,91 +136,23 @@
 }
 
 /**
-<<<<<<< HEAD
- * __get_first_port - get the first port in the bond
+ * __get_first_agg - get the first aggregator in the bond
  * @bond: the bond we're looking at
  *
- * Return the port of the first slave in @bond, or %NULL if it can't be found.
- */
-static inline struct port *__get_first_port(struct bonding *bond)
-{
-	struct slave *first_slave = bond_first_slave(bond);
-
-	return first_slave ? &(SLAVE_AD_INFO(first_slave).port) : NULL;
-}
-
-/**
- * __get_next_port - get the next port in the bond
- * @port: the port we're looking at
- *
- * Return the port of the slave that is next in line of @port's slave in the
- * bond, or %NULL if it can't be found.
- */
-static inline struct port *__get_next_port(struct port *port)
+ * Return the aggregator of the first slave in @bond, or %NULL if it can't be
+ * found.
+ */
+static inline struct aggregator *__get_first_agg(struct port *port)
 {
 	struct bonding *bond = __get_bond_by_port(port);
-	struct slave *slave = port->slave, *slave_next;
-
-	// If there's no bond for this port, or this is the last slave
+	struct slave *first_slave;
+
+	// If there's no bond for this port, or bond has no slaves
 	if (bond == NULL)
 		return NULL;
-	slave_next = bond_next_slave(bond, slave);
-	if (!slave_next || bond_is_first_slave(bond, slave_next))
-		return NULL;
-
-	return &(SLAVE_AD_INFO(slave_next).port);
-}
-
-/**
-=======
->>>>>>> d8ec26d7
- * __get_first_agg - get the first aggregator in the bond
- * @bond: the bond we're looking at
- *
- * Return the aggregator of the first slave in @bond, or %NULL if it can't be
- * found.
- */
-static inline struct aggregator *__get_first_agg(struct port *port)
-{
-	struct bonding *bond = __get_bond_by_port(port);
-	struct slave *first_slave;
-
-	// If there's no bond for this port, or bond has no slaves
-	if (bond == NULL)
-<<<<<<< HEAD
-		return NULL;
 	first_slave = bond_first_slave(bond);
 
 	return first_slave ? &(SLAVE_AD_INFO(first_slave).aggregator) : NULL;
-}
-
-/**
- * __get_next_agg - get the next aggregator in the bond
- * @aggregator: the aggregator we're looking at
- *
- * Return the aggregator of the slave that is next in line of @aggregator's
- * slave in the bond, or %NULL if it can't be found.
- */
-static inline struct aggregator *__get_next_agg(struct aggregator *aggregator)
-{
-	struct slave *slave = aggregator->slave, *slave_next;
-	struct bonding *bond = bond_get_bond_by_slave(slave);
-
-	// If there's no bond for this aggregator, or this is the last slave
-	if (bond == NULL)
-		return NULL;
-	slave_next = bond_next_slave(bond, slave);
-	if (!slave_next || bond_is_first_slave(bond, slave_next))
-=======
->>>>>>> d8ec26d7
-		return NULL;
-	first_slave = bond_first_slave(bond);
-
-<<<<<<< HEAD
-	return &(SLAVE_AD_INFO(slave_next).aggregator);
-=======
-	return first_slave ? &(SLAVE_AD_INFO(first_slave).aggregator) : NULL;
->>>>>>> d8ec26d7
 }
 
 /*
@@ -2139,11 +2071,7 @@
 	read_lock(&bond->lock);
 
 	//check if there are any slaves
-<<<<<<< HEAD
-	if (list_empty(&bond->slave_list))
-=======
 	if (!bond_has_slaves(bond))
->>>>>>> d8ec26d7
 		goto re_arm;
 
 	// check if agg_select_timer timer after initialize is timed out
@@ -2481,7 +2409,6 @@
 	int res = 1;
 	int agg_id;
 
-	read_lock(&bond->lock);
 	if (__bond_3ad_get_active_agg_info(bond, &ad_info)) {
 		pr_debug("%s: Error: __bond_3ad_get_active_agg_info failed\n",
 			 dev->name);
@@ -2499,15 +2426,10 @@
 	slave_agg_no = bond_xmit_hash(bond, skb, slaves_in_agg);
 	first_ok_slave = NULL;
 
-<<<<<<< HEAD
-	bond_for_each_slave(bond, slave) {
-		struct aggregator *agg = SLAVE_AD_INFO(slave).port.aggregator;
-=======
 	bond_for_each_slave_rcu(bond, slave, iter) {
 		agg = SLAVE_AD_INFO(slave).port.aggregator;
 		if (!agg || agg->aggregator_identifier != agg_id)
 			continue;
->>>>>>> d8ec26d7
 
 		if (slave_agg_no >= 0) {
 			if (!first_ok_slave && SLAVE_IS_OK(slave))
@@ -2534,7 +2456,6 @@
 		res = bond_dev_queue_xmit(bond, skb, first_ok_slave->dev);
 
 out:
-	read_unlock(&bond->lock);
 	if (res) {
 		/* no suitable interface, frame not sent */
 		kfree_skb(skb);
@@ -2573,19 +2494,12 @@
 void bond_3ad_update_lacp_rate(struct bonding *bond)
 {
 	struct port *port = NULL;
-<<<<<<< HEAD
-=======
 	struct list_head *iter;
->>>>>>> d8ec26d7
 	struct slave *slave;
 	int lacp_fast;
 
 	lacp_fast = bond->params.lacp_fast;
-<<<<<<< HEAD
-	bond_for_each_slave(bond, slave) {
-=======
 	bond_for_each_slave(bond, slave, iter) {
->>>>>>> d8ec26d7
 		port = &(SLAVE_AD_INFO(slave).port);
 		__get_state_machine_lock(port);
 		if (lacp_fast)
