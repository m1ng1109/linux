// SPDX-License-Identifier: GPL-2.0-only
/*
 * Copyright (c) 2007-2009 Patrick McHardy <kaber@trash.net>
 *
 * Development of this code funded by Astaro AG (http://www.astaro.com/)
 */

#include <linux/module.h>
#include <linux/init.h>
#include <linux/list.h>
#include <linux/skbuff.h>
#include <linux/netlink.h>
#include <linux/vmalloc.h>
#include <linux/rhashtable.h>
#include <linux/audit.h>
#include <linux/netfilter.h>
#include <linux/netfilter/nfnetlink.h>
#include <linux/netfilter/nf_tables.h>
#include <net/netfilter/nf_flow_table.h>
#include <net/netfilter/nf_tables_core.h>
#include <net/netfilter/nf_tables.h>
#include <net/netfilter/nf_tables_offload.h>
#include <net/net_namespace.h>
#include <net/sock.h>

#define NFT_MODULE_AUTOLOAD_LIMIT (MODULE_NAME_LEN - sizeof("nft-expr-255-"))

unsigned int nf_tables_net_id __read_mostly;

static LIST_HEAD(nf_tables_expressions);
static LIST_HEAD(nf_tables_objects);
static LIST_HEAD(nf_tables_flowtables);
static LIST_HEAD(nf_tables_destroy_list);
static DEFINE_SPINLOCK(nf_tables_destroy_list_lock);
static u64 table_handle;

enum {
	NFT_VALIDATE_SKIP	= 0,
	NFT_VALIDATE_NEED,
	NFT_VALIDATE_DO,
};

static struct rhltable nft_objname_ht;

static u32 nft_chain_hash(const void *data, u32 len, u32 seed);
static u32 nft_chain_hash_obj(const void *data, u32 len, u32 seed);
static int nft_chain_hash_cmp(struct rhashtable_compare_arg *, const void *);

static u32 nft_objname_hash(const void *data, u32 len, u32 seed);
static u32 nft_objname_hash_obj(const void *data, u32 len, u32 seed);
static int nft_objname_hash_cmp(struct rhashtable_compare_arg *, const void *);

static const struct rhashtable_params nft_chain_ht_params = {
	.head_offset		= offsetof(struct nft_chain, rhlhead),
	.key_offset		= offsetof(struct nft_chain, name),
	.hashfn			= nft_chain_hash,
	.obj_hashfn		= nft_chain_hash_obj,
	.obj_cmpfn		= nft_chain_hash_cmp,
	.automatic_shrinking	= true,
};

static const struct rhashtable_params nft_objname_ht_params = {
	.head_offset		= offsetof(struct nft_object, rhlhead),
	.key_offset		= offsetof(struct nft_object, key),
	.hashfn			= nft_objname_hash,
	.obj_hashfn		= nft_objname_hash_obj,
	.obj_cmpfn		= nft_objname_hash_cmp,
	.automatic_shrinking	= true,
};

struct nft_audit_data {
	struct nft_table *table;
	int entries;
	int op;
	struct list_head list;
};

static const u8 nft2audit_op[NFT_MSG_MAX] = { // enum nf_tables_msg_types
	[NFT_MSG_NEWTABLE]	= AUDIT_NFT_OP_TABLE_REGISTER,
	[NFT_MSG_GETTABLE]	= AUDIT_NFT_OP_INVALID,
	[NFT_MSG_DELTABLE]	= AUDIT_NFT_OP_TABLE_UNREGISTER,
	[NFT_MSG_NEWCHAIN]	= AUDIT_NFT_OP_CHAIN_REGISTER,
	[NFT_MSG_GETCHAIN]	= AUDIT_NFT_OP_INVALID,
	[NFT_MSG_DELCHAIN]	= AUDIT_NFT_OP_CHAIN_UNREGISTER,
	[NFT_MSG_NEWRULE]	= AUDIT_NFT_OP_RULE_REGISTER,
	[NFT_MSG_GETRULE]	= AUDIT_NFT_OP_INVALID,
	[NFT_MSG_DELRULE]	= AUDIT_NFT_OP_RULE_UNREGISTER,
	[NFT_MSG_NEWSET]	= AUDIT_NFT_OP_SET_REGISTER,
	[NFT_MSG_GETSET]	= AUDIT_NFT_OP_INVALID,
	[NFT_MSG_DELSET]	= AUDIT_NFT_OP_SET_UNREGISTER,
	[NFT_MSG_NEWSETELEM]	= AUDIT_NFT_OP_SETELEM_REGISTER,
	[NFT_MSG_GETSETELEM]	= AUDIT_NFT_OP_INVALID,
	[NFT_MSG_DELSETELEM]	= AUDIT_NFT_OP_SETELEM_UNREGISTER,
	[NFT_MSG_NEWGEN]	= AUDIT_NFT_OP_GEN_REGISTER,
	[NFT_MSG_GETGEN]	= AUDIT_NFT_OP_INVALID,
	[NFT_MSG_TRACE]		= AUDIT_NFT_OP_INVALID,
	[NFT_MSG_NEWOBJ]	= AUDIT_NFT_OP_OBJ_REGISTER,
	[NFT_MSG_GETOBJ]	= AUDIT_NFT_OP_INVALID,
	[NFT_MSG_DELOBJ]	= AUDIT_NFT_OP_OBJ_UNREGISTER,
	[NFT_MSG_GETOBJ_RESET]	= AUDIT_NFT_OP_OBJ_RESET,
	[NFT_MSG_NEWFLOWTABLE]	= AUDIT_NFT_OP_FLOWTABLE_REGISTER,
	[NFT_MSG_GETFLOWTABLE]	= AUDIT_NFT_OP_INVALID,
	[NFT_MSG_DELFLOWTABLE]	= AUDIT_NFT_OP_FLOWTABLE_UNREGISTER,
};

static void nft_validate_state_update(struct net *net, u8 new_validate_state)
{
	struct nftables_pernet *nft_net = nft_pernet(net);

	switch (nft_net->validate_state) {
	case NFT_VALIDATE_SKIP:
		WARN_ON_ONCE(new_validate_state == NFT_VALIDATE_DO);
		break;
	case NFT_VALIDATE_NEED:
		break;
	case NFT_VALIDATE_DO:
		if (new_validate_state == NFT_VALIDATE_NEED)
			return;
	}

	nft_net->validate_state = new_validate_state;
}
static void nf_tables_trans_destroy_work(struct work_struct *w);
static DECLARE_WORK(trans_destroy_work, nf_tables_trans_destroy_work);

static void nft_ctx_init(struct nft_ctx *ctx,
			 struct net *net,
			 const struct sk_buff *skb,
			 const struct nlmsghdr *nlh,
			 u8 family,
			 struct nft_table *table,
			 struct nft_chain *chain,
			 const struct nlattr * const *nla)
{
	ctx->net	= net;
	ctx->family	= family;
	ctx->level	= 0;
	ctx->table	= table;
	ctx->chain	= chain;
	ctx->nla   	= nla;
	ctx->portid	= NETLINK_CB(skb).portid;
	ctx->report	= nlmsg_report(nlh);
	ctx->flags	= nlh->nlmsg_flags;
	ctx->seq	= nlh->nlmsg_seq;
}

static struct nft_trans *nft_trans_alloc_gfp(const struct nft_ctx *ctx,
					     int msg_type, u32 size, gfp_t gfp)
{
	struct nft_trans *trans;

	trans = kzalloc(sizeof(struct nft_trans) + size, gfp);
	if (trans == NULL)
		return NULL;

	trans->msg_type = msg_type;
	trans->ctx	= *ctx;

	return trans;
}

static struct nft_trans *nft_trans_alloc(const struct nft_ctx *ctx,
					 int msg_type, u32 size)
{
	return nft_trans_alloc_gfp(ctx, msg_type, size, GFP_KERNEL);
}

static void nft_trans_destroy(struct nft_trans *trans)
{
	list_del(&trans->list);
	kfree(trans);
}

static void nft_set_trans_bind(const struct nft_ctx *ctx, struct nft_set *set)
{
	struct nftables_pernet *nft_net;
	struct net *net = ctx->net;
	struct nft_trans *trans;

	if (!nft_set_is_anonymous(set))
		return;

	nft_net = nft_pernet(net);
	list_for_each_entry_reverse(trans, &nft_net->commit_list, list) {
		switch (trans->msg_type) {
		case NFT_MSG_NEWSET:
			if (nft_trans_set(trans) == set)
				nft_trans_set_bound(trans) = true;
			break;
		case NFT_MSG_NEWSETELEM:
			if (nft_trans_elem_set(trans) == set)
				nft_trans_elem_set_bound(trans) = true;
			break;
		}
	}
}

static int nft_netdev_register_hooks(struct net *net,
				     struct list_head *hook_list)
{
	struct nft_hook *hook;
	int err, j;

	j = 0;
	list_for_each_entry(hook, hook_list, list) {
		err = nf_register_net_hook(net, &hook->ops);
		if (err < 0)
			goto err_register;

		j++;
	}
	return 0;

err_register:
	list_for_each_entry(hook, hook_list, list) {
		if (j-- <= 0)
			break;

		nf_unregister_net_hook(net, &hook->ops);
	}
	return err;
}

static void nft_netdev_unregister_hooks(struct net *net,
					struct list_head *hook_list)
{
	struct nft_hook *hook;

	list_for_each_entry(hook, hook_list, list)
		nf_unregister_net_hook(net, &hook->ops);
}

static int nf_tables_register_hook(struct net *net,
				   const struct nft_table *table,
				   struct nft_chain *chain)
{
	struct nft_base_chain *basechain;
	const struct nf_hook_ops *ops;

	if (table->flags & NFT_TABLE_F_DORMANT ||
	    !nft_is_base_chain(chain))
		return 0;

	basechain = nft_base_chain(chain);
	ops = &basechain->ops;

	if (basechain->type->ops_register)
		return basechain->type->ops_register(net, ops);

	if (nft_base_chain_netdev(table->family, basechain->ops.hooknum))
		return nft_netdev_register_hooks(net, &basechain->hook_list);

	return nf_register_net_hook(net, &basechain->ops);
}

static void nf_tables_unregister_hook(struct net *net,
				      const struct nft_table *table,
				      struct nft_chain *chain)
{
	struct nft_base_chain *basechain;
	const struct nf_hook_ops *ops;

	if (table->flags & NFT_TABLE_F_DORMANT ||
	    !nft_is_base_chain(chain))
		return;
	basechain = nft_base_chain(chain);
	ops = &basechain->ops;

	if (basechain->type->ops_unregister)
		return basechain->type->ops_unregister(net, ops);

	if (nft_base_chain_netdev(table->family, basechain->ops.hooknum))
		nft_netdev_unregister_hooks(net, &basechain->hook_list);
	else
		nf_unregister_net_hook(net, &basechain->ops);
}

static void nft_trans_commit_list_add_tail(struct net *net, struct nft_trans *trans)
{
	struct nftables_pernet *nft_net = nft_pernet(net);

	list_add_tail(&trans->list, &nft_net->commit_list);
}

static int nft_trans_table_add(struct nft_ctx *ctx, int msg_type)
{
	struct nft_trans *trans;

	trans = nft_trans_alloc(ctx, msg_type, sizeof(struct nft_trans_table));
	if (trans == NULL)
		return -ENOMEM;

	if (msg_type == NFT_MSG_NEWTABLE)
		nft_activate_next(ctx->net, ctx->table);

	nft_trans_commit_list_add_tail(ctx->net, trans);
	return 0;
}

static int nft_deltable(struct nft_ctx *ctx)
{
	int err;

	err = nft_trans_table_add(ctx, NFT_MSG_DELTABLE);
	if (err < 0)
		return err;

	nft_deactivate_next(ctx->net, ctx->table);
	return err;
}

static struct nft_trans *nft_trans_chain_add(struct nft_ctx *ctx, int msg_type)
{
	struct nft_trans *trans;

	trans = nft_trans_alloc(ctx, msg_type, sizeof(struct nft_trans_chain));
	if (trans == NULL)
		return ERR_PTR(-ENOMEM);

	if (msg_type == NFT_MSG_NEWCHAIN) {
		nft_activate_next(ctx->net, ctx->chain);

		if (ctx->nla[NFTA_CHAIN_ID]) {
			nft_trans_chain_id(trans) =
				ntohl(nla_get_be32(ctx->nla[NFTA_CHAIN_ID]));
		}
	}

	nft_trans_commit_list_add_tail(ctx->net, trans);
	return trans;
}

static int nft_delchain(struct nft_ctx *ctx)
{
	struct nft_trans *trans;

	trans = nft_trans_chain_add(ctx, NFT_MSG_DELCHAIN);
	if (IS_ERR(trans))
		return PTR_ERR(trans);

	ctx->table->use--;
	nft_deactivate_next(ctx->net, ctx->chain);

	return 0;
}

static void nft_rule_expr_activate(const struct nft_ctx *ctx,
				   struct nft_rule *rule)
{
	struct nft_expr *expr;

	expr = nft_expr_first(rule);
	while (nft_expr_more(rule, expr)) {
		if (expr->ops->activate)
			expr->ops->activate(ctx, expr);

		expr = nft_expr_next(expr);
	}
}

static void nft_rule_expr_deactivate(const struct nft_ctx *ctx,
				     struct nft_rule *rule,
				     enum nft_trans_phase phase)
{
	struct nft_expr *expr;

	expr = nft_expr_first(rule);
	while (nft_expr_more(rule, expr)) {
		if (expr->ops->deactivate)
			expr->ops->deactivate(ctx, expr, phase);

		expr = nft_expr_next(expr);
	}
}

static int
nf_tables_delrule_deactivate(struct nft_ctx *ctx, struct nft_rule *rule)
{
	/* You cannot delete the same rule twice */
	if (nft_is_active_next(ctx->net, rule)) {
		nft_deactivate_next(ctx->net, rule);
		ctx->chain->use--;
		return 0;
	}
	return -ENOENT;
}

static struct nft_trans *nft_trans_rule_add(struct nft_ctx *ctx, int msg_type,
					    struct nft_rule *rule)
{
	struct nft_trans *trans;

	trans = nft_trans_alloc(ctx, msg_type, sizeof(struct nft_trans_rule));
	if (trans == NULL)
		return NULL;

	if (msg_type == NFT_MSG_NEWRULE && ctx->nla[NFTA_RULE_ID] != NULL) {
		nft_trans_rule_id(trans) =
			ntohl(nla_get_be32(ctx->nla[NFTA_RULE_ID]));
	}
	nft_trans_rule(trans) = rule;
	nft_trans_commit_list_add_tail(ctx->net, trans);

	return trans;
}

static int nft_delrule(struct nft_ctx *ctx, struct nft_rule *rule)
{
	struct nft_flow_rule *flow;
	struct nft_trans *trans;
	int err;

	trans = nft_trans_rule_add(ctx, NFT_MSG_DELRULE, rule);
	if (trans == NULL)
		return -ENOMEM;

	if (ctx->chain->flags & NFT_CHAIN_HW_OFFLOAD) {
		flow = nft_flow_rule_create(ctx->net, rule);
		if (IS_ERR(flow)) {
			nft_trans_destroy(trans);
			return PTR_ERR(flow);
		}

		nft_trans_flow_rule(trans) = flow;
	}

	err = nf_tables_delrule_deactivate(ctx, rule);
	if (err < 0) {
		nft_trans_destroy(trans);
		return err;
	}
	nft_rule_expr_deactivate(ctx, rule, NFT_TRANS_PREPARE);

	return 0;
}

static int nft_delrule_by_chain(struct nft_ctx *ctx)
{
	struct nft_rule *rule;
	int err;

	list_for_each_entry(rule, &ctx->chain->rules, list) {
		if (!nft_is_active_next(ctx->net, rule))
			continue;

		err = nft_delrule(ctx, rule);
		if (err < 0)
			return err;
	}
	return 0;
}

static int nft_trans_set_add(const struct nft_ctx *ctx, int msg_type,
			     struct nft_set *set)
{
	struct nft_trans *trans;

	trans = nft_trans_alloc(ctx, msg_type, sizeof(struct nft_trans_set));
	if (trans == NULL)
		return -ENOMEM;

	if (msg_type == NFT_MSG_NEWSET && ctx->nla[NFTA_SET_ID] != NULL) {
		nft_trans_set_id(trans) =
			ntohl(nla_get_be32(ctx->nla[NFTA_SET_ID]));
		nft_activate_next(ctx->net, set);
	}
	nft_trans_set(trans) = set;
	nft_trans_commit_list_add_tail(ctx->net, trans);

	return 0;
}

static int nft_delset(const struct nft_ctx *ctx, struct nft_set *set)
{
	int err;

	err = nft_trans_set_add(ctx, NFT_MSG_DELSET, set);
	if (err < 0)
		return err;

	nft_deactivate_next(ctx->net, set);
	ctx->table->use--;

	return err;
}

static int nft_trans_obj_add(struct nft_ctx *ctx, int msg_type,
			     struct nft_object *obj)
{
	struct nft_trans *trans;

	trans = nft_trans_alloc(ctx, msg_type, sizeof(struct nft_trans_obj));
	if (trans == NULL)
		return -ENOMEM;

	if (msg_type == NFT_MSG_NEWOBJ)
		nft_activate_next(ctx->net, obj);

	nft_trans_obj(trans) = obj;
	nft_trans_commit_list_add_tail(ctx->net, trans);

	return 0;
}

static int nft_delobj(struct nft_ctx *ctx, struct nft_object *obj)
{
	int err;

	err = nft_trans_obj_add(ctx, NFT_MSG_DELOBJ, obj);
	if (err < 0)
		return err;

	nft_deactivate_next(ctx->net, obj);
	ctx->table->use--;

	return err;
}

static int nft_trans_flowtable_add(struct nft_ctx *ctx, int msg_type,
				   struct nft_flowtable *flowtable)
{
	struct nft_trans *trans;

	trans = nft_trans_alloc(ctx, msg_type,
				sizeof(struct nft_trans_flowtable));
	if (trans == NULL)
		return -ENOMEM;

	if (msg_type == NFT_MSG_NEWFLOWTABLE)
		nft_activate_next(ctx->net, flowtable);

	nft_trans_flowtable(trans) = flowtable;
	nft_trans_commit_list_add_tail(ctx->net, trans);

	return 0;
}

static int nft_delflowtable(struct nft_ctx *ctx,
			    struct nft_flowtable *flowtable)
{
	int err;

	err = nft_trans_flowtable_add(ctx, NFT_MSG_DELFLOWTABLE, flowtable);
	if (err < 0)
		return err;

	nft_deactivate_next(ctx->net, flowtable);
	ctx->table->use--;

	return err;
}

/*
 * Tables
 */

static struct nft_table *nft_table_lookup(const struct net *net,
					  const struct nlattr *nla,
					  u8 family, u8 genmask, u32 nlpid)
{
	struct nftables_pernet *nft_net;
	struct nft_table *table;

	if (nla == NULL)
		return ERR_PTR(-EINVAL);

	nft_net = nft_pernet(net);
	list_for_each_entry_rcu(table, &nft_net->tables, list,
				lockdep_is_held(&nft_net->commit_mutex)) {
		if (!nla_strcmp(nla, table->name) &&
		    table->family == family &&
		    nft_active_genmask(table, genmask)) {
			if (nft_table_has_owner(table) &&
			    table->nlpid != nlpid)
				return ERR_PTR(-EPERM);

			return table;
		}
	}

	return ERR_PTR(-ENOENT);
}

static struct nft_table *nft_table_lookup_byhandle(const struct net *net,
						   const struct nlattr *nla,
						   u8 genmask)
{
	struct nftables_pernet *nft_net;
	struct nft_table *table;

	nft_net = nft_pernet(net);
	list_for_each_entry(table, &nft_net->tables, list) {
		if (be64_to_cpu(nla_get_be64(nla)) == table->handle &&
		    nft_active_genmask(table, genmask))
			return table;
	}

	return ERR_PTR(-ENOENT);
}

static inline u64 nf_tables_alloc_handle(struct nft_table *table)
{
	return ++table->hgenerator;
}

static const struct nft_chain_type *chain_type[NFPROTO_NUMPROTO][NFT_CHAIN_T_MAX];

static const struct nft_chain_type *
__nft_chain_type_get(u8 family, enum nft_chain_types type)
{
	if (family >= NFPROTO_NUMPROTO ||
	    type >= NFT_CHAIN_T_MAX)
		return NULL;

	return chain_type[family][type];
}

static const struct nft_chain_type *
__nf_tables_chain_type_lookup(const struct nlattr *nla, u8 family)
{
	const struct nft_chain_type *type;
	int i;

	for (i = 0; i < NFT_CHAIN_T_MAX; i++) {
		type = __nft_chain_type_get(family, i);
		if (!type)
			continue;
		if (!nla_strcmp(nla, type->name))
			return type;
	}
	return NULL;
}

struct nft_module_request {
	struct list_head	list;
	char			module[MODULE_NAME_LEN];
	bool			done;
};

#ifdef CONFIG_MODULES
__printf(2, 3) int nft_request_module(struct net *net, const char *fmt,
				      ...)
{
	char module_name[MODULE_NAME_LEN];
	struct nftables_pernet *nft_net;
	struct nft_module_request *req;
	va_list args;
	int ret;

	va_start(args, fmt);
	ret = vsnprintf(module_name, MODULE_NAME_LEN, fmt, args);
	va_end(args);
	if (ret >= MODULE_NAME_LEN)
		return 0;

	nft_net = nft_pernet(net);
	list_for_each_entry(req, &nft_net->module_list, list) {
		if (!strcmp(req->module, module_name)) {
			if (req->done)
				return 0;

			/* A request to load this module already exists. */
			return -EAGAIN;
		}
	}

	req = kmalloc(sizeof(*req), GFP_KERNEL);
	if (!req)
		return -ENOMEM;

	req->done = false;
	strlcpy(req->module, module_name, MODULE_NAME_LEN);
	list_add_tail(&req->list, &nft_net->module_list);

	return -EAGAIN;
}
EXPORT_SYMBOL_GPL(nft_request_module);
#endif

static void lockdep_nfnl_nft_mutex_not_held(void)
{
#ifdef CONFIG_PROVE_LOCKING
	if (debug_locks)
		WARN_ON_ONCE(lockdep_nfnl_is_held(NFNL_SUBSYS_NFTABLES));
#endif
}

static const struct nft_chain_type *
nf_tables_chain_type_lookup(struct net *net, const struct nlattr *nla,
			    u8 family, bool autoload)
{
	const struct nft_chain_type *type;

	type = __nf_tables_chain_type_lookup(nla, family);
	if (type != NULL)
		return type;

	lockdep_nfnl_nft_mutex_not_held();
#ifdef CONFIG_MODULES
	if (autoload) {
		if (nft_request_module(net, "nft-chain-%u-%.*s", family,
				       nla_len(nla),
				       (const char *)nla_data(nla)) == -EAGAIN)
			return ERR_PTR(-EAGAIN);
	}
#endif
	return ERR_PTR(-ENOENT);
}

static __be16 nft_base_seq(const struct net *net)
{
	struct nftables_pernet *nft_net = nft_pernet(net);

	return htons(nft_net->base_seq & 0xffff);
}

static const struct nla_policy nft_table_policy[NFTA_TABLE_MAX + 1] = {
	[NFTA_TABLE_NAME]	= { .type = NLA_STRING,
				    .len = NFT_TABLE_MAXNAMELEN - 1 },
	[NFTA_TABLE_FLAGS]	= { .type = NLA_U32 },
	[NFTA_TABLE_HANDLE]	= { .type = NLA_U64 },
	[NFTA_TABLE_USERDATA]	= { .type = NLA_BINARY,
				    .len = NFT_USERDATA_MAXLEN }
};

static int nf_tables_fill_table_info(struct sk_buff *skb, struct net *net,
				     u32 portid, u32 seq, int event, u32 flags,
				     int family, const struct nft_table *table)
{
	struct nlmsghdr *nlh;

	event = nfnl_msg_type(NFNL_SUBSYS_NFTABLES, event);
	nlh = nfnl_msg_put(skb, portid, seq, event, flags, family,
			   NFNETLINK_V0, nft_base_seq(net));
	if (!nlh)
		goto nla_put_failure;

	if (nla_put_string(skb, NFTA_TABLE_NAME, table->name) ||
	    nla_put_be32(skb, NFTA_TABLE_FLAGS,
			 htonl(table->flags & NFT_TABLE_F_MASK)) ||
	    nla_put_be32(skb, NFTA_TABLE_USE, htonl(table->use)) ||
	    nla_put_be64(skb, NFTA_TABLE_HANDLE, cpu_to_be64(table->handle),
			 NFTA_TABLE_PAD))
		goto nla_put_failure;
	if (nft_table_has_owner(table) &&
	    nla_put_be32(skb, NFTA_TABLE_OWNER, htonl(table->nlpid)))
		goto nla_put_failure;

	if (table->udata) {
		if (nla_put(skb, NFTA_TABLE_USERDATA, table->udlen, table->udata))
			goto nla_put_failure;
	}

	nlmsg_end(skb, nlh);
	return 0;

nla_put_failure:
	nlmsg_trim(skb, nlh);
	return -1;
}

struct nftnl_skb_parms {
	bool report;
};
#define NFT_CB(skb)	(*(struct nftnl_skb_parms*)&((skb)->cb))

static void nft_notify_enqueue(struct sk_buff *skb, bool report,
			       struct list_head *notify_list)
{
	NFT_CB(skb).report = report;
	list_add_tail(&skb->list, notify_list);
}

static void nf_tables_table_notify(const struct nft_ctx *ctx, int event)
{
	struct nftables_pernet *nft_net;
	struct sk_buff *skb;
	int err;

	if (!ctx->report &&
	    !nfnetlink_has_listeners(ctx->net, NFNLGRP_NFTABLES))
		return;

	skb = nlmsg_new(NLMSG_GOODSIZE, GFP_KERNEL);
	if (skb == NULL)
		goto err;

	err = nf_tables_fill_table_info(skb, ctx->net, ctx->portid, ctx->seq,
					event, 0, ctx->family, ctx->table);
	if (err < 0) {
		kfree_skb(skb);
		goto err;
	}

	nft_net = nft_pernet(ctx->net);
	nft_notify_enqueue(skb, ctx->report, &nft_net->notify_list);
	return;
err:
	nfnetlink_set_err(ctx->net, ctx->portid, NFNLGRP_NFTABLES, -ENOBUFS);
}

static int nf_tables_dump_tables(struct sk_buff *skb,
				 struct netlink_callback *cb)
{
	const struct nfgenmsg *nfmsg = nlmsg_data(cb->nlh);
	struct nftables_pernet *nft_net;
	const struct nft_table *table;
	unsigned int idx = 0, s_idx = cb->args[0];
	struct net *net = sock_net(skb->sk);
	int family = nfmsg->nfgen_family;

	rcu_read_lock();
	nft_net = nft_pernet(net);
	cb->seq = nft_net->base_seq;

	list_for_each_entry_rcu(table, &nft_net->tables, list) {
		if (family != NFPROTO_UNSPEC && family != table->family)
			continue;

		if (idx < s_idx)
			goto cont;
		if (idx > s_idx)
			memset(&cb->args[1], 0,
			       sizeof(cb->args) - sizeof(cb->args[0]));
		if (!nft_is_active(net, table))
			continue;
		if (nf_tables_fill_table_info(skb, net,
					      NETLINK_CB(cb->skb).portid,
					      cb->nlh->nlmsg_seq,
					      NFT_MSG_NEWTABLE, NLM_F_MULTI,
					      table->family, table) < 0)
			goto done;

		nl_dump_check_consistent(cb, nlmsg_hdr(skb));
cont:
		idx++;
	}
done:
	rcu_read_unlock();
	cb->args[0] = idx;
	return skb->len;
}

static int nft_netlink_dump_start_rcu(struct sock *nlsk, struct sk_buff *skb,
				      const struct nlmsghdr *nlh,
				      struct netlink_dump_control *c)
{
	int err;

	if (!try_module_get(THIS_MODULE))
		return -EINVAL;

	rcu_read_unlock();
	err = netlink_dump_start(nlsk, skb, nlh, c);
	rcu_read_lock();
	module_put(THIS_MODULE);

	return err;
}

/* called with rcu_read_lock held */
static int nf_tables_gettable(struct sk_buff *skb, const struct nfnl_info *info,
			      const struct nlattr * const nla[])
{
	const struct nfgenmsg *nfmsg = nlmsg_data(info->nlh);
	struct netlink_ext_ack *extack = info->extack;
	u8 genmask = nft_genmask_cur(info->net);
	int family = nfmsg->nfgen_family;
	const struct nft_table *table;
	struct net *net = info->net;
	struct sk_buff *skb2;
	int err;

	if (info->nlh->nlmsg_flags & NLM_F_DUMP) {
		struct netlink_dump_control c = {
			.dump = nf_tables_dump_tables,
			.module = THIS_MODULE,
		};

		return nft_netlink_dump_start_rcu(info->sk, skb, info->nlh, &c);
	}

	table = nft_table_lookup(net, nla[NFTA_TABLE_NAME], family, genmask, 0);
	if (IS_ERR(table)) {
		NL_SET_BAD_ATTR(extack, nla[NFTA_TABLE_NAME]);
		return PTR_ERR(table);
	}

	skb2 = alloc_skb(NLMSG_GOODSIZE, GFP_ATOMIC);
	if (!skb2)
		return -ENOMEM;

	err = nf_tables_fill_table_info(skb2, net, NETLINK_CB(skb).portid,
					info->nlh->nlmsg_seq, NFT_MSG_NEWTABLE,
					0, family, table);
	if (err < 0)
		goto err_fill_table_info;

	return nfnetlink_unicast(skb2, net, NETLINK_CB(skb).portid);

err_fill_table_info:
	kfree_skb(skb2);
	return err;
}

static void nft_table_disable(struct net *net, struct nft_table *table, u32 cnt)
{
	struct nft_chain *chain;
	u32 i = 0;

	list_for_each_entry(chain, &table->chains, list) {
		if (!nft_is_active_next(net, chain))
			continue;
		if (!nft_is_base_chain(chain))
			continue;

		if (cnt && i++ == cnt)
			break;

		nf_tables_unregister_hook(net, table, chain);
	}
}

static int nf_tables_table_enable(struct net *net, struct nft_table *table)
{
	struct nft_chain *chain;
	int err, i = 0;

	list_for_each_entry(chain, &table->chains, list) {
		if (!nft_is_active_next(net, chain))
			continue;
		if (!nft_is_base_chain(chain))
			continue;

		err = nf_tables_register_hook(net, table, chain);
		if (err < 0)
			goto err_register_hooks;

		i++;
	}
	return 0;

err_register_hooks:
	if (i)
		nft_table_disable(net, table, i);
	return err;
}

static void nf_tables_table_disable(struct net *net, struct nft_table *table)
{
	table->flags &= ~NFT_TABLE_F_DORMANT;
	nft_table_disable(net, table, 0);
	table->flags |= NFT_TABLE_F_DORMANT;
}

<<<<<<< HEAD
enum {
	NFT_TABLE_STATE_UNCHANGED	= 0,
	NFT_TABLE_STATE_DORMANT,
	NFT_TABLE_STATE_WAKEUP
};
=======
#define __NFT_TABLE_F_INTERNAL		(NFT_TABLE_F_MASK + 1)
#define __NFT_TABLE_F_WAS_DORMANT	(__NFT_TABLE_F_INTERNAL << 0)
#define __NFT_TABLE_F_WAS_AWAKEN	(__NFT_TABLE_F_INTERNAL << 1)
#define __NFT_TABLE_F_UPDATE		(__NFT_TABLE_F_WAS_DORMANT | \
					 __NFT_TABLE_F_WAS_AWAKEN)
>>>>>>> 8e0eb2fb

static int nf_tables_updtable(struct nft_ctx *ctx)
{
	struct nft_trans *trans;
	u32 flags;
	int ret;

	if (!ctx->nla[NFTA_TABLE_FLAGS])
		return 0;

	flags = ntohl(nla_get_be32(ctx->nla[NFTA_TABLE_FLAGS]));
	if (flags & ~NFT_TABLE_F_MASK)
		return -EOPNOTSUPP;

	if (flags == ctx->table->flags)
		return 0;

	if ((nft_table_has_owner(ctx->table) &&
	     !(flags & NFT_TABLE_F_OWNER)) ||
	    (!nft_table_has_owner(ctx->table) &&
	     flags & NFT_TABLE_F_OWNER))
		return -EOPNOTSUPP;

	trans = nft_trans_alloc(ctx, NFT_MSG_NEWTABLE,
				sizeof(struct nft_trans_table));
	if (trans == NULL)
		return -ENOMEM;

	if ((flags & NFT_TABLE_F_DORMANT) &&
	    !(ctx->table->flags & NFT_TABLE_F_DORMANT)) {
<<<<<<< HEAD
		nft_trans_table_state(trans) = NFT_TABLE_STATE_DORMANT;
	} else if (!(flags & NFT_TABLE_F_DORMANT) &&
		   ctx->table->flags & NFT_TABLE_F_DORMANT) {
		ret = nf_tables_table_enable(ctx->net, ctx->table);
		if (ret >= 0)
			nft_trans_table_state(trans) = NFT_TABLE_STATE_WAKEUP;
=======
		ctx->table->flags |= NFT_TABLE_F_DORMANT;
		if (!(ctx->table->flags & __NFT_TABLE_F_UPDATE))
			ctx->table->flags |= __NFT_TABLE_F_WAS_AWAKEN;
	} else if (!(flags & NFT_TABLE_F_DORMANT) &&
		   ctx->table->flags & NFT_TABLE_F_DORMANT) {
		ctx->table->flags &= ~NFT_TABLE_F_DORMANT;
		if (!(ctx->table->flags & __NFT_TABLE_F_UPDATE)) {
			ret = nf_tables_table_enable(ctx->net, ctx->table);
			if (ret < 0)
				goto err_register_hooks;

			ctx->table->flags |= __NFT_TABLE_F_WAS_DORMANT;
		}
>>>>>>> 8e0eb2fb
	}

	nft_trans_table_flags(trans) = flags;
	nft_trans_table_update(trans) = true;
	nft_trans_commit_list_add_tail(ctx->net, trans);
<<<<<<< HEAD
=======

>>>>>>> 8e0eb2fb
	return 0;

err_register_hooks:
	nft_trans_destroy(trans);
	return ret;
}

static u32 nft_chain_hash(const void *data, u32 len, u32 seed)
{
	const char *name = data;

	return jhash(name, strlen(name), seed);
}

static u32 nft_chain_hash_obj(const void *data, u32 len, u32 seed)
{
	const struct nft_chain *chain = data;

	return nft_chain_hash(chain->name, 0, seed);
}

static int nft_chain_hash_cmp(struct rhashtable_compare_arg *arg,
			      const void *ptr)
{
	const struct nft_chain *chain = ptr;
	const char *name = arg->key;

	return strcmp(chain->name, name);
}

static u32 nft_objname_hash(const void *data, u32 len, u32 seed)
{
	const struct nft_object_hash_key *k = data;

	seed ^= hash_ptr(k->table, 32);

	return jhash(k->name, strlen(k->name), seed);
}

static u32 nft_objname_hash_obj(const void *data, u32 len, u32 seed)
{
	const struct nft_object *obj = data;

	return nft_objname_hash(&obj->key, 0, seed);
}

static int nft_objname_hash_cmp(struct rhashtable_compare_arg *arg,
				const void *ptr)
{
	const struct nft_object_hash_key *k = arg->key;
	const struct nft_object *obj = ptr;

	if (obj->key.table != k->table)
		return -1;

	return strcmp(obj->key.name, k->name);
}

static int nf_tables_newtable(struct sk_buff *skb, const struct nfnl_info *info,
			      const struct nlattr * const nla[])
{
	struct nftables_pernet *nft_net = nft_pernet(info->net);
	const struct nfgenmsg *nfmsg = nlmsg_data(info->nlh);
	struct netlink_ext_ack *extack = info->extack;
	u8 genmask = nft_genmask_next(info->net);
	int family = nfmsg->nfgen_family;
	struct net *net = info->net;
	const struct nlattr *attr;
	struct nft_table *table;
	struct nft_ctx ctx;
	u32 flags = 0;
	int err;

	lockdep_assert_held(&nft_net->commit_mutex);
	attr = nla[NFTA_TABLE_NAME];
	table = nft_table_lookup(net, attr, family, genmask,
				 NETLINK_CB(skb).portid);
	if (IS_ERR(table)) {
		if (PTR_ERR(table) != -ENOENT)
			return PTR_ERR(table);
	} else {
		if (info->nlh->nlmsg_flags & NLM_F_EXCL) {
			NL_SET_BAD_ATTR(extack, attr);
			return -EEXIST;
		}
		if (info->nlh->nlmsg_flags & NLM_F_REPLACE)
			return -EOPNOTSUPP;

		nft_ctx_init(&ctx, net, skb, info->nlh, family, table, NULL, nla);

		return nf_tables_updtable(&ctx);
	}

	if (nla[NFTA_TABLE_FLAGS]) {
		flags = ntohl(nla_get_be32(nla[NFTA_TABLE_FLAGS]));
		if (flags & ~NFT_TABLE_F_MASK)
			return -EOPNOTSUPP;
	}

	err = -ENOMEM;
	table = kzalloc(sizeof(*table), GFP_KERNEL);
	if (table == NULL)
		goto err_kzalloc;

	table->name = nla_strdup(attr, GFP_KERNEL);
	if (table->name == NULL)
		goto err_strdup;

	if (nla[NFTA_TABLE_USERDATA]) {
		table->udata = nla_memdup(nla[NFTA_TABLE_USERDATA], GFP_KERNEL);
		if (table->udata == NULL)
			goto err_table_udata;

		table->udlen = nla_len(nla[NFTA_TABLE_USERDATA]);
	}

	err = rhltable_init(&table->chains_ht, &nft_chain_ht_params);
	if (err)
		goto err_chain_ht;

	INIT_LIST_HEAD(&table->chains);
	INIT_LIST_HEAD(&table->sets);
	INIT_LIST_HEAD(&table->objects);
	INIT_LIST_HEAD(&table->flowtables);
	table->family = family;
	table->flags = flags;
	table->handle = ++table_handle;
	if (table->flags & NFT_TABLE_F_OWNER)
		table->nlpid = NETLINK_CB(skb).portid;

	nft_ctx_init(&ctx, net, skb, info->nlh, family, table, NULL, nla);
	err = nft_trans_table_add(&ctx, NFT_MSG_NEWTABLE);
	if (err < 0)
		goto err_trans;

	list_add_tail_rcu(&table->list, &nft_net->tables);
	return 0;
err_trans:
	rhltable_destroy(&table->chains_ht);
err_chain_ht:
	kfree(table->udata);
err_table_udata:
	kfree(table->name);
err_strdup:
	kfree(table);
err_kzalloc:
	return err;
}

static int nft_flush_table(struct nft_ctx *ctx)
{
	struct nft_flowtable *flowtable, *nft;
	struct nft_chain *chain, *nc;
	struct nft_object *obj, *ne;
	struct nft_set *set, *ns;
	int err;

	list_for_each_entry(chain, &ctx->table->chains, list) {
		if (!nft_is_active_next(ctx->net, chain))
			continue;

		if (nft_chain_is_bound(chain))
			continue;

		ctx->chain = chain;

		err = nft_delrule_by_chain(ctx);
		if (err < 0)
			goto out;
	}

	list_for_each_entry_safe(set, ns, &ctx->table->sets, list) {
		if (!nft_is_active_next(ctx->net, set))
			continue;

		if (nft_set_is_anonymous(set) &&
		    !list_empty(&set->bindings))
			continue;

		err = nft_delset(ctx, set);
		if (err < 0)
			goto out;
	}

	list_for_each_entry_safe(flowtable, nft, &ctx->table->flowtables, list) {
		if (!nft_is_active_next(ctx->net, flowtable))
			continue;

		err = nft_delflowtable(ctx, flowtable);
		if (err < 0)
			goto out;
	}

	list_for_each_entry_safe(obj, ne, &ctx->table->objects, list) {
		if (!nft_is_active_next(ctx->net, obj))
			continue;

		err = nft_delobj(ctx, obj);
		if (err < 0)
			goto out;
	}

	list_for_each_entry_safe(chain, nc, &ctx->table->chains, list) {
		if (!nft_is_active_next(ctx->net, chain))
			continue;

		if (nft_chain_is_bound(chain))
			continue;

		ctx->chain = chain;

		err = nft_delchain(ctx);
		if (err < 0)
			goto out;
	}

	err = nft_deltable(ctx);
out:
	return err;
}

static int nft_flush(struct nft_ctx *ctx, int family)
{
	struct nftables_pernet *nft_net = nft_pernet(ctx->net);
	const struct nlattr * const *nla = ctx->nla;
	struct nft_table *table, *nt;
	int err = 0;

	list_for_each_entry_safe(table, nt, &nft_net->tables, list) {
		if (family != AF_UNSPEC && table->family != family)
			continue;

		ctx->family = table->family;

		if (!nft_is_active_next(ctx->net, table))
			continue;

		if (nft_table_has_owner(table) && table->nlpid != ctx->portid)
			continue;

		if (nla[NFTA_TABLE_NAME] &&
		    nla_strcmp(nla[NFTA_TABLE_NAME], table->name) != 0)
			continue;

		ctx->table = table;

		err = nft_flush_table(ctx);
		if (err < 0)
			goto out;
	}
out:
	return err;
}

static int nf_tables_deltable(struct sk_buff *skb, const struct nfnl_info *info,
			      const struct nlattr * const nla[])
{
	const struct nfgenmsg *nfmsg = nlmsg_data(info->nlh);
	struct netlink_ext_ack *extack = info->extack;
	u8 genmask = nft_genmask_next(info->net);
	int family = nfmsg->nfgen_family;
	struct net *net = info->net;
	const struct nlattr *attr;
	struct nft_table *table;
	struct nft_ctx ctx;

	nft_ctx_init(&ctx, net, skb, info->nlh, 0, NULL, NULL, nla);
	if (family == AF_UNSPEC ||
	    (!nla[NFTA_TABLE_NAME] && !nla[NFTA_TABLE_HANDLE]))
		return nft_flush(&ctx, family);

	if (nla[NFTA_TABLE_HANDLE]) {
		attr = nla[NFTA_TABLE_HANDLE];
		table = nft_table_lookup_byhandle(net, attr, genmask);
	} else {
		attr = nla[NFTA_TABLE_NAME];
		table = nft_table_lookup(net, attr, family, genmask,
					 NETLINK_CB(skb).portid);
	}

	if (IS_ERR(table)) {
		NL_SET_BAD_ATTR(extack, attr);
		return PTR_ERR(table);
	}

	if (info->nlh->nlmsg_flags & NLM_F_NONREC &&
	    table->use > 0)
		return -EBUSY;

	ctx.family = family;
	ctx.table = table;

	return nft_flush_table(&ctx);
}

static void nf_tables_table_destroy(struct nft_ctx *ctx)
{
	if (WARN_ON(ctx->table->use > 0))
		return;

	rhltable_destroy(&ctx->table->chains_ht);
	kfree(ctx->table->name);
	kfree(ctx->table->udata);
	kfree(ctx->table);
}

void nft_register_chain_type(const struct nft_chain_type *ctype)
{
	nfnl_lock(NFNL_SUBSYS_NFTABLES);
	if (WARN_ON(__nft_chain_type_get(ctype->family, ctype->type))) {
		nfnl_unlock(NFNL_SUBSYS_NFTABLES);
		return;
	}
	chain_type[ctype->family][ctype->type] = ctype;
	nfnl_unlock(NFNL_SUBSYS_NFTABLES);
}
EXPORT_SYMBOL_GPL(nft_register_chain_type);

void nft_unregister_chain_type(const struct nft_chain_type *ctype)
{
	nfnl_lock(NFNL_SUBSYS_NFTABLES);
	chain_type[ctype->family][ctype->type] = NULL;
	nfnl_unlock(NFNL_SUBSYS_NFTABLES);
}
EXPORT_SYMBOL_GPL(nft_unregister_chain_type);

/*
 * Chains
 */

static struct nft_chain *
nft_chain_lookup_byhandle(const struct nft_table *table, u64 handle, u8 genmask)
{
	struct nft_chain *chain;

	list_for_each_entry(chain, &table->chains, list) {
		if (chain->handle == handle &&
		    nft_active_genmask(chain, genmask))
			return chain;
	}

	return ERR_PTR(-ENOENT);
}

static bool lockdep_commit_lock_is_held(const struct net *net)
{
#ifdef CONFIG_PROVE_LOCKING
	struct nftables_pernet *nft_net = nft_pernet(net);

	return lockdep_is_held(&nft_net->commit_mutex);
#else
	return true;
#endif
}

static struct nft_chain *nft_chain_lookup(struct net *net,
					  struct nft_table *table,
					  const struct nlattr *nla, u8 genmask)
{
	char search[NFT_CHAIN_MAXNAMELEN + 1];
	struct rhlist_head *tmp, *list;
	struct nft_chain *chain;

	if (nla == NULL)
		return ERR_PTR(-EINVAL);

	nla_strscpy(search, nla, sizeof(search));

	WARN_ON(!rcu_read_lock_held() &&
		!lockdep_commit_lock_is_held(net));

	chain = ERR_PTR(-ENOENT);
	rcu_read_lock();
	list = rhltable_lookup(&table->chains_ht, search, nft_chain_ht_params);
	if (!list)
		goto out_unlock;

	rhl_for_each_entry_rcu(chain, tmp, list, rhlhead) {
		if (nft_active_genmask(chain, genmask))
			goto out_unlock;
	}
	chain = ERR_PTR(-ENOENT);
out_unlock:
	rcu_read_unlock();
	return chain;
}

static const struct nla_policy nft_chain_policy[NFTA_CHAIN_MAX + 1] = {
	[NFTA_CHAIN_TABLE]	= { .type = NLA_STRING,
				    .len = NFT_TABLE_MAXNAMELEN - 1 },
	[NFTA_CHAIN_HANDLE]	= { .type = NLA_U64 },
	[NFTA_CHAIN_NAME]	= { .type = NLA_STRING,
				    .len = NFT_CHAIN_MAXNAMELEN - 1 },
	[NFTA_CHAIN_HOOK]	= { .type = NLA_NESTED },
	[NFTA_CHAIN_POLICY]	= { .type = NLA_U32 },
	[NFTA_CHAIN_TYPE]	= { .type = NLA_STRING,
				    .len = NFT_MODULE_AUTOLOAD_LIMIT },
	[NFTA_CHAIN_COUNTERS]	= { .type = NLA_NESTED },
	[NFTA_CHAIN_FLAGS]	= { .type = NLA_U32 },
	[NFTA_CHAIN_ID]		= { .type = NLA_U32 },
	[NFTA_CHAIN_USERDATA]	= { .type = NLA_BINARY,
				    .len = NFT_USERDATA_MAXLEN },
};

static const struct nla_policy nft_hook_policy[NFTA_HOOK_MAX + 1] = {
	[NFTA_HOOK_HOOKNUM]	= { .type = NLA_U32 },
	[NFTA_HOOK_PRIORITY]	= { .type = NLA_U32 },
	[NFTA_HOOK_DEV]		= { .type = NLA_STRING,
				    .len = IFNAMSIZ - 1 },
};

static int nft_dump_stats(struct sk_buff *skb, struct nft_stats __percpu *stats)
{
	struct nft_stats *cpu_stats, total;
	struct nlattr *nest;
	unsigned int seq;
	u64 pkts, bytes;
	int cpu;

	if (!stats)
		return 0;

	memset(&total, 0, sizeof(total));
	for_each_possible_cpu(cpu) {
		cpu_stats = per_cpu_ptr(stats, cpu);
		do {
			seq = u64_stats_fetch_begin_irq(&cpu_stats->syncp);
			pkts = cpu_stats->pkts;
			bytes = cpu_stats->bytes;
		} while (u64_stats_fetch_retry_irq(&cpu_stats->syncp, seq));
		total.pkts += pkts;
		total.bytes += bytes;
	}
	nest = nla_nest_start_noflag(skb, NFTA_CHAIN_COUNTERS);
	if (nest == NULL)
		goto nla_put_failure;

	if (nla_put_be64(skb, NFTA_COUNTER_PACKETS, cpu_to_be64(total.pkts),
			 NFTA_COUNTER_PAD) ||
	    nla_put_be64(skb, NFTA_COUNTER_BYTES, cpu_to_be64(total.bytes),
			 NFTA_COUNTER_PAD))
		goto nla_put_failure;

	nla_nest_end(skb, nest);
	return 0;

nla_put_failure:
	return -ENOSPC;
}

static int nft_dump_basechain_hook(struct sk_buff *skb, int family,
				   const struct nft_base_chain *basechain)
{
	const struct nf_hook_ops *ops = &basechain->ops;
	struct nft_hook *hook, *first = NULL;
	struct nlattr *nest, *nest_devs;
	int n = 0;

	nest = nla_nest_start_noflag(skb, NFTA_CHAIN_HOOK);
	if (nest == NULL)
		goto nla_put_failure;
	if (nla_put_be32(skb, NFTA_HOOK_HOOKNUM, htonl(ops->hooknum)))
		goto nla_put_failure;
	if (nla_put_be32(skb, NFTA_HOOK_PRIORITY, htonl(ops->priority)))
		goto nla_put_failure;

	if (nft_base_chain_netdev(family, ops->hooknum)) {
		nest_devs = nla_nest_start_noflag(skb, NFTA_HOOK_DEVS);
		list_for_each_entry(hook, &basechain->hook_list, list) {
			if (!first)
				first = hook;

			if (nla_put_string(skb, NFTA_DEVICE_NAME,
					   hook->ops.dev->name))
				goto nla_put_failure;
			n++;
		}
		nla_nest_end(skb, nest_devs);

		if (n == 1 &&
		    nla_put_string(skb, NFTA_HOOK_DEV, first->ops.dev->name))
			goto nla_put_failure;
	}
	nla_nest_end(skb, nest);

	return 0;
nla_put_failure:
	return -1;
}

static int nf_tables_fill_chain_info(struct sk_buff *skb, struct net *net,
				     u32 portid, u32 seq, int event, u32 flags,
				     int family, const struct nft_table *table,
				     const struct nft_chain *chain)
{
	struct nlmsghdr *nlh;

	event = nfnl_msg_type(NFNL_SUBSYS_NFTABLES, event);
	nlh = nfnl_msg_put(skb, portid, seq, event, flags, family,
			   NFNETLINK_V0, nft_base_seq(net));
	if (!nlh)
		goto nla_put_failure;

	if (nla_put_string(skb, NFTA_CHAIN_TABLE, table->name))
		goto nla_put_failure;
	if (nla_put_be64(skb, NFTA_CHAIN_HANDLE, cpu_to_be64(chain->handle),
			 NFTA_CHAIN_PAD))
		goto nla_put_failure;
	if (nla_put_string(skb, NFTA_CHAIN_NAME, chain->name))
		goto nla_put_failure;

	if (nft_is_base_chain(chain)) {
		const struct nft_base_chain *basechain = nft_base_chain(chain);
		struct nft_stats __percpu *stats;

		if (nft_dump_basechain_hook(skb, family, basechain))
			goto nla_put_failure;

		if (nla_put_be32(skb, NFTA_CHAIN_POLICY,
				 htonl(basechain->policy)))
			goto nla_put_failure;

		if (nla_put_string(skb, NFTA_CHAIN_TYPE, basechain->type->name))
			goto nla_put_failure;

		stats = rcu_dereference_check(basechain->stats,
					      lockdep_commit_lock_is_held(net));
		if (nft_dump_stats(skb, stats))
			goto nla_put_failure;
	}

	if (chain->flags &&
	    nla_put_be32(skb, NFTA_CHAIN_FLAGS, htonl(chain->flags)))
		goto nla_put_failure;

	if (nla_put_be32(skb, NFTA_CHAIN_USE, htonl(chain->use)))
		goto nla_put_failure;

	if (chain->udata &&
	    nla_put(skb, NFTA_CHAIN_USERDATA, chain->udlen, chain->udata))
		goto nla_put_failure;

	nlmsg_end(skb, nlh);
	return 0;

nla_put_failure:
	nlmsg_trim(skb, nlh);
	return -1;
}

static void nf_tables_chain_notify(const struct nft_ctx *ctx, int event)
{
	struct nftables_pernet *nft_net;
	struct sk_buff *skb;
	int err;

	if (!ctx->report &&
	    !nfnetlink_has_listeners(ctx->net, NFNLGRP_NFTABLES))
		return;

	skb = nlmsg_new(NLMSG_GOODSIZE, GFP_KERNEL);
	if (skb == NULL)
		goto err;

	err = nf_tables_fill_chain_info(skb, ctx->net, ctx->portid, ctx->seq,
					event, 0, ctx->family, ctx->table,
					ctx->chain);
	if (err < 0) {
		kfree_skb(skb);
		goto err;
	}

	nft_net = nft_pernet(ctx->net);
	nft_notify_enqueue(skb, ctx->report, &nft_net->notify_list);
	return;
err:
	nfnetlink_set_err(ctx->net, ctx->portid, NFNLGRP_NFTABLES, -ENOBUFS);
}

static int nf_tables_dump_chains(struct sk_buff *skb,
				 struct netlink_callback *cb)
{
	const struct nfgenmsg *nfmsg = nlmsg_data(cb->nlh);
	unsigned int idx = 0, s_idx = cb->args[0];
	struct net *net = sock_net(skb->sk);
	int family = nfmsg->nfgen_family;
	struct nftables_pernet *nft_net;
	const struct nft_table *table;
	const struct nft_chain *chain;

	rcu_read_lock();
	nft_net = nft_pernet(net);
	cb->seq = nft_net->base_seq;

	list_for_each_entry_rcu(table, &nft_net->tables, list) {
		if (family != NFPROTO_UNSPEC && family != table->family)
			continue;

		list_for_each_entry_rcu(chain, &table->chains, list) {
			if (idx < s_idx)
				goto cont;
			if (idx > s_idx)
				memset(&cb->args[1], 0,
				       sizeof(cb->args) - sizeof(cb->args[0]));
			if (!nft_is_active(net, chain))
				continue;
			if (nf_tables_fill_chain_info(skb, net,
						      NETLINK_CB(cb->skb).portid,
						      cb->nlh->nlmsg_seq,
						      NFT_MSG_NEWCHAIN,
						      NLM_F_MULTI,
						      table->family, table,
						      chain) < 0)
				goto done;

			nl_dump_check_consistent(cb, nlmsg_hdr(skb));
cont:
			idx++;
		}
	}
done:
	rcu_read_unlock();
	cb->args[0] = idx;
	return skb->len;
}

/* called with rcu_read_lock held */
static int nf_tables_getchain(struct sk_buff *skb, const struct nfnl_info *info,
			      const struct nlattr * const nla[])
{
	const struct nfgenmsg *nfmsg = nlmsg_data(info->nlh);
	struct netlink_ext_ack *extack = info->extack;
	u8 genmask = nft_genmask_cur(info->net);
	int family = nfmsg->nfgen_family;
	const struct nft_chain *chain;
	struct net *net = info->net;
	struct nft_table *table;
	struct sk_buff *skb2;
	int err;

	if (info->nlh->nlmsg_flags & NLM_F_DUMP) {
		struct netlink_dump_control c = {
			.dump = nf_tables_dump_chains,
			.module = THIS_MODULE,
		};

		return nft_netlink_dump_start_rcu(info->sk, skb, info->nlh, &c);
	}

	table = nft_table_lookup(net, nla[NFTA_CHAIN_TABLE], family, genmask, 0);
	if (IS_ERR(table)) {
		NL_SET_BAD_ATTR(extack, nla[NFTA_CHAIN_TABLE]);
		return PTR_ERR(table);
	}

	chain = nft_chain_lookup(net, table, nla[NFTA_CHAIN_NAME], genmask);
	if (IS_ERR(chain)) {
		NL_SET_BAD_ATTR(extack, nla[NFTA_CHAIN_NAME]);
		return PTR_ERR(chain);
	}

	skb2 = alloc_skb(NLMSG_GOODSIZE, GFP_ATOMIC);
	if (!skb2)
		return -ENOMEM;

	err = nf_tables_fill_chain_info(skb2, net, NETLINK_CB(skb).portid,
					info->nlh->nlmsg_seq, NFT_MSG_NEWCHAIN,
					0, family, table, chain);
	if (err < 0)
		goto err_fill_chain_info;

	return nfnetlink_unicast(skb2, net, NETLINK_CB(skb).portid);

err_fill_chain_info:
	kfree_skb(skb2);
	return err;
}

static const struct nla_policy nft_counter_policy[NFTA_COUNTER_MAX + 1] = {
	[NFTA_COUNTER_PACKETS]	= { .type = NLA_U64 },
	[NFTA_COUNTER_BYTES]	= { .type = NLA_U64 },
};

static struct nft_stats __percpu *nft_stats_alloc(const struct nlattr *attr)
{
	struct nlattr *tb[NFTA_COUNTER_MAX+1];
	struct nft_stats __percpu *newstats;
	struct nft_stats *stats;
	int err;

	err = nla_parse_nested_deprecated(tb, NFTA_COUNTER_MAX, attr,
					  nft_counter_policy, NULL);
	if (err < 0)
		return ERR_PTR(err);

	if (!tb[NFTA_COUNTER_BYTES] || !tb[NFTA_COUNTER_PACKETS])
		return ERR_PTR(-EINVAL);

	newstats = netdev_alloc_pcpu_stats(struct nft_stats);
	if (newstats == NULL)
		return ERR_PTR(-ENOMEM);

	/* Restore old counters on this cpu, no problem. Per-cpu statistics
	 * are not exposed to userspace.
	 */
	preempt_disable();
	stats = this_cpu_ptr(newstats);
	stats->bytes = be64_to_cpu(nla_get_be64(tb[NFTA_COUNTER_BYTES]));
	stats->pkts = be64_to_cpu(nla_get_be64(tb[NFTA_COUNTER_PACKETS]));
	preempt_enable();

	return newstats;
}

static void nft_chain_stats_replace(struct nft_trans *trans)
{
	struct nft_base_chain *chain = nft_base_chain(trans->ctx.chain);

	if (!nft_trans_chain_stats(trans))
		return;

	nft_trans_chain_stats(trans) =
		rcu_replace_pointer(chain->stats, nft_trans_chain_stats(trans),
				    lockdep_commit_lock_is_held(trans->ctx.net));

	if (!nft_trans_chain_stats(trans))
		static_branch_inc(&nft_counters_enabled);
}

static void nf_tables_chain_free_chain_rules(struct nft_chain *chain)
{
	struct nft_rule **g0 = rcu_dereference_raw(chain->rules_gen_0);
	struct nft_rule **g1 = rcu_dereference_raw(chain->rules_gen_1);

	if (g0 != g1)
		kvfree(g1);
	kvfree(g0);

	/* should be NULL either via abort or via successful commit */
	WARN_ON_ONCE(chain->rules_next);
	kvfree(chain->rules_next);
}

void nf_tables_chain_destroy(struct nft_ctx *ctx)
{
	struct nft_chain *chain = ctx->chain;
	struct nft_hook *hook, *next;

	if (WARN_ON(chain->use > 0))
		return;

	/* no concurrent access possible anymore */
	nf_tables_chain_free_chain_rules(chain);

	if (nft_is_base_chain(chain)) {
		struct nft_base_chain *basechain = nft_base_chain(chain);

		if (nft_base_chain_netdev(ctx->family, basechain->ops.hooknum)) {
			list_for_each_entry_safe(hook, next,
						 &basechain->hook_list, list) {
				list_del_rcu(&hook->list);
				kfree_rcu(hook, rcu);
			}
		}
		module_put(basechain->type->owner);
		if (rcu_access_pointer(basechain->stats)) {
			static_branch_dec(&nft_counters_enabled);
			free_percpu(rcu_dereference_raw(basechain->stats));
		}
		kfree(chain->name);
		kfree(chain->udata);
		kfree(basechain);
	} else {
		kfree(chain->name);
		kfree(chain->udata);
		kfree(chain);
	}
}

static struct nft_hook *nft_netdev_hook_alloc(struct net *net,
					      const struct nlattr *attr)
{
	struct net_device *dev;
	char ifname[IFNAMSIZ];
	struct nft_hook *hook;
	int err;

	hook = kmalloc(sizeof(struct nft_hook), GFP_KERNEL);
	if (!hook) {
		err = -ENOMEM;
		goto err_hook_alloc;
	}

	nla_strscpy(ifname, attr, IFNAMSIZ);
	/* nf_tables_netdev_event() is called under rtnl_mutex, this is
	 * indirectly serializing all the other holders of the commit_mutex with
	 * the rtnl_mutex.
	 */
	dev = __dev_get_by_name(net, ifname);
	if (!dev) {
		err = -ENOENT;
		goto err_hook_dev;
	}
	hook->ops.dev = dev;
	hook->inactive = false;

	return hook;

err_hook_dev:
	kfree(hook);
err_hook_alloc:
	return ERR_PTR(err);
}

static struct nft_hook *nft_hook_list_find(struct list_head *hook_list,
					   const struct nft_hook *this)
{
	struct nft_hook *hook;

	list_for_each_entry(hook, hook_list, list) {
		if (this->ops.dev == hook->ops.dev)
			return hook;
	}

	return NULL;
}

static int nf_tables_parse_netdev_hooks(struct net *net,
					const struct nlattr *attr,
					struct list_head *hook_list)
{
	struct nft_hook *hook, *next;
	const struct nlattr *tmp;
	int rem, n = 0, err;

	nla_for_each_nested(tmp, attr, rem) {
		if (nla_type(tmp) != NFTA_DEVICE_NAME) {
			err = -EINVAL;
			goto err_hook;
		}

		hook = nft_netdev_hook_alloc(net, tmp);
		if (IS_ERR(hook)) {
			err = PTR_ERR(hook);
			goto err_hook;
		}
		if (nft_hook_list_find(hook_list, hook)) {
			kfree(hook);
			err = -EEXIST;
			goto err_hook;
		}
		list_add_tail(&hook->list, hook_list);
		n++;

		if (n == NFT_NETDEVICE_MAX) {
			err = -EFBIG;
			goto err_hook;
		}
	}

	return 0;

err_hook:
	list_for_each_entry_safe(hook, next, hook_list, list) {
		list_del(&hook->list);
		kfree(hook);
	}
	return err;
}

struct nft_chain_hook {
	u32				num;
	s32				priority;
	const struct nft_chain_type	*type;
	struct list_head		list;
};

static int nft_chain_parse_netdev(struct net *net,
				  struct nlattr *tb[],
				  struct list_head *hook_list)
{
	struct nft_hook *hook;
	int err;

	if (tb[NFTA_HOOK_DEV]) {
		hook = nft_netdev_hook_alloc(net, tb[NFTA_HOOK_DEV]);
		if (IS_ERR(hook))
			return PTR_ERR(hook);

		list_add_tail(&hook->list, hook_list);
	} else if (tb[NFTA_HOOK_DEVS]) {
		err = nf_tables_parse_netdev_hooks(net, tb[NFTA_HOOK_DEVS],
						   hook_list);
		if (err < 0)
			return err;

		if (list_empty(hook_list))
			return -EINVAL;
	} else {
		return -EINVAL;
	}

	return 0;
}

static int nft_chain_parse_hook(struct net *net,
				const struct nlattr * const nla[],
				struct nft_chain_hook *hook, u8 family,
				struct netlink_ext_ack *extack, bool autoload)
{
	struct nftables_pernet *nft_net = nft_pernet(net);
	struct nlattr *ha[NFTA_HOOK_MAX + 1];
	const struct nft_chain_type *type;
	int err;

	lockdep_assert_held(&nft_net->commit_mutex);
	lockdep_nfnl_nft_mutex_not_held();

	err = nla_parse_nested_deprecated(ha, NFTA_HOOK_MAX,
					  nla[NFTA_CHAIN_HOOK],
					  nft_hook_policy, NULL);
	if (err < 0)
		return err;

	if (ha[NFTA_HOOK_HOOKNUM] == NULL ||
	    ha[NFTA_HOOK_PRIORITY] == NULL)
		return -EINVAL;

	hook->num = ntohl(nla_get_be32(ha[NFTA_HOOK_HOOKNUM]));
	hook->priority = ntohl(nla_get_be32(ha[NFTA_HOOK_PRIORITY]));

	type = __nft_chain_type_get(family, NFT_CHAIN_T_DEFAULT);
	if (!type)
		return -EOPNOTSUPP;

	if (nla[NFTA_CHAIN_TYPE]) {
		type = nf_tables_chain_type_lookup(net, nla[NFTA_CHAIN_TYPE],
						   family, autoload);
		if (IS_ERR(type)) {
			NL_SET_BAD_ATTR(extack, nla[NFTA_CHAIN_TYPE]);
			return PTR_ERR(type);
		}
	}
	if (hook->num >= NFT_MAX_HOOKS || !(type->hook_mask & (1 << hook->num)))
		return -EOPNOTSUPP;

	if (type->type == NFT_CHAIN_T_NAT &&
	    hook->priority <= NF_IP_PRI_CONNTRACK)
		return -EOPNOTSUPP;

	if (!try_module_get(type->owner)) {
		if (nla[NFTA_CHAIN_TYPE])
			NL_SET_BAD_ATTR(extack, nla[NFTA_CHAIN_TYPE]);
		return -ENOENT;
	}

	hook->type = type;

	INIT_LIST_HEAD(&hook->list);
	if (nft_base_chain_netdev(family, hook->num)) {
		err = nft_chain_parse_netdev(net, ha, &hook->list);
		if (err < 0) {
			module_put(type->owner);
			return err;
		}
	} else if (ha[NFTA_HOOK_DEV] || ha[NFTA_HOOK_DEVS]) {
		module_put(type->owner);
		return -EOPNOTSUPP;
	}

	return 0;
}

static void nft_chain_release_hook(struct nft_chain_hook *hook)
{
	struct nft_hook *h, *next;

	list_for_each_entry_safe(h, next, &hook->list, list) {
		list_del(&h->list);
		kfree(h);
	}
	module_put(hook->type->owner);
}

struct nft_rules_old {
	struct rcu_head h;
	struct nft_rule **start;
};

static struct nft_rule **nf_tables_chain_alloc_rules(const struct nft_chain *chain,
						     unsigned int alloc)
{
	if (alloc > INT_MAX)
		return NULL;

	alloc += 1;	/* NULL, ends rules */
	if (sizeof(struct nft_rule *) > INT_MAX / alloc)
		return NULL;

	alloc *= sizeof(struct nft_rule *);
	alloc += sizeof(struct nft_rules_old);

	return kvmalloc(alloc, GFP_KERNEL);
}

static void nft_basechain_hook_init(struct nf_hook_ops *ops, u8 family,
				    const struct nft_chain_hook *hook,
				    struct nft_chain *chain)
{
	ops->pf		= family;
	ops->hooknum	= hook->num;
	ops->priority	= hook->priority;
	ops->priv	= chain;
	ops->hook	= hook->type->hooks[ops->hooknum];
}

static int nft_basechain_init(struct nft_base_chain *basechain, u8 family,
			      struct nft_chain_hook *hook, u32 flags)
{
	struct nft_chain *chain;
	struct nft_hook *h;

	basechain->type = hook->type;
	INIT_LIST_HEAD(&basechain->hook_list);
	chain = &basechain->chain;

	if (nft_base_chain_netdev(family, hook->num)) {
		list_splice_init(&hook->list, &basechain->hook_list);
		list_for_each_entry(h, &basechain->hook_list, list)
			nft_basechain_hook_init(&h->ops, family, hook, chain);

		basechain->ops.hooknum	= hook->num;
		basechain->ops.priority	= hook->priority;
	} else {
		nft_basechain_hook_init(&basechain->ops, family, hook, chain);
	}

	chain->flags |= NFT_CHAIN_BASE | flags;
	basechain->policy = NF_ACCEPT;
	if (chain->flags & NFT_CHAIN_HW_OFFLOAD &&
	    nft_chain_offload_priority(basechain) < 0)
		return -EOPNOTSUPP;

	flow_block_init(&basechain->flow_block);

	return 0;
}

static int nft_chain_add(struct nft_table *table, struct nft_chain *chain)
{
	int err;

	err = rhltable_insert_key(&table->chains_ht, chain->name,
				  &chain->rhlhead, nft_chain_ht_params);
	if (err)
		return err;

	list_add_tail_rcu(&chain->list, &table->chains);

	return 0;
}

static u64 chain_id;

static int nf_tables_addchain(struct nft_ctx *ctx, u8 family, u8 genmask,
			      u8 policy, u32 flags,
			      struct netlink_ext_ack *extack)
{
	const struct nlattr * const *nla = ctx->nla;
	struct nft_table *table = ctx->table;
	struct nft_base_chain *basechain;
	struct nft_stats __percpu *stats;
	struct net *net = ctx->net;
	char name[NFT_NAME_MAXLEN];
	struct nft_trans *trans;
	struct nft_chain *chain;
	struct nft_rule **rules;
	int err;

	if (table->use == UINT_MAX)
		return -EOVERFLOW;

	if (nla[NFTA_CHAIN_HOOK]) {
		struct nft_chain_hook hook;

		if (flags & NFT_CHAIN_BINDING)
			return -EOPNOTSUPP;

		err = nft_chain_parse_hook(net, nla, &hook, family, extack,
					   true);
		if (err < 0)
			return err;

		basechain = kzalloc(sizeof(*basechain), GFP_KERNEL);
		if (basechain == NULL) {
			nft_chain_release_hook(&hook);
			return -ENOMEM;
		}
		chain = &basechain->chain;

		if (nla[NFTA_CHAIN_COUNTERS]) {
			stats = nft_stats_alloc(nla[NFTA_CHAIN_COUNTERS]);
			if (IS_ERR(stats)) {
				nft_chain_release_hook(&hook);
				kfree(basechain);
				return PTR_ERR(stats);
			}
			rcu_assign_pointer(basechain->stats, stats);
			static_branch_inc(&nft_counters_enabled);
		}

		err = nft_basechain_init(basechain, family, &hook, flags);
		if (err < 0) {
			nft_chain_release_hook(&hook);
			kfree(basechain);
			return err;
		}
	} else {
		if (flags & NFT_CHAIN_BASE)
			return -EINVAL;
		if (flags & NFT_CHAIN_HW_OFFLOAD)
			return -EOPNOTSUPP;

		chain = kzalloc(sizeof(*chain), GFP_KERNEL);
		if (chain == NULL)
			return -ENOMEM;

		chain->flags = flags;
	}
	ctx->chain = chain;

	INIT_LIST_HEAD(&chain->rules);
	chain->handle = nf_tables_alloc_handle(table);
	chain->table = table;

	if (nla[NFTA_CHAIN_NAME]) {
		chain->name = nla_strdup(nla[NFTA_CHAIN_NAME], GFP_KERNEL);
	} else {
		if (!(flags & NFT_CHAIN_BINDING)) {
			err = -EINVAL;
			goto err_destroy_chain;
		}

		snprintf(name, sizeof(name), "__chain%llu", ++chain_id);
		chain->name = kstrdup(name, GFP_KERNEL);
	}

	if (!chain->name) {
		err = -ENOMEM;
		goto err_destroy_chain;
	}

	if (nla[NFTA_CHAIN_USERDATA]) {
		chain->udata = nla_memdup(nla[NFTA_CHAIN_USERDATA], GFP_KERNEL);
		if (chain->udata == NULL) {
			err = -ENOMEM;
			goto err_destroy_chain;
		}
		chain->udlen = nla_len(nla[NFTA_CHAIN_USERDATA]);
	}

	rules = nf_tables_chain_alloc_rules(chain, 0);
	if (!rules) {
		err = -ENOMEM;
		goto err_destroy_chain;
	}

	*rules = NULL;
	rcu_assign_pointer(chain->rules_gen_0, rules);
	rcu_assign_pointer(chain->rules_gen_1, rules);

	err = nf_tables_register_hook(net, table, chain);
	if (err < 0)
		goto err_destroy_chain;

	trans = nft_trans_chain_add(ctx, NFT_MSG_NEWCHAIN);
	if (IS_ERR(trans)) {
		err = PTR_ERR(trans);
		goto err_unregister_hook;
	}

	nft_trans_chain_policy(trans) = NFT_CHAIN_POLICY_UNSET;
	if (nft_is_base_chain(chain))
		nft_trans_chain_policy(trans) = policy;

	err = nft_chain_add(table, chain);
	if (err < 0) {
		nft_trans_destroy(trans);
		goto err_unregister_hook;
	}

	table->use++;

	return 0;
err_unregister_hook:
	nf_tables_unregister_hook(net, table, chain);
err_destroy_chain:
	nf_tables_chain_destroy(ctx);

	return err;
}

static bool nft_hook_list_equal(struct list_head *hook_list1,
				struct list_head *hook_list2)
{
	struct nft_hook *hook;
	int n = 0, m = 0;

	n = 0;
	list_for_each_entry(hook, hook_list2, list) {
		if (!nft_hook_list_find(hook_list1, hook))
			return false;

		n++;
	}
	list_for_each_entry(hook, hook_list1, list)
		m++;

	return n == m;
}

static int nf_tables_updchain(struct nft_ctx *ctx, u8 genmask, u8 policy,
			      u32 flags, const struct nlattr *attr,
			      struct netlink_ext_ack *extack)
{
	const struct nlattr * const *nla = ctx->nla;
	struct nft_table *table = ctx->table;
	struct nft_chain *chain = ctx->chain;
	struct nft_base_chain *basechain;
	struct nft_stats *stats = NULL;
	struct nft_chain_hook hook;
	struct nf_hook_ops *ops;
	struct nft_trans *trans;
	int err;

	if (chain->flags ^ flags)
		return -EOPNOTSUPP;

	if (nla[NFTA_CHAIN_HOOK]) {
		if (!nft_is_base_chain(chain)) {
			NL_SET_BAD_ATTR(extack, attr);
			return -EEXIST;
		}
		err = nft_chain_parse_hook(ctx->net, nla, &hook, ctx->family,
					   extack, false);
		if (err < 0)
			return err;

		basechain = nft_base_chain(chain);
		if (basechain->type != hook.type) {
			nft_chain_release_hook(&hook);
			NL_SET_BAD_ATTR(extack, attr);
			return -EEXIST;
		}

		if (nft_base_chain_netdev(ctx->family, hook.num)) {
			if (!nft_hook_list_equal(&basechain->hook_list,
						 &hook.list)) {
				nft_chain_release_hook(&hook);
				NL_SET_BAD_ATTR(extack, attr);
				return -EEXIST;
			}
		} else {
			ops = &basechain->ops;
			if (ops->hooknum != hook.num ||
			    ops->priority != hook.priority) {
				nft_chain_release_hook(&hook);
				NL_SET_BAD_ATTR(extack, attr);
				return -EEXIST;
			}
		}
		nft_chain_release_hook(&hook);
	}

	if (nla[NFTA_CHAIN_HANDLE] &&
	    nla[NFTA_CHAIN_NAME]) {
		struct nft_chain *chain2;

		chain2 = nft_chain_lookup(ctx->net, table,
					  nla[NFTA_CHAIN_NAME], genmask);
		if (!IS_ERR(chain2)) {
			NL_SET_BAD_ATTR(extack, nla[NFTA_CHAIN_NAME]);
			return -EEXIST;
		}
	}

	if (nla[NFTA_CHAIN_COUNTERS]) {
		if (!nft_is_base_chain(chain))
			return -EOPNOTSUPP;

		stats = nft_stats_alloc(nla[NFTA_CHAIN_COUNTERS]);
		if (IS_ERR(stats))
			return PTR_ERR(stats);
	}

	err = -ENOMEM;
	trans = nft_trans_alloc(ctx, NFT_MSG_NEWCHAIN,
				sizeof(struct nft_trans_chain));
	if (trans == NULL)
		goto err;

	nft_trans_chain_stats(trans) = stats;
	nft_trans_chain_update(trans) = true;

	if (nla[NFTA_CHAIN_POLICY])
		nft_trans_chain_policy(trans) = policy;
	else
		nft_trans_chain_policy(trans) = -1;

	if (nla[NFTA_CHAIN_HANDLE] &&
	    nla[NFTA_CHAIN_NAME]) {
		struct nftables_pernet *nft_net = nft_pernet(ctx->net);
		struct nft_trans *tmp;
		char *name;

		err = -ENOMEM;
		name = nla_strdup(nla[NFTA_CHAIN_NAME], GFP_KERNEL);
		if (!name)
			goto err;

		err = -EEXIST;
		list_for_each_entry(tmp, &nft_net->commit_list, list) {
			if (tmp->msg_type == NFT_MSG_NEWCHAIN &&
			    tmp->ctx.table == table &&
			    nft_trans_chain_update(tmp) &&
			    nft_trans_chain_name(tmp) &&
			    strcmp(name, nft_trans_chain_name(tmp)) == 0) {
				NL_SET_BAD_ATTR(extack, nla[NFTA_CHAIN_NAME]);
				kfree(name);
				goto err;
			}
		}

		nft_trans_chain_name(trans) = name;
	}
	nft_trans_commit_list_add_tail(ctx->net, trans);

	return 0;
err:
	free_percpu(stats);
	kfree(trans);
	return err;
}

static struct nft_chain *nft_chain_lookup_byid(const struct net *net,
					       const struct nlattr *nla)
{
	struct nftables_pernet *nft_net = nft_pernet(net);
	u32 id = ntohl(nla_get_be32(nla));
	struct nft_trans *trans;

	list_for_each_entry(trans, &nft_net->commit_list, list) {
		struct nft_chain *chain = trans->ctx.chain;

		if (trans->msg_type == NFT_MSG_NEWCHAIN &&
		    id == nft_trans_chain_id(trans))
			return chain;
	}
	return ERR_PTR(-ENOENT);
}

static int nf_tables_newchain(struct sk_buff *skb, const struct nfnl_info *info,
			      const struct nlattr * const nla[])
{
	struct nftables_pernet *nft_net = nft_pernet(info->net);
	const struct nfgenmsg *nfmsg = nlmsg_data(info->nlh);
	struct netlink_ext_ack *extack = info->extack;
	u8 genmask = nft_genmask_next(info->net);
	int family = nfmsg->nfgen_family;
	struct nft_chain *chain = NULL;
	struct net *net = info->net;
	const struct nlattr *attr;
	struct nft_table *table;
	u8 policy = NF_ACCEPT;
	struct nft_ctx ctx;
	u64 handle = 0;
	u32 flags = 0;

	lockdep_assert_held(&nft_net->commit_mutex);

	table = nft_table_lookup(net, nla[NFTA_CHAIN_TABLE], family, genmask,
				 NETLINK_CB(skb).portid);
	if (IS_ERR(table)) {
		NL_SET_BAD_ATTR(extack, nla[NFTA_CHAIN_TABLE]);
		return PTR_ERR(table);
	}

	chain = NULL;
	attr = nla[NFTA_CHAIN_NAME];

	if (nla[NFTA_CHAIN_HANDLE]) {
		handle = be64_to_cpu(nla_get_be64(nla[NFTA_CHAIN_HANDLE]));
		chain = nft_chain_lookup_byhandle(table, handle, genmask);
		if (IS_ERR(chain)) {
			NL_SET_BAD_ATTR(extack, nla[NFTA_CHAIN_HANDLE]);
			return PTR_ERR(chain);
		}
		attr = nla[NFTA_CHAIN_HANDLE];
	} else if (nla[NFTA_CHAIN_NAME]) {
		chain = nft_chain_lookup(net, table, attr, genmask);
		if (IS_ERR(chain)) {
			if (PTR_ERR(chain) != -ENOENT) {
				NL_SET_BAD_ATTR(extack, attr);
				return PTR_ERR(chain);
			}
			chain = NULL;
		}
	} else if (!nla[NFTA_CHAIN_ID]) {
		return -EINVAL;
	}

	if (nla[NFTA_CHAIN_POLICY]) {
		if (chain != NULL &&
		    !nft_is_base_chain(chain)) {
			NL_SET_BAD_ATTR(extack, nla[NFTA_CHAIN_POLICY]);
			return -EOPNOTSUPP;
		}

		if (chain == NULL &&
		    nla[NFTA_CHAIN_HOOK] == NULL) {
			NL_SET_BAD_ATTR(extack, nla[NFTA_CHAIN_POLICY]);
			return -EOPNOTSUPP;
		}

		policy = ntohl(nla_get_be32(nla[NFTA_CHAIN_POLICY]));
		switch (policy) {
		case NF_DROP:
		case NF_ACCEPT:
			break;
		default:
			return -EINVAL;
		}
	}

	if (nla[NFTA_CHAIN_FLAGS])
		flags = ntohl(nla_get_be32(nla[NFTA_CHAIN_FLAGS]));
	else if (chain)
		flags = chain->flags;

	if (flags & ~NFT_CHAIN_FLAGS)
		return -EOPNOTSUPP;

	nft_ctx_init(&ctx, net, skb, info->nlh, family, table, chain, nla);

	if (chain != NULL) {
		if (info->nlh->nlmsg_flags & NLM_F_EXCL) {
			NL_SET_BAD_ATTR(extack, attr);
			return -EEXIST;
		}
		if (info->nlh->nlmsg_flags & NLM_F_REPLACE)
			return -EOPNOTSUPP;

		flags |= chain->flags & NFT_CHAIN_BASE;
		return nf_tables_updchain(&ctx, genmask, policy, flags, attr,
					  extack);
	}

	return nf_tables_addchain(&ctx, family, genmask, policy, flags, extack);
}

static int nf_tables_delchain(struct sk_buff *skb, const struct nfnl_info *info,
			      const struct nlattr * const nla[])
{
	const struct nfgenmsg *nfmsg = nlmsg_data(info->nlh);
	struct netlink_ext_ack *extack = info->extack;
	u8 genmask = nft_genmask_next(info->net);
	int family = nfmsg->nfgen_family;
	struct net *net = info->net;
	const struct nlattr *attr;
	struct nft_table *table;
	struct nft_chain *chain;
	struct nft_rule *rule;
	struct nft_ctx ctx;
	u64 handle;
	u32 use;
	int err;

	table = nft_table_lookup(net, nla[NFTA_CHAIN_TABLE], family, genmask,
				 NETLINK_CB(skb).portid);
	if (IS_ERR(table)) {
		NL_SET_BAD_ATTR(extack, nla[NFTA_CHAIN_TABLE]);
		return PTR_ERR(table);
	}

	if (nla[NFTA_CHAIN_HANDLE]) {
		attr = nla[NFTA_CHAIN_HANDLE];
		handle = be64_to_cpu(nla_get_be64(attr));
		chain = nft_chain_lookup_byhandle(table, handle, genmask);
	} else {
		attr = nla[NFTA_CHAIN_NAME];
		chain = nft_chain_lookup(net, table, attr, genmask);
	}
	if (IS_ERR(chain)) {
		NL_SET_BAD_ATTR(extack, attr);
		return PTR_ERR(chain);
	}

	if (info->nlh->nlmsg_flags & NLM_F_NONREC &&
	    chain->use > 0)
		return -EBUSY;

	nft_ctx_init(&ctx, net, skb, info->nlh, family, table, chain, nla);

	use = chain->use;
	list_for_each_entry(rule, &chain->rules, list) {
		if (!nft_is_active_next(net, rule))
			continue;
		use--;

		err = nft_delrule(&ctx, rule);
		if (err < 0)
			return err;
	}

	/* There are rules and elements that are still holding references to us,
	 * we cannot do a recursive removal in this case.
	 */
	if (use > 0) {
		NL_SET_BAD_ATTR(extack, attr);
		return -EBUSY;
	}

	return nft_delchain(&ctx);
}

/*
 * Expressions
 */

/**
 *	nft_register_expr - register nf_tables expr type
 *	@type: expr type
 *
 *	Registers the expr type for use with nf_tables. Returns zero on
 *	success or a negative errno code otherwise.
 */
int nft_register_expr(struct nft_expr_type *type)
{
	nfnl_lock(NFNL_SUBSYS_NFTABLES);
	if (type->family == NFPROTO_UNSPEC)
		list_add_tail_rcu(&type->list, &nf_tables_expressions);
	else
		list_add_rcu(&type->list, &nf_tables_expressions);
	nfnl_unlock(NFNL_SUBSYS_NFTABLES);
	return 0;
}
EXPORT_SYMBOL_GPL(nft_register_expr);

/**
 *	nft_unregister_expr - unregister nf_tables expr type
 *	@type: expr type
 *
 * 	Unregisters the expr typefor use with nf_tables.
 */
void nft_unregister_expr(struct nft_expr_type *type)
{
	nfnl_lock(NFNL_SUBSYS_NFTABLES);
	list_del_rcu(&type->list);
	nfnl_unlock(NFNL_SUBSYS_NFTABLES);
}
EXPORT_SYMBOL_GPL(nft_unregister_expr);

static const struct nft_expr_type *__nft_expr_type_get(u8 family,
						       struct nlattr *nla)
{
	const struct nft_expr_type *type, *candidate = NULL;

	list_for_each_entry(type, &nf_tables_expressions, list) {
		if (!nla_strcmp(nla, type->name)) {
			if (!type->family && !candidate)
				candidate = type;
			else if (type->family == family)
				candidate = type;
		}
	}
	return candidate;
}

#ifdef CONFIG_MODULES
static int nft_expr_type_request_module(struct net *net, u8 family,
					struct nlattr *nla)
{
	if (nft_request_module(net, "nft-expr-%u-%.*s", family,
			       nla_len(nla), (char *)nla_data(nla)) == -EAGAIN)
		return -EAGAIN;

	return 0;
}
#endif

static const struct nft_expr_type *nft_expr_type_get(struct net *net,
						     u8 family,
						     struct nlattr *nla)
{
	const struct nft_expr_type *type;

	if (nla == NULL)
		return ERR_PTR(-EINVAL);

	type = __nft_expr_type_get(family, nla);
	if (type != NULL && try_module_get(type->owner))
		return type;

	lockdep_nfnl_nft_mutex_not_held();
#ifdef CONFIG_MODULES
	if (type == NULL) {
		if (nft_expr_type_request_module(net, family, nla) == -EAGAIN)
			return ERR_PTR(-EAGAIN);

		if (nft_request_module(net, "nft-expr-%.*s",
				       nla_len(nla),
				       (char *)nla_data(nla)) == -EAGAIN)
			return ERR_PTR(-EAGAIN);
	}
#endif
	return ERR_PTR(-ENOENT);
}

static const struct nla_policy nft_expr_policy[NFTA_EXPR_MAX + 1] = {
	[NFTA_EXPR_NAME]	= { .type = NLA_STRING,
				    .len = NFT_MODULE_AUTOLOAD_LIMIT },
	[NFTA_EXPR_DATA]	= { .type = NLA_NESTED },
};

static int nf_tables_fill_expr_info(struct sk_buff *skb,
				    const struct nft_expr *expr)
{
	if (nla_put_string(skb, NFTA_EXPR_NAME, expr->ops->type->name))
		goto nla_put_failure;

	if (expr->ops->dump) {
		struct nlattr *data = nla_nest_start_noflag(skb,
							    NFTA_EXPR_DATA);
		if (data == NULL)
			goto nla_put_failure;
		if (expr->ops->dump(skb, expr) < 0)
			goto nla_put_failure;
		nla_nest_end(skb, data);
	}

	return skb->len;

nla_put_failure:
	return -1;
};

int nft_expr_dump(struct sk_buff *skb, unsigned int attr,
		  const struct nft_expr *expr)
{
	struct nlattr *nest;

	nest = nla_nest_start_noflag(skb, attr);
	if (!nest)
		goto nla_put_failure;
	if (nf_tables_fill_expr_info(skb, expr) < 0)
		goto nla_put_failure;
	nla_nest_end(skb, nest);
	return 0;

nla_put_failure:
	return -1;
}

struct nft_expr_info {
	const struct nft_expr_ops	*ops;
	const struct nlattr		*attr;
	struct nlattr			*tb[NFT_EXPR_MAXATTR + 1];
};

static int nf_tables_expr_parse(const struct nft_ctx *ctx,
				const struct nlattr *nla,
				struct nft_expr_info *info)
{
	const struct nft_expr_type *type;
	const struct nft_expr_ops *ops;
	struct nlattr *tb[NFTA_EXPR_MAX + 1];
	int err;

	err = nla_parse_nested_deprecated(tb, NFTA_EXPR_MAX, nla,
					  nft_expr_policy, NULL);
	if (err < 0)
		return err;

	type = nft_expr_type_get(ctx->net, ctx->family, tb[NFTA_EXPR_NAME]);
	if (IS_ERR(type))
		return PTR_ERR(type);

	if (tb[NFTA_EXPR_DATA]) {
		err = nla_parse_nested_deprecated(info->tb, type->maxattr,
						  tb[NFTA_EXPR_DATA],
						  type->policy, NULL);
		if (err < 0)
			goto err1;
	} else
		memset(info->tb, 0, sizeof(info->tb[0]) * (type->maxattr + 1));

	if (type->select_ops != NULL) {
		ops = type->select_ops(ctx,
				       (const struct nlattr * const *)info->tb);
		if (IS_ERR(ops)) {
			err = PTR_ERR(ops);
#ifdef CONFIG_MODULES
			if (err == -EAGAIN)
				if (nft_expr_type_request_module(ctx->net,
								 ctx->family,
								 tb[NFTA_EXPR_NAME]) != -EAGAIN)
					err = -ENOENT;
#endif
			goto err1;
		}
	} else
		ops = type->ops;

	info->attr = nla;
	info->ops = ops;

	return 0;

err1:
	module_put(type->owner);
	return err;
}

static int nf_tables_newexpr(const struct nft_ctx *ctx,
			     const struct nft_expr_info *expr_info,
			     struct nft_expr *expr)
{
	const struct nft_expr_ops *ops = expr_info->ops;
	int err;

	expr->ops = ops;
	if (ops->init) {
		err = ops->init(ctx, expr, (const struct nlattr **)expr_info->tb);
		if (err < 0)
			goto err1;
	}

	return 0;
err1:
	expr->ops = NULL;
	return err;
}

static void nf_tables_expr_destroy(const struct nft_ctx *ctx,
				   struct nft_expr *expr)
{
	const struct nft_expr_type *type = expr->ops->type;

	if (expr->ops->destroy)
		expr->ops->destroy(ctx, expr);
	module_put(type->owner);
}

static struct nft_expr *nft_expr_init(const struct nft_ctx *ctx,
				      const struct nlattr *nla)
{
	struct nft_expr_info expr_info;
	struct nft_expr *expr;
	struct module *owner;
	int err;

	err = nf_tables_expr_parse(ctx, nla, &expr_info);
	if (err < 0)
		goto err1;

	err = -ENOMEM;
	expr = kzalloc(expr_info.ops->size, GFP_KERNEL);
	if (expr == NULL)
		goto err2;

	err = nf_tables_newexpr(ctx, &expr_info, expr);
	if (err < 0)
		goto err3;

	return expr;
err3:
	kfree(expr);
err2:
	owner = expr_info.ops->type->owner;
	if (expr_info.ops->type->release_ops)
		expr_info.ops->type->release_ops(expr_info.ops);

	module_put(owner);
err1:
	return ERR_PTR(err);
}

int nft_expr_clone(struct nft_expr *dst, struct nft_expr *src)
{
	int err;

	if (src->ops->clone) {
		dst->ops = src->ops;
		err = src->ops->clone(dst, src);
		if (err < 0)
			return err;
	} else {
		memcpy(dst, src, src->ops->size);
	}

	__module_get(src->ops->type->owner);

	return 0;
}

void nft_expr_destroy(const struct nft_ctx *ctx, struct nft_expr *expr)
{
	nf_tables_expr_destroy(ctx, expr);
	kfree(expr);
}

/*
 * Rules
 */

static struct nft_rule *__nft_rule_lookup(const struct nft_chain *chain,
					  u64 handle)
{
	struct nft_rule *rule;

	// FIXME: this sucks
	list_for_each_entry_rcu(rule, &chain->rules, list) {
		if (handle == rule->handle)
			return rule;
	}

	return ERR_PTR(-ENOENT);
}

static struct nft_rule *nft_rule_lookup(const struct nft_chain *chain,
					const struct nlattr *nla)
{
	if (nla == NULL)
		return ERR_PTR(-EINVAL);

	return __nft_rule_lookup(chain, be64_to_cpu(nla_get_be64(nla)));
}

static const struct nla_policy nft_rule_policy[NFTA_RULE_MAX + 1] = {
	[NFTA_RULE_TABLE]	= { .type = NLA_STRING,
				    .len = NFT_TABLE_MAXNAMELEN - 1 },
	[NFTA_RULE_CHAIN]	= { .type = NLA_STRING,
				    .len = NFT_CHAIN_MAXNAMELEN - 1 },
	[NFTA_RULE_HANDLE]	= { .type = NLA_U64 },
	[NFTA_RULE_EXPRESSIONS]	= { .type = NLA_NESTED },
	[NFTA_RULE_COMPAT]	= { .type = NLA_NESTED },
	[NFTA_RULE_POSITION]	= { .type = NLA_U64 },
	[NFTA_RULE_USERDATA]	= { .type = NLA_BINARY,
				    .len = NFT_USERDATA_MAXLEN },
	[NFTA_RULE_ID]		= { .type = NLA_U32 },
	[NFTA_RULE_POSITION_ID]	= { .type = NLA_U32 },
	[NFTA_RULE_CHAIN_ID]	= { .type = NLA_U32 },
};

static int nf_tables_fill_rule_info(struct sk_buff *skb, struct net *net,
				    u32 portid, u32 seq, int event,
				    u32 flags, int family,
				    const struct nft_table *table,
				    const struct nft_chain *chain,
				    const struct nft_rule *rule,
				    const struct nft_rule *prule)
{
	struct nlmsghdr *nlh;
	const struct nft_expr *expr, *next;
	struct nlattr *list;
	u16 type = nfnl_msg_type(NFNL_SUBSYS_NFTABLES, event);

	nlh = nfnl_msg_put(skb, portid, seq, type, flags, family, NFNETLINK_V0,
			   nft_base_seq(net));
	if (!nlh)
		goto nla_put_failure;

	if (nla_put_string(skb, NFTA_RULE_TABLE, table->name))
		goto nla_put_failure;
	if (nla_put_string(skb, NFTA_RULE_CHAIN, chain->name))
		goto nla_put_failure;
	if (nla_put_be64(skb, NFTA_RULE_HANDLE, cpu_to_be64(rule->handle),
			 NFTA_RULE_PAD))
		goto nla_put_failure;

	if (event != NFT_MSG_DELRULE && prule) {
		if (nla_put_be64(skb, NFTA_RULE_POSITION,
				 cpu_to_be64(prule->handle),
				 NFTA_RULE_PAD))
			goto nla_put_failure;
	}

	if (chain->flags & NFT_CHAIN_HW_OFFLOAD)
		nft_flow_rule_stats(chain, rule);

	list = nla_nest_start_noflag(skb, NFTA_RULE_EXPRESSIONS);
	if (list == NULL)
		goto nla_put_failure;
	nft_rule_for_each_expr(expr, next, rule) {
		if (nft_expr_dump(skb, NFTA_LIST_ELEM, expr) < 0)
			goto nla_put_failure;
	}
	nla_nest_end(skb, list);

	if (rule->udata) {
		struct nft_userdata *udata = nft_userdata(rule);
		if (nla_put(skb, NFTA_RULE_USERDATA, udata->len + 1,
			    udata->data) < 0)
			goto nla_put_failure;
	}

	nlmsg_end(skb, nlh);
	return 0;

nla_put_failure:
	nlmsg_trim(skb, nlh);
	return -1;
}

static void nf_tables_rule_notify(const struct nft_ctx *ctx,
				  const struct nft_rule *rule, int event)
{
	struct nftables_pernet *nft_net = nft_pernet(ctx->net);
	struct sk_buff *skb;
	int err;

	if (!ctx->report &&
	    !nfnetlink_has_listeners(ctx->net, NFNLGRP_NFTABLES))
		return;

	skb = nlmsg_new(NLMSG_GOODSIZE, GFP_KERNEL);
	if (skb == NULL)
		goto err;

	err = nf_tables_fill_rule_info(skb, ctx->net, ctx->portid, ctx->seq,
				       event, 0, ctx->family, ctx->table,
				       ctx->chain, rule, NULL);
	if (err < 0) {
		kfree_skb(skb);
		goto err;
	}

	nft_notify_enqueue(skb, ctx->report, &nft_net->notify_list);
	return;
err:
	nfnetlink_set_err(ctx->net, ctx->portid, NFNLGRP_NFTABLES, -ENOBUFS);
}

struct nft_rule_dump_ctx {
	char *table;
	char *chain;
};

static int __nf_tables_dump_rules(struct sk_buff *skb,
				  unsigned int *idx,
				  struct netlink_callback *cb,
				  const struct nft_table *table,
				  const struct nft_chain *chain)
{
	struct net *net = sock_net(skb->sk);
	const struct nft_rule *rule, *prule;
	unsigned int s_idx = cb->args[0];

	prule = NULL;
	list_for_each_entry_rcu(rule, &chain->rules, list) {
		if (!nft_is_active(net, rule))
			goto cont_skip;
		if (*idx < s_idx)
			goto cont;
		if (*idx > s_idx) {
			memset(&cb->args[1], 0,
					sizeof(cb->args) - sizeof(cb->args[0]));
		}
		if (nf_tables_fill_rule_info(skb, net, NETLINK_CB(cb->skb).portid,
					cb->nlh->nlmsg_seq,
					NFT_MSG_NEWRULE,
					NLM_F_MULTI | NLM_F_APPEND,
					table->family,
					table, chain, rule, prule) < 0)
			return 1;

		nl_dump_check_consistent(cb, nlmsg_hdr(skb));
cont:
		prule = rule;
cont_skip:
		(*idx)++;
	}
	return 0;
}

static int nf_tables_dump_rules(struct sk_buff *skb,
				struct netlink_callback *cb)
{
	const struct nfgenmsg *nfmsg = nlmsg_data(cb->nlh);
	const struct nft_rule_dump_ctx *ctx = cb->data;
	struct nft_table *table;
	const struct nft_chain *chain;
	unsigned int idx = 0;
	struct net *net = sock_net(skb->sk);
	int family = nfmsg->nfgen_family;
	struct nftables_pernet *nft_net;

	rcu_read_lock();
	nft_net = nft_pernet(net);
	cb->seq = nft_net->base_seq;

	list_for_each_entry_rcu(table, &nft_net->tables, list) {
		if (family != NFPROTO_UNSPEC && family != table->family)
			continue;

		if (ctx && ctx->table && strcmp(ctx->table, table->name) != 0)
			continue;

		if (ctx && ctx->table && ctx->chain) {
			struct rhlist_head *list, *tmp;

			list = rhltable_lookup(&table->chains_ht, ctx->chain,
					       nft_chain_ht_params);
			if (!list)
				goto done;

			rhl_for_each_entry_rcu(chain, tmp, list, rhlhead) {
				if (!nft_is_active(net, chain))
					continue;
				__nf_tables_dump_rules(skb, &idx,
						       cb, table, chain);
				break;
			}
			goto done;
		}

		list_for_each_entry_rcu(chain, &table->chains, list) {
			if (__nf_tables_dump_rules(skb, &idx, cb, table, chain))
				goto done;
		}

		if (ctx && ctx->table)
			break;
	}
done:
	rcu_read_unlock();

	cb->args[0] = idx;
	return skb->len;
}

static int nf_tables_dump_rules_start(struct netlink_callback *cb)
{
	const struct nlattr * const *nla = cb->data;
	struct nft_rule_dump_ctx *ctx = NULL;

	if (nla[NFTA_RULE_TABLE] || nla[NFTA_RULE_CHAIN]) {
		ctx = kzalloc(sizeof(*ctx), GFP_ATOMIC);
		if (!ctx)
			return -ENOMEM;

		if (nla[NFTA_RULE_TABLE]) {
			ctx->table = nla_strdup(nla[NFTA_RULE_TABLE],
							GFP_ATOMIC);
			if (!ctx->table) {
				kfree(ctx);
				return -ENOMEM;
			}
		}
		if (nla[NFTA_RULE_CHAIN]) {
			ctx->chain = nla_strdup(nla[NFTA_RULE_CHAIN],
						GFP_ATOMIC);
			if (!ctx->chain) {
				kfree(ctx->table);
				kfree(ctx);
				return -ENOMEM;
			}
		}
	}

	cb->data = ctx;
	return 0;
}

static int nf_tables_dump_rules_done(struct netlink_callback *cb)
{
	struct nft_rule_dump_ctx *ctx = cb->data;

	if (ctx) {
		kfree(ctx->table);
		kfree(ctx->chain);
		kfree(ctx);
	}
	return 0;
}

/* called with rcu_read_lock held */
static int nf_tables_getrule(struct sk_buff *skb, const struct nfnl_info *info,
			     const struct nlattr * const nla[])
{
	const struct nfgenmsg *nfmsg = nlmsg_data(info->nlh);
	struct netlink_ext_ack *extack = info->extack;
	u8 genmask = nft_genmask_cur(info->net);
	int family = nfmsg->nfgen_family;
	const struct nft_chain *chain;
	const struct nft_rule *rule;
	struct net *net = info->net;
	struct nft_table *table;
	struct sk_buff *skb2;
	int err;

	if (info->nlh->nlmsg_flags & NLM_F_DUMP) {
		struct netlink_dump_control c = {
			.start= nf_tables_dump_rules_start,
			.dump = nf_tables_dump_rules,
			.done = nf_tables_dump_rules_done,
			.module = THIS_MODULE,
			.data = (void *)nla,
		};

		return nft_netlink_dump_start_rcu(info->sk, skb, info->nlh, &c);
	}

	table = nft_table_lookup(net, nla[NFTA_RULE_TABLE], family, genmask, 0);
	if (IS_ERR(table)) {
		NL_SET_BAD_ATTR(extack, nla[NFTA_RULE_TABLE]);
		return PTR_ERR(table);
	}

	chain = nft_chain_lookup(net, table, nla[NFTA_RULE_CHAIN], genmask);
	if (IS_ERR(chain)) {
		NL_SET_BAD_ATTR(extack, nla[NFTA_RULE_CHAIN]);
		return PTR_ERR(chain);
	}

	rule = nft_rule_lookup(chain, nla[NFTA_RULE_HANDLE]);
	if (IS_ERR(rule)) {
		NL_SET_BAD_ATTR(extack, nla[NFTA_RULE_HANDLE]);
		return PTR_ERR(rule);
	}

	skb2 = alloc_skb(NLMSG_GOODSIZE, GFP_ATOMIC);
	if (!skb2)
		return -ENOMEM;

	err = nf_tables_fill_rule_info(skb2, net, NETLINK_CB(skb).portid,
				       info->nlh->nlmsg_seq, NFT_MSG_NEWRULE, 0,
				       family, table, chain, rule, NULL);
	if (err < 0)
		goto err_fill_rule_info;

	return nfnetlink_unicast(skb2, net, NETLINK_CB(skb).portid);

err_fill_rule_info:
	kfree_skb(skb2);
	return err;
}

static void nf_tables_rule_destroy(const struct nft_ctx *ctx,
				   struct nft_rule *rule)
{
	struct nft_expr *expr, *next;

	/*
	 * Careful: some expressions might not be initialized in case this
	 * is called on error from nf_tables_newrule().
	 */
	expr = nft_expr_first(rule);
	while (nft_expr_more(rule, expr)) {
		next = nft_expr_next(expr);
		nf_tables_expr_destroy(ctx, expr);
		expr = next;
	}
	kfree(rule);
}

void nf_tables_rule_release(const struct nft_ctx *ctx, struct nft_rule *rule)
{
	nft_rule_expr_deactivate(ctx, rule, NFT_TRANS_RELEASE);
	nf_tables_rule_destroy(ctx, rule);
}

int nft_chain_validate(const struct nft_ctx *ctx, const struct nft_chain *chain)
{
	struct nft_expr *expr, *last;
	const struct nft_data *data;
	struct nft_rule *rule;
	int err;

	if (ctx->level == NFT_JUMP_STACK_SIZE)
		return -EMLINK;

	list_for_each_entry(rule, &chain->rules, list) {
		if (!nft_is_active_next(ctx->net, rule))
			continue;

		nft_rule_for_each_expr(expr, last, rule) {
			if (!expr->ops->validate)
				continue;

			err = expr->ops->validate(ctx, expr, &data);
			if (err < 0)
				return err;
		}
	}

	return 0;
}
EXPORT_SYMBOL_GPL(nft_chain_validate);

static int nft_table_validate(struct net *net, const struct nft_table *table)
{
	struct nft_chain *chain;
	struct nft_ctx ctx = {
		.net	= net,
		.family	= table->family,
	};
	int err;

	list_for_each_entry(chain, &table->chains, list) {
		if (!nft_is_base_chain(chain))
			continue;

		ctx.chain = chain;
		err = nft_chain_validate(&ctx, chain);
		if (err < 0)
			return err;
	}

	return 0;
}

static struct nft_rule *nft_rule_lookup_byid(const struct net *net,
					     const struct nlattr *nla);

#define NFT_RULE_MAXEXPRS	128

static int nf_tables_newrule(struct sk_buff *skb, const struct nfnl_info *info,
			     const struct nlattr * const nla[])
{
	struct nftables_pernet *nft_net = nft_pernet(info->net);
	const struct nfgenmsg *nfmsg = nlmsg_data(info->nlh);
	struct netlink_ext_ack *extack = info->extack;
	unsigned int size, i, n, ulen = 0, usize = 0;
	u8 genmask = nft_genmask_next(info->net);
	struct nft_rule *rule, *old_rule = NULL;
	struct nft_expr_info *expr_info = NULL;
	int family = nfmsg->nfgen_family;
	struct net *net = info->net;
	struct nft_flow_rule *flow;
	struct nft_userdata *udata;
	struct nft_table *table;
	struct nft_chain *chain;
	struct nft_trans *trans;
	u64 handle, pos_handle;
	struct nft_expr *expr;
	struct nft_ctx ctx;
	struct nlattr *tmp;
	int err, rem;

	lockdep_assert_held(&nft_net->commit_mutex);

	table = nft_table_lookup(net, nla[NFTA_RULE_TABLE], family, genmask,
				 NETLINK_CB(skb).portid);
	if (IS_ERR(table)) {
		NL_SET_BAD_ATTR(extack, nla[NFTA_RULE_TABLE]);
		return PTR_ERR(table);
	}

	if (nla[NFTA_RULE_CHAIN]) {
		chain = nft_chain_lookup(net, table, nla[NFTA_RULE_CHAIN],
					 genmask);
		if (IS_ERR(chain)) {
			NL_SET_BAD_ATTR(extack, nla[NFTA_RULE_CHAIN]);
			return PTR_ERR(chain);
		}
		if (nft_chain_is_bound(chain))
			return -EOPNOTSUPP;

	} else if (nla[NFTA_RULE_CHAIN_ID]) {
		chain = nft_chain_lookup_byid(net, nla[NFTA_RULE_CHAIN_ID]);
		if (IS_ERR(chain)) {
			NL_SET_BAD_ATTR(extack, nla[NFTA_RULE_CHAIN_ID]);
			return PTR_ERR(chain);
		}
	} else {
		return -EINVAL;
	}

	if (nla[NFTA_RULE_HANDLE]) {
		handle = be64_to_cpu(nla_get_be64(nla[NFTA_RULE_HANDLE]));
		rule = __nft_rule_lookup(chain, handle);
		if (IS_ERR(rule)) {
			NL_SET_BAD_ATTR(extack, nla[NFTA_RULE_HANDLE]);
			return PTR_ERR(rule);
		}

		if (info->nlh->nlmsg_flags & NLM_F_EXCL) {
			NL_SET_BAD_ATTR(extack, nla[NFTA_RULE_HANDLE]);
			return -EEXIST;
		}
		if (info->nlh->nlmsg_flags & NLM_F_REPLACE)
			old_rule = rule;
		else
			return -EOPNOTSUPP;
	} else {
		if (!(info->nlh->nlmsg_flags & NLM_F_CREATE) ||
		    info->nlh->nlmsg_flags & NLM_F_REPLACE)
			return -EINVAL;
		handle = nf_tables_alloc_handle(table);

		if (chain->use == UINT_MAX)
			return -EOVERFLOW;

		if (nla[NFTA_RULE_POSITION]) {
			pos_handle = be64_to_cpu(nla_get_be64(nla[NFTA_RULE_POSITION]));
			old_rule = __nft_rule_lookup(chain, pos_handle);
			if (IS_ERR(old_rule)) {
				NL_SET_BAD_ATTR(extack, nla[NFTA_RULE_POSITION]);
				return PTR_ERR(old_rule);
			}
		} else if (nla[NFTA_RULE_POSITION_ID]) {
			old_rule = nft_rule_lookup_byid(net, nla[NFTA_RULE_POSITION_ID]);
			if (IS_ERR(old_rule)) {
				NL_SET_BAD_ATTR(extack, nla[NFTA_RULE_POSITION_ID]);
				return PTR_ERR(old_rule);
			}
		}
	}

	nft_ctx_init(&ctx, net, skb, info->nlh, family, table, chain, nla);

	n = 0;
	size = 0;
	if (nla[NFTA_RULE_EXPRESSIONS]) {
		expr_info = kvmalloc_array(NFT_RULE_MAXEXPRS,
					   sizeof(struct nft_expr_info),
					   GFP_KERNEL);
		if (!expr_info)
			return -ENOMEM;

		nla_for_each_nested(tmp, nla[NFTA_RULE_EXPRESSIONS], rem) {
			err = -EINVAL;
			if (nla_type(tmp) != NFTA_LIST_ELEM)
				goto err1;
			if (n == NFT_RULE_MAXEXPRS)
				goto err1;
			err = nf_tables_expr_parse(&ctx, tmp, &expr_info[n]);
<<<<<<< HEAD
			if (err < 0)
				goto err1;
=======
			if (err < 0) {
				NL_SET_BAD_ATTR(extack, tmp);
				goto err1;
			}
>>>>>>> 8e0eb2fb
			size += expr_info[n].ops->size;
			n++;
		}
	}
	/* Check for overflow of dlen field */
	err = -EFBIG;
	if (size >= 1 << 12)
		goto err1;

	if (nla[NFTA_RULE_USERDATA]) {
		ulen = nla_len(nla[NFTA_RULE_USERDATA]);
		if (ulen > 0)
			usize = sizeof(struct nft_userdata) + ulen;
	}

	err = -ENOMEM;
	rule = kzalloc(sizeof(*rule) + size + usize, GFP_KERNEL);
	if (rule == NULL)
		goto err1;

	nft_activate_next(net, rule);

	rule->handle = handle;
	rule->dlen   = size;
	rule->udata  = ulen ? 1 : 0;

	if (ulen) {
		udata = nft_userdata(rule);
		udata->len = ulen - 1;
		nla_memcpy(udata->data, nla[NFTA_RULE_USERDATA], ulen);
	}

	expr = nft_expr_first(rule);
	for (i = 0; i < n; i++) {
		err = nf_tables_newexpr(&ctx, &expr_info[i], expr);
		if (err < 0) {
			NL_SET_BAD_ATTR(extack, expr_info[i].attr);
			goto err2;
		}

		if (expr_info[i].ops->validate)
			nft_validate_state_update(net, NFT_VALIDATE_NEED);

		expr_info[i].ops = NULL;
		expr = nft_expr_next(expr);
	}

	if (info->nlh->nlmsg_flags & NLM_F_REPLACE) {
		trans = nft_trans_rule_add(&ctx, NFT_MSG_NEWRULE, rule);
		if (trans == NULL) {
			err = -ENOMEM;
			goto err2;
		}
		err = nft_delrule(&ctx, old_rule);
		if (err < 0) {
			nft_trans_destroy(trans);
			goto err2;
		}

		list_add_tail_rcu(&rule->list, &old_rule->list);
	} else {
		trans = nft_trans_rule_add(&ctx, NFT_MSG_NEWRULE, rule);
		if (!trans) {
			err = -ENOMEM;
			goto err2;
		}

		if (info->nlh->nlmsg_flags & NLM_F_APPEND) {
			if (old_rule)
				list_add_rcu(&rule->list, &old_rule->list);
			else
				list_add_tail_rcu(&rule->list, &chain->rules);
		 } else {
			if (old_rule)
				list_add_tail_rcu(&rule->list, &old_rule->list);
			else
				list_add_rcu(&rule->list, &chain->rules);
		}
	}
	kvfree(expr_info);
	chain->use++;

	if (nft_net->validate_state == NFT_VALIDATE_DO)
		return nft_table_validate(net, table);

	if (chain->flags & NFT_CHAIN_HW_OFFLOAD) {
		flow = nft_flow_rule_create(net, rule);
		if (IS_ERR(flow))
			return PTR_ERR(flow);

		nft_trans_flow_rule(trans) = flow;
	}

	return 0;
err2:
	nf_tables_rule_release(&ctx, rule);
err1:
	for (i = 0; i < n; i++) {
		if (expr_info[i].ops) {
			module_put(expr_info[i].ops->type->owner);
			if (expr_info[i].ops->type->release_ops)
				expr_info[i].ops->type->release_ops(expr_info[i].ops);
		}
	}
	kvfree(expr_info);

	return err;
}

static struct nft_rule *nft_rule_lookup_byid(const struct net *net,
					     const struct nlattr *nla)
{
	struct nftables_pernet *nft_net = nft_pernet(net);
	u32 id = ntohl(nla_get_be32(nla));
	struct nft_trans *trans;

	list_for_each_entry(trans, &nft_net->commit_list, list) {
		struct nft_rule *rule = nft_trans_rule(trans);

		if (trans->msg_type == NFT_MSG_NEWRULE &&
		    id == nft_trans_rule_id(trans))
			return rule;
	}
	return ERR_PTR(-ENOENT);
}

static int nf_tables_delrule(struct sk_buff *skb, const struct nfnl_info *info,
			     const struct nlattr * const nla[])
{
	const struct nfgenmsg *nfmsg = nlmsg_data(info->nlh);
	struct netlink_ext_ack *extack = info->extack;
	int family = nfmsg->nfgen_family, err = 0;
	u8 genmask = nft_genmask_next(info->net);
	struct nft_chain *chain = NULL;
	struct net *net = info->net;
	struct nft_table *table;
	struct nft_rule *rule;
	struct nft_ctx ctx;

	table = nft_table_lookup(net, nla[NFTA_RULE_TABLE], family, genmask,
				 NETLINK_CB(skb).portid);
	if (IS_ERR(table)) {
		NL_SET_BAD_ATTR(extack, nla[NFTA_RULE_TABLE]);
		return PTR_ERR(table);
	}

	if (nla[NFTA_RULE_CHAIN]) {
		chain = nft_chain_lookup(net, table, nla[NFTA_RULE_CHAIN],
					 genmask);
		if (IS_ERR(chain)) {
			NL_SET_BAD_ATTR(extack, nla[NFTA_RULE_CHAIN]);
			return PTR_ERR(chain);
		}
		if (nft_chain_is_bound(chain))
			return -EOPNOTSUPP;
	}

	nft_ctx_init(&ctx, net, skb, info->nlh, family, table, chain, nla);

	if (chain) {
		if (nla[NFTA_RULE_HANDLE]) {
			rule = nft_rule_lookup(chain, nla[NFTA_RULE_HANDLE]);
			if (IS_ERR(rule)) {
				NL_SET_BAD_ATTR(extack, nla[NFTA_RULE_HANDLE]);
				return PTR_ERR(rule);
			}

			err = nft_delrule(&ctx, rule);
		} else if (nla[NFTA_RULE_ID]) {
			rule = nft_rule_lookup_byid(net, nla[NFTA_RULE_ID]);
			if (IS_ERR(rule)) {
				NL_SET_BAD_ATTR(extack, nla[NFTA_RULE_ID]);
				return PTR_ERR(rule);
			}

			err = nft_delrule(&ctx, rule);
		} else {
			err = nft_delrule_by_chain(&ctx);
		}
	} else {
		list_for_each_entry(chain, &table->chains, list) {
			if (!nft_is_active_next(net, chain))
				continue;

			ctx.chain = chain;
			err = nft_delrule_by_chain(&ctx);
			if (err < 0)
				break;
		}
	}

	return err;
}

/*
 * Sets
 */
static const struct nft_set_type *nft_set_types[] = {
	&nft_set_hash_fast_type,
	&nft_set_hash_type,
	&nft_set_rhash_type,
	&nft_set_bitmap_type,
	&nft_set_rbtree_type,
#if defined(CONFIG_X86_64) && !defined(CONFIG_UML)
	&nft_set_pipapo_avx2_type,
#endif
	&nft_set_pipapo_type,
};

#define NFT_SET_FEATURES	(NFT_SET_INTERVAL | NFT_SET_MAP | \
				 NFT_SET_TIMEOUT | NFT_SET_OBJECT | \
				 NFT_SET_EVAL)

static bool nft_set_ops_candidate(const struct nft_set_type *type, u32 flags)
{
	return (flags & type->features) == (flags & NFT_SET_FEATURES);
}

/*
 * Select a set implementation based on the data characteristics and the
 * given policy. The total memory use might not be known if no size is
 * given, in that case the amount of memory per element is used.
 */
static const struct nft_set_ops *
nft_select_set_ops(const struct nft_ctx *ctx,
		   const struct nlattr * const nla[],
		   const struct nft_set_desc *desc,
		   enum nft_set_policies policy)
{
	struct nftables_pernet *nft_net = nft_pernet(ctx->net);
	const struct nft_set_ops *ops, *bops;
	struct nft_set_estimate est, best;
	const struct nft_set_type *type;
	u32 flags = 0;
	int i;

	lockdep_assert_held(&nft_net->commit_mutex);
	lockdep_nfnl_nft_mutex_not_held();

	if (nla[NFTA_SET_FLAGS] != NULL)
		flags = ntohl(nla_get_be32(nla[NFTA_SET_FLAGS]));

	bops	    = NULL;
	best.size   = ~0;
	best.lookup = ~0;
	best.space  = ~0;

	for (i = 0; i < ARRAY_SIZE(nft_set_types); i++) {
		type = nft_set_types[i];
		ops = &type->ops;

		if (!nft_set_ops_candidate(type, flags))
			continue;
		if (!ops->estimate(desc, flags, &est))
			continue;

		switch (policy) {
		case NFT_SET_POL_PERFORMANCE:
			if (est.lookup < best.lookup)
				break;
			if (est.lookup == best.lookup &&
			    est.space < best.space)
				break;
			continue;
		case NFT_SET_POL_MEMORY:
			if (!desc->size) {
				if (est.space < best.space)
					break;
				if (est.space == best.space &&
				    est.lookup < best.lookup)
					break;
			} else if (est.size < best.size || !bops) {
				break;
			}
			continue;
		default:
			break;
		}

		bops = ops;
		best = est;
	}

	if (bops != NULL)
		return bops;

	return ERR_PTR(-EOPNOTSUPP);
}

static const struct nla_policy nft_set_policy[NFTA_SET_MAX + 1] = {
	[NFTA_SET_TABLE]		= { .type = NLA_STRING,
					    .len = NFT_TABLE_MAXNAMELEN - 1 },
	[NFTA_SET_NAME]			= { .type = NLA_STRING,
					    .len = NFT_SET_MAXNAMELEN - 1 },
	[NFTA_SET_FLAGS]		= { .type = NLA_U32 },
	[NFTA_SET_KEY_TYPE]		= { .type = NLA_U32 },
	[NFTA_SET_KEY_LEN]		= { .type = NLA_U32 },
	[NFTA_SET_DATA_TYPE]		= { .type = NLA_U32 },
	[NFTA_SET_DATA_LEN]		= { .type = NLA_U32 },
	[NFTA_SET_POLICY]		= { .type = NLA_U32 },
	[NFTA_SET_DESC]			= { .type = NLA_NESTED },
	[NFTA_SET_ID]			= { .type = NLA_U32 },
	[NFTA_SET_TIMEOUT]		= { .type = NLA_U64 },
	[NFTA_SET_GC_INTERVAL]		= { .type = NLA_U32 },
	[NFTA_SET_USERDATA]		= { .type = NLA_BINARY,
					    .len  = NFT_USERDATA_MAXLEN },
	[NFTA_SET_OBJ_TYPE]		= { .type = NLA_U32 },
	[NFTA_SET_HANDLE]		= { .type = NLA_U64 },
	[NFTA_SET_EXPR]			= { .type = NLA_NESTED },
	[NFTA_SET_EXPRESSIONS]		= { .type = NLA_NESTED },
};

static const struct nla_policy nft_set_desc_policy[NFTA_SET_DESC_MAX + 1] = {
	[NFTA_SET_DESC_SIZE]		= { .type = NLA_U32 },
	[NFTA_SET_DESC_CONCAT]		= { .type = NLA_NESTED },
};

static int nft_ctx_init_from_setattr(struct nft_ctx *ctx, struct net *net,
				     const struct sk_buff *skb,
				     const struct nlmsghdr *nlh,
				     const struct nlattr * const nla[],
				     struct netlink_ext_ack *extack,
				     u8 genmask, u32 nlpid)
{
	const struct nfgenmsg *nfmsg = nlmsg_data(nlh);
	int family = nfmsg->nfgen_family;
	struct nft_table *table = NULL;

	if (nla[NFTA_SET_TABLE] != NULL) {
		table = nft_table_lookup(net, nla[NFTA_SET_TABLE], family,
					 genmask, nlpid);
		if (IS_ERR(table)) {
			NL_SET_BAD_ATTR(extack, nla[NFTA_SET_TABLE]);
			return PTR_ERR(table);
		}
	}

	nft_ctx_init(ctx, net, skb, nlh, family, table, NULL, nla);
	return 0;
}

static struct nft_set *nft_set_lookup(const struct nft_table *table,
				      const struct nlattr *nla, u8 genmask)
{
	struct nft_set *set;

	if (nla == NULL)
		return ERR_PTR(-EINVAL);

	list_for_each_entry_rcu(set, &table->sets, list) {
		if (!nla_strcmp(nla, set->name) &&
		    nft_active_genmask(set, genmask))
			return set;
	}
	return ERR_PTR(-ENOENT);
}

static struct nft_set *nft_set_lookup_byhandle(const struct nft_table *table,
					       const struct nlattr *nla,
					       u8 genmask)
{
	struct nft_set *set;

	list_for_each_entry(set, &table->sets, list) {
		if (be64_to_cpu(nla_get_be64(nla)) == set->handle &&
		    nft_active_genmask(set, genmask))
			return set;
	}
	return ERR_PTR(-ENOENT);
}

static struct nft_set *nft_set_lookup_byid(const struct net *net,
					   const struct nlattr *nla, u8 genmask)
{
	struct nftables_pernet *nft_net = nft_pernet(net);
	u32 id = ntohl(nla_get_be32(nla));
	struct nft_trans *trans;

	list_for_each_entry(trans, &nft_net->commit_list, list) {
		if (trans->msg_type == NFT_MSG_NEWSET) {
			struct nft_set *set = nft_trans_set(trans);

			if (id == nft_trans_set_id(trans) &&
			    nft_active_genmask(set, genmask))
				return set;
		}
	}
	return ERR_PTR(-ENOENT);
}

struct nft_set *nft_set_lookup_global(const struct net *net,
				      const struct nft_table *table,
				      const struct nlattr *nla_set_name,
				      const struct nlattr *nla_set_id,
				      u8 genmask)
{
	struct nft_set *set;

	set = nft_set_lookup(table, nla_set_name, genmask);
	if (IS_ERR(set)) {
		if (!nla_set_id)
			return set;

		set = nft_set_lookup_byid(net, nla_set_id, genmask);
	}
	return set;
}
EXPORT_SYMBOL_GPL(nft_set_lookup_global);

static int nf_tables_set_alloc_name(struct nft_ctx *ctx, struct nft_set *set,
				    const char *name)
{
	const struct nft_set *i;
	const char *p;
	unsigned long *inuse;
	unsigned int n = 0, min = 0;

	p = strchr(name, '%');
	if (p != NULL) {
		if (p[1] != 'd' || strchr(p + 2, '%'))
			return -EINVAL;

		inuse = (unsigned long *)get_zeroed_page(GFP_KERNEL);
		if (inuse == NULL)
			return -ENOMEM;
cont:
		list_for_each_entry(i, &ctx->table->sets, list) {
			int tmp;

			if (!nft_is_active_next(ctx->net, set))
				continue;
			if (!sscanf(i->name, name, &tmp))
				continue;
			if (tmp < min || tmp >= min + BITS_PER_BYTE * PAGE_SIZE)
				continue;

			set_bit(tmp - min, inuse);
		}

		n = find_first_zero_bit(inuse, BITS_PER_BYTE * PAGE_SIZE);
		if (n >= BITS_PER_BYTE * PAGE_SIZE) {
			min += BITS_PER_BYTE * PAGE_SIZE;
			memset(inuse, 0, PAGE_SIZE);
			goto cont;
		}
		free_page((unsigned long)inuse);
	}

	set->name = kasprintf(GFP_KERNEL, name, min + n);
	if (!set->name)
		return -ENOMEM;

	list_for_each_entry(i, &ctx->table->sets, list) {
		if (!nft_is_active_next(ctx->net, i))
			continue;
		if (!strcmp(set->name, i->name)) {
			kfree(set->name);
			set->name = NULL;
			return -ENFILE;
		}
	}
	return 0;
}

int nf_msecs_to_jiffies64(const struct nlattr *nla, u64 *result)
{
	u64 ms = be64_to_cpu(nla_get_be64(nla));
	u64 max = (u64)(~((u64)0));

	max = div_u64(max, NSEC_PER_MSEC);
	if (ms >= max)
		return -ERANGE;

	ms *= NSEC_PER_MSEC;
	*result = nsecs_to_jiffies64(ms);
	return 0;
}

__be64 nf_jiffies64_to_msecs(u64 input)
{
	return cpu_to_be64(jiffies64_to_msecs(input));
}

static int nf_tables_fill_set_concat(struct sk_buff *skb,
				     const struct nft_set *set)
{
	struct nlattr *concat, *field;
	int i;

	concat = nla_nest_start_noflag(skb, NFTA_SET_DESC_CONCAT);
	if (!concat)
		return -ENOMEM;

	for (i = 0; i < set->field_count; i++) {
		field = nla_nest_start_noflag(skb, NFTA_LIST_ELEM);
		if (!field)
			return -ENOMEM;

		if (nla_put_be32(skb, NFTA_SET_FIELD_LEN,
				 htonl(set->field_len[i])))
			return -ENOMEM;

		nla_nest_end(skb, field);
	}

	nla_nest_end(skb, concat);

	return 0;
}

static int nf_tables_fill_set(struct sk_buff *skb, const struct nft_ctx *ctx,
			      const struct nft_set *set, u16 event, u16 flags)
{
	struct nlmsghdr *nlh;
	u32 portid = ctx->portid;
	struct nlattr *nest;
	u32 seq = ctx->seq;
	int i;

	event = nfnl_msg_type(NFNL_SUBSYS_NFTABLES, event);
	nlh = nfnl_msg_put(skb, portid, seq, event, flags, ctx->family,
			   NFNETLINK_V0, nft_base_seq(ctx->net));
	if (!nlh)
		goto nla_put_failure;

	if (nla_put_string(skb, NFTA_SET_TABLE, ctx->table->name))
		goto nla_put_failure;
	if (nla_put_string(skb, NFTA_SET_NAME, set->name))
		goto nla_put_failure;
	if (nla_put_be64(skb, NFTA_SET_HANDLE, cpu_to_be64(set->handle),
			 NFTA_SET_PAD))
		goto nla_put_failure;
	if (set->flags != 0)
		if (nla_put_be32(skb, NFTA_SET_FLAGS, htonl(set->flags)))
			goto nla_put_failure;

	if (nla_put_be32(skb, NFTA_SET_KEY_TYPE, htonl(set->ktype)))
		goto nla_put_failure;
	if (nla_put_be32(skb, NFTA_SET_KEY_LEN, htonl(set->klen)))
		goto nla_put_failure;
	if (set->flags & NFT_SET_MAP) {
		if (nla_put_be32(skb, NFTA_SET_DATA_TYPE, htonl(set->dtype)))
			goto nla_put_failure;
		if (nla_put_be32(skb, NFTA_SET_DATA_LEN, htonl(set->dlen)))
			goto nla_put_failure;
	}
	if (set->flags & NFT_SET_OBJECT &&
	    nla_put_be32(skb, NFTA_SET_OBJ_TYPE, htonl(set->objtype)))
		goto nla_put_failure;

	if (set->timeout &&
	    nla_put_be64(skb, NFTA_SET_TIMEOUT,
			 nf_jiffies64_to_msecs(set->timeout),
			 NFTA_SET_PAD))
		goto nla_put_failure;
	if (set->gc_int &&
	    nla_put_be32(skb, NFTA_SET_GC_INTERVAL, htonl(set->gc_int)))
		goto nla_put_failure;

	if (set->policy != NFT_SET_POL_PERFORMANCE) {
		if (nla_put_be32(skb, NFTA_SET_POLICY, htonl(set->policy)))
			goto nla_put_failure;
	}

	if (set->udata &&
	    nla_put(skb, NFTA_SET_USERDATA, set->udlen, set->udata))
		goto nla_put_failure;

	nest = nla_nest_start_noflag(skb, NFTA_SET_DESC);
	if (!nest)
		goto nla_put_failure;
	if (set->size &&
	    nla_put_be32(skb, NFTA_SET_DESC_SIZE, htonl(set->size)))
		goto nla_put_failure;

	if (set->field_count > 1 &&
	    nf_tables_fill_set_concat(skb, set))
		goto nla_put_failure;

	nla_nest_end(skb, nest);

	if (set->num_exprs == 1) {
		nest = nla_nest_start_noflag(skb, NFTA_SET_EXPR);
		if (nf_tables_fill_expr_info(skb, set->exprs[0]) < 0)
			goto nla_put_failure;

		nla_nest_end(skb, nest);
	} else if (set->num_exprs > 1) {
		nest = nla_nest_start_noflag(skb, NFTA_SET_EXPRESSIONS);
		if (nest == NULL)
			goto nla_put_failure;

		for (i = 0; i < set->num_exprs; i++) {
			if (nft_expr_dump(skb, NFTA_LIST_ELEM,
					  set->exprs[i]) < 0)
				goto nla_put_failure;
		}
		nla_nest_end(skb, nest);
	}

	nlmsg_end(skb, nlh);
	return 0;

nla_put_failure:
	nlmsg_trim(skb, nlh);
	return -1;
}

static void nf_tables_set_notify(const struct nft_ctx *ctx,
				 const struct nft_set *set, int event,
			         gfp_t gfp_flags)
{
	struct nftables_pernet *nft_net = nft_pernet(ctx->net);
	struct sk_buff *skb;
	u32 portid = ctx->portid;
	int err;

	if (!ctx->report &&
	    !nfnetlink_has_listeners(ctx->net, NFNLGRP_NFTABLES))
		return;

	skb = nlmsg_new(NLMSG_GOODSIZE, gfp_flags);
	if (skb == NULL)
		goto err;

	err = nf_tables_fill_set(skb, ctx, set, event, 0);
	if (err < 0) {
		kfree_skb(skb);
		goto err;
	}

	nft_notify_enqueue(skb, ctx->report, &nft_net->notify_list);
	return;
err:
	nfnetlink_set_err(ctx->net, portid, NFNLGRP_NFTABLES, -ENOBUFS);
}

static int nf_tables_dump_sets(struct sk_buff *skb, struct netlink_callback *cb)
{
	const struct nft_set *set;
	unsigned int idx, s_idx = cb->args[0];
	struct nft_table *table, *cur_table = (struct nft_table *)cb->args[2];
	struct net *net = sock_net(skb->sk);
	struct nft_ctx *ctx = cb->data, ctx_set;
	struct nftables_pernet *nft_net;

	if (cb->args[1])
		return skb->len;

	rcu_read_lock();
	nft_net = nft_pernet(net);
	cb->seq = nft_net->base_seq;

	list_for_each_entry_rcu(table, &nft_net->tables, list) {
		if (ctx->family != NFPROTO_UNSPEC &&
		    ctx->family != table->family)
			continue;

		if (ctx->table && ctx->table != table)
			continue;

		if (cur_table) {
			if (cur_table != table)
				continue;

			cur_table = NULL;
		}
		idx = 0;
		list_for_each_entry_rcu(set, &table->sets, list) {
			if (idx < s_idx)
				goto cont;
			if (!nft_is_active(net, set))
				goto cont;

			ctx_set = *ctx;
			ctx_set.table = table;
			ctx_set.family = table->family;

			if (nf_tables_fill_set(skb, &ctx_set, set,
					       NFT_MSG_NEWSET,
					       NLM_F_MULTI) < 0) {
				cb->args[0] = idx;
				cb->args[2] = (unsigned long) table;
				goto done;
			}
			nl_dump_check_consistent(cb, nlmsg_hdr(skb));
cont:
			idx++;
		}
		if (s_idx)
			s_idx = 0;
	}
	cb->args[1] = 1;
done:
	rcu_read_unlock();
	return skb->len;
}

static int nf_tables_dump_sets_start(struct netlink_callback *cb)
{
	struct nft_ctx *ctx_dump = NULL;

	ctx_dump = kmemdup(cb->data, sizeof(*ctx_dump), GFP_ATOMIC);
	if (ctx_dump == NULL)
		return -ENOMEM;

	cb->data = ctx_dump;
	return 0;
}

static int nf_tables_dump_sets_done(struct netlink_callback *cb)
{
	kfree(cb->data);
	return 0;
}

/* called with rcu_read_lock held */
static int nf_tables_getset(struct sk_buff *skb, const struct nfnl_info *info,
			    const struct nlattr * const nla[])
{
	const struct nfgenmsg *nfmsg = nlmsg_data(info->nlh);
	struct netlink_ext_ack *extack = info->extack;
	u8 genmask = nft_genmask_cur(info->net);
	struct net *net = info->net;
	const struct nft_set *set;
	struct sk_buff *skb2;
	struct nft_ctx ctx;
	int err;

	/* Verify existence before starting dump */
	err = nft_ctx_init_from_setattr(&ctx, net, skb, info->nlh, nla, extack,
					genmask, 0);
	if (err < 0)
		return err;

	if (info->nlh->nlmsg_flags & NLM_F_DUMP) {
		struct netlink_dump_control c = {
			.start = nf_tables_dump_sets_start,
			.dump = nf_tables_dump_sets,
			.done = nf_tables_dump_sets_done,
			.data = &ctx,
			.module = THIS_MODULE,
		};

		return nft_netlink_dump_start_rcu(info->sk, skb, info->nlh, &c);
	}

	/* Only accept unspec with dump */
	if (nfmsg->nfgen_family == NFPROTO_UNSPEC)
		return -EAFNOSUPPORT;
	if (!nla[NFTA_SET_TABLE])
		return -EINVAL;

	set = nft_set_lookup(ctx.table, nla[NFTA_SET_NAME], genmask);
	if (IS_ERR(set))
		return PTR_ERR(set);

	skb2 = alloc_skb(NLMSG_GOODSIZE, GFP_ATOMIC);
	if (skb2 == NULL)
		return -ENOMEM;

	err = nf_tables_fill_set(skb2, &ctx, set, NFT_MSG_NEWSET, 0);
	if (err < 0)
		goto err_fill_set_info;

	return nfnetlink_unicast(skb2, net, NETLINK_CB(skb).portid);

err_fill_set_info:
	kfree_skb(skb2);
	return err;
}

static const struct nla_policy nft_concat_policy[NFTA_SET_FIELD_MAX + 1] = {
	[NFTA_SET_FIELD_LEN]	= { .type = NLA_U32 },
};

static int nft_set_desc_concat_parse(const struct nlattr *attr,
				     struct nft_set_desc *desc)
{
	struct nlattr *tb[NFTA_SET_FIELD_MAX + 1];
	u32 len;
	int err;

	err = nla_parse_nested_deprecated(tb, NFTA_SET_FIELD_MAX, attr,
					  nft_concat_policy, NULL);
	if (err < 0)
		return err;

	if (!tb[NFTA_SET_FIELD_LEN])
		return -EINVAL;

	len = ntohl(nla_get_be32(tb[NFTA_SET_FIELD_LEN]));

	if (len * BITS_PER_BYTE / 32 > NFT_REG32_COUNT)
		return -E2BIG;

	desc->field_len[desc->field_count++] = len;

	return 0;
}

static int nft_set_desc_concat(struct nft_set_desc *desc,
			       const struct nlattr *nla)
{
	struct nlattr *attr;
	int rem, err;

	nla_for_each_nested(attr, nla, rem) {
		if (nla_type(attr) != NFTA_LIST_ELEM)
			return -EINVAL;

		err = nft_set_desc_concat_parse(attr, desc);
		if (err < 0)
			return err;
	}

	return 0;
}

static int nf_tables_set_desc_parse(struct nft_set_desc *desc,
				    const struct nlattr *nla)
{
	struct nlattr *da[NFTA_SET_DESC_MAX + 1];
	int err;

	err = nla_parse_nested_deprecated(da, NFTA_SET_DESC_MAX, nla,
					  nft_set_desc_policy, NULL);
	if (err < 0)
		return err;

	if (da[NFTA_SET_DESC_SIZE] != NULL)
		desc->size = ntohl(nla_get_be32(da[NFTA_SET_DESC_SIZE]));
	if (da[NFTA_SET_DESC_CONCAT])
		err = nft_set_desc_concat(desc, da[NFTA_SET_DESC_CONCAT]);

	return err;
}

static int nf_tables_newset(struct sk_buff *skb, const struct nfnl_info *info,
			    const struct nlattr * const nla[])
{
	const struct nfgenmsg *nfmsg = nlmsg_data(info->nlh);
	u32 ktype, dtype, flags, policy, gc_int, objtype;
	struct netlink_ext_ack *extack = info->extack;
	u8 genmask = nft_genmask_next(info->net);
	int family = nfmsg->nfgen_family;
	const struct nft_set_ops *ops;
	struct nft_expr *expr = NULL;
	struct net *net = info->net;
	struct nft_set_desc desc;
	struct nft_table *table;
	unsigned char *udata;
	struct nft_set *set;
	struct nft_ctx ctx;
	size_t alloc_size;
	u64 timeout;
	char *name;
	int err, i;
	u16 udlen;
	u64 size;

	if (nla[NFTA_SET_TABLE] == NULL ||
	    nla[NFTA_SET_NAME] == NULL ||
	    nla[NFTA_SET_KEY_LEN] == NULL ||
	    nla[NFTA_SET_ID] == NULL)
		return -EINVAL;

	memset(&desc, 0, sizeof(desc));

	ktype = NFT_DATA_VALUE;
	if (nla[NFTA_SET_KEY_TYPE] != NULL) {
		ktype = ntohl(nla_get_be32(nla[NFTA_SET_KEY_TYPE]));
		if ((ktype & NFT_DATA_RESERVED_MASK) == NFT_DATA_RESERVED_MASK)
			return -EINVAL;
	}

	desc.klen = ntohl(nla_get_be32(nla[NFTA_SET_KEY_LEN]));
	if (desc.klen == 0 || desc.klen > NFT_DATA_VALUE_MAXLEN)
		return -EINVAL;

	flags = 0;
	if (nla[NFTA_SET_FLAGS] != NULL) {
		flags = ntohl(nla_get_be32(nla[NFTA_SET_FLAGS]));
		if (flags & ~(NFT_SET_ANONYMOUS | NFT_SET_CONSTANT |
			      NFT_SET_INTERVAL | NFT_SET_TIMEOUT |
			      NFT_SET_MAP | NFT_SET_EVAL |
			      NFT_SET_OBJECT | NFT_SET_CONCAT | NFT_SET_EXPR))
			return -EOPNOTSUPP;
		/* Only one of these operations is supported */
		if ((flags & (NFT_SET_MAP | NFT_SET_OBJECT)) ==
			     (NFT_SET_MAP | NFT_SET_OBJECT))
			return -EOPNOTSUPP;
		if ((flags & (NFT_SET_EVAL | NFT_SET_OBJECT)) ==
			     (NFT_SET_EVAL | NFT_SET_OBJECT))
			return -EOPNOTSUPP;
	}

	dtype = 0;
	if (nla[NFTA_SET_DATA_TYPE] != NULL) {
		if (!(flags & NFT_SET_MAP))
			return -EINVAL;

		dtype = ntohl(nla_get_be32(nla[NFTA_SET_DATA_TYPE]));
		if ((dtype & NFT_DATA_RESERVED_MASK) == NFT_DATA_RESERVED_MASK &&
		    dtype != NFT_DATA_VERDICT)
			return -EINVAL;

		if (dtype != NFT_DATA_VERDICT) {
			if (nla[NFTA_SET_DATA_LEN] == NULL)
				return -EINVAL;
			desc.dlen = ntohl(nla_get_be32(nla[NFTA_SET_DATA_LEN]));
			if (desc.dlen == 0 || desc.dlen > NFT_DATA_VALUE_MAXLEN)
				return -EINVAL;
		} else
			desc.dlen = sizeof(struct nft_verdict);
	} else if (flags & NFT_SET_MAP)
		return -EINVAL;

	if (nla[NFTA_SET_OBJ_TYPE] != NULL) {
		if (!(flags & NFT_SET_OBJECT))
			return -EINVAL;

		objtype = ntohl(nla_get_be32(nla[NFTA_SET_OBJ_TYPE]));
		if (objtype == NFT_OBJECT_UNSPEC ||
		    objtype > NFT_OBJECT_MAX)
			return -EOPNOTSUPP;
	} else if (flags & NFT_SET_OBJECT)
		return -EINVAL;
	else
		objtype = NFT_OBJECT_UNSPEC;

	timeout = 0;
	if (nla[NFTA_SET_TIMEOUT] != NULL) {
		if (!(flags & NFT_SET_TIMEOUT))
			return -EINVAL;

		err = nf_msecs_to_jiffies64(nla[NFTA_SET_TIMEOUT], &timeout);
		if (err)
			return err;
	}
	gc_int = 0;
	if (nla[NFTA_SET_GC_INTERVAL] != NULL) {
		if (!(flags & NFT_SET_TIMEOUT))
			return -EINVAL;
		gc_int = ntohl(nla_get_be32(nla[NFTA_SET_GC_INTERVAL]));
	}

	policy = NFT_SET_POL_PERFORMANCE;
	if (nla[NFTA_SET_POLICY] != NULL)
		policy = ntohl(nla_get_be32(nla[NFTA_SET_POLICY]));

	if (nla[NFTA_SET_DESC] != NULL) {
		err = nf_tables_set_desc_parse(&desc, nla[NFTA_SET_DESC]);
		if (err < 0)
			return err;
	}

	if (nla[NFTA_SET_EXPR] || nla[NFTA_SET_EXPRESSIONS])
		desc.expr = true;

	table = nft_table_lookup(net, nla[NFTA_SET_TABLE], family, genmask,
				 NETLINK_CB(skb).portid);
	if (IS_ERR(table)) {
		NL_SET_BAD_ATTR(extack, nla[NFTA_SET_TABLE]);
		return PTR_ERR(table);
	}

	nft_ctx_init(&ctx, net, skb, info->nlh, family, table, NULL, nla);

	set = nft_set_lookup(table, nla[NFTA_SET_NAME], genmask);
	if (IS_ERR(set)) {
		if (PTR_ERR(set) != -ENOENT) {
			NL_SET_BAD_ATTR(extack, nla[NFTA_SET_NAME]);
			return PTR_ERR(set);
		}
	} else {
		if (info->nlh->nlmsg_flags & NLM_F_EXCL) {
			NL_SET_BAD_ATTR(extack, nla[NFTA_SET_NAME]);
			return -EEXIST;
		}
		if (info->nlh->nlmsg_flags & NLM_F_REPLACE)
			return -EOPNOTSUPP;

		return 0;
	}

	if (!(info->nlh->nlmsg_flags & NLM_F_CREATE))
		return -ENOENT;

	ops = nft_select_set_ops(&ctx, nla, &desc, policy);
	if (IS_ERR(ops))
		return PTR_ERR(ops);

	udlen = 0;
	if (nla[NFTA_SET_USERDATA])
		udlen = nla_len(nla[NFTA_SET_USERDATA]);

	size = 0;
	if (ops->privsize != NULL)
		size = ops->privsize(nla, &desc);
	alloc_size = sizeof(*set) + size + udlen;
	if (alloc_size < size)
		return -ENOMEM;
	set = kvzalloc(alloc_size, GFP_KERNEL);
	if (!set)
		return -ENOMEM;

	name = nla_strdup(nla[NFTA_SET_NAME], GFP_KERNEL);
	if (!name) {
		err = -ENOMEM;
		goto err_set_name;
	}

	err = nf_tables_set_alloc_name(&ctx, set, name);
	kfree(name);
	if (err < 0)
		goto err_set_alloc_name;

	if (nla[NFTA_SET_EXPR]) {
		expr = nft_set_elem_expr_alloc(&ctx, set, nla[NFTA_SET_EXPR]);
		if (IS_ERR(expr)) {
			err = PTR_ERR(expr);
			goto err_set_alloc_name;
		}
		set->exprs[0] = expr;
		set->num_exprs++;
	} else if (nla[NFTA_SET_EXPRESSIONS]) {
		struct nft_expr *expr;
		struct nlattr *tmp;
		int left;

		if (!(flags & NFT_SET_EXPR)) {
			err = -EINVAL;
			goto err_set_alloc_name;
		}
		i = 0;
		nla_for_each_nested(tmp, nla[NFTA_SET_EXPRESSIONS], left) {
			if (i == NFT_SET_EXPR_MAX) {
				err = -E2BIG;
				goto err_set_init;
			}
			if (nla_type(tmp) != NFTA_LIST_ELEM) {
				err = -EINVAL;
				goto err_set_init;
			}
			expr = nft_set_elem_expr_alloc(&ctx, set, tmp);
			if (IS_ERR(expr)) {
				err = PTR_ERR(expr);
				goto err_set_init;
			}
			set->exprs[i++] = expr;
			set->num_exprs++;
		}
	}

	udata = NULL;
	if (udlen) {
		udata = set->data + size;
		nla_memcpy(udata, nla[NFTA_SET_USERDATA], udlen);
	}

	INIT_LIST_HEAD(&set->bindings);
	INIT_LIST_HEAD(&set->catchall_list);
	set->table = table;
	write_pnet(&set->net, net);
	set->ops   = ops;
	set->ktype = ktype;
	set->klen  = desc.klen;
	set->dtype = dtype;
	set->objtype = objtype;
	set->dlen  = desc.dlen;
	set->flags = flags;
	set->size  = desc.size;
	set->policy = policy;
	set->udlen  = udlen;
	set->udata  = udata;
	set->timeout = timeout;
	set->gc_int = gc_int;
	set->handle = nf_tables_alloc_handle(table);

	set->field_count = desc.field_count;
	for (i = 0; i < desc.field_count; i++)
		set->field_len[i] = desc.field_len[i];

	err = ops->init(set, &desc, nla);
	if (err < 0)
		goto err_set_init;

	err = nft_trans_set_add(&ctx, NFT_MSG_NEWSET, set);
	if (err < 0)
		goto err_set_trans;

	list_add_tail_rcu(&set->list, &table->sets);
	table->use++;
	return 0;

err_set_trans:
	ops->destroy(set);
err_set_init:
	for (i = 0; i < set->num_exprs; i++)
		nft_expr_destroy(&ctx, set->exprs[i]);
err_set_alloc_name:
	kfree(set->name);
err_set_name:
	kvfree(set);
	return err;
}

struct nft_set_elem_catchall {
	struct list_head	list;
	struct rcu_head		rcu;
	void			*elem;
};

static void nft_set_catchall_destroy(const struct nft_ctx *ctx,
				     struct nft_set *set)
{
	struct nft_set_elem_catchall *catchall;

	list_for_each_entry_rcu(catchall, &set->catchall_list, list) {
		list_del_rcu(&catchall->list);
		nft_set_elem_destroy(set, catchall->elem, true);
		kfree_rcu(catchall);
	}
}

static void nft_set_destroy(const struct nft_ctx *ctx, struct nft_set *set)
{
	int i;

	if (WARN_ON(set->use > 0))
		return;

	for (i = 0; i < set->num_exprs; i++)
		nft_expr_destroy(ctx, set->exprs[i]);

	set->ops->destroy(set);
	nft_set_catchall_destroy(ctx, set);
	kfree(set->name);
	kvfree(set);
}

static int nf_tables_delset(struct sk_buff *skb, const struct nfnl_info *info,
			    const struct nlattr * const nla[])
{
	const struct nfgenmsg *nfmsg = nlmsg_data(info->nlh);
	struct netlink_ext_ack *extack = info->extack;
	u8 genmask = nft_genmask_next(info->net);
	struct net *net = info->net;
	const struct nlattr *attr;
	struct nft_set *set;
	struct nft_ctx ctx;
	int err;

	if (nfmsg->nfgen_family == NFPROTO_UNSPEC)
		return -EAFNOSUPPORT;
	if (nla[NFTA_SET_TABLE] == NULL)
		return -EINVAL;

	err = nft_ctx_init_from_setattr(&ctx, net, skb, info->nlh, nla, extack,
					genmask, NETLINK_CB(skb).portid);
	if (err < 0)
		return err;

	if (nla[NFTA_SET_HANDLE]) {
		attr = nla[NFTA_SET_HANDLE];
		set = nft_set_lookup_byhandle(ctx.table, attr, genmask);
	} else {
		attr = nla[NFTA_SET_NAME];
		set = nft_set_lookup(ctx.table, attr, genmask);
	}

	if (IS_ERR(set)) {
		NL_SET_BAD_ATTR(extack, attr);
		return PTR_ERR(set);
	}
	if (set->use ||
	    (info->nlh->nlmsg_flags & NLM_F_NONREC &&
	     atomic_read(&set->nelems) > 0)) {
		NL_SET_BAD_ATTR(extack, attr);
		return -EBUSY;
	}

	return nft_delset(&ctx, set);
}

static int nft_validate_register_store(const struct nft_ctx *ctx,
				       enum nft_registers reg,
				       const struct nft_data *data,
				       enum nft_data_types type,
				       unsigned int len);

static int nft_setelem_data_validate(const struct nft_ctx *ctx,
				     struct nft_set *set,
				     struct nft_set_elem *elem)
{
	const struct nft_set_ext *ext = nft_set_elem_ext(set, elem->priv);
	enum nft_registers dreg;

	dreg = nft_type_to_reg(set->dtype);
	return nft_validate_register_store(ctx, dreg, nft_set_ext_data(ext),
					   set->dtype == NFT_DATA_VERDICT ?
					   NFT_DATA_VERDICT : NFT_DATA_VALUE,
					   set->dlen);
}

static int nf_tables_bind_check_setelem(const struct nft_ctx *ctx,
					struct nft_set *set,
					const struct nft_set_iter *iter,
					struct nft_set_elem *elem)
{
	return nft_setelem_data_validate(ctx, set, elem);
}

static int nft_set_catchall_bind_check(const struct nft_ctx *ctx,
				       struct nft_set *set)
{
	u8 genmask = nft_genmask_next(ctx->net);
	struct nft_set_elem_catchall *catchall;
	struct nft_set_elem elem;
	struct nft_set_ext *ext;
	int ret = 0;

	list_for_each_entry_rcu(catchall, &set->catchall_list, list) {
		ext = nft_set_elem_ext(set, catchall->elem);
		if (!nft_set_elem_active(ext, genmask))
			continue;

		elem.priv = catchall->elem;
		ret = nft_setelem_data_validate(ctx, set, &elem);
		if (ret < 0)
			break;
	}

	return ret;
}

int nf_tables_bind_set(const struct nft_ctx *ctx, struct nft_set *set,
		       struct nft_set_binding *binding)
{
	struct nft_set_binding *i;
	struct nft_set_iter iter;

	if (set->use == UINT_MAX)
		return -EOVERFLOW;

	if (!list_empty(&set->bindings) && nft_set_is_anonymous(set))
		return -EBUSY;

	if (binding->flags & NFT_SET_MAP) {
		/* If the set is already bound to the same chain all
		 * jumps are already validated for that chain.
		 */
		list_for_each_entry(i, &set->bindings, list) {
			if (i->flags & NFT_SET_MAP &&
			    i->chain == binding->chain)
				goto bind;
		}

		iter.genmask	= nft_genmask_next(ctx->net);
		iter.skip 	= 0;
		iter.count	= 0;
		iter.err	= 0;
		iter.fn		= nf_tables_bind_check_setelem;

		set->ops->walk(ctx, set, &iter);
		if (!iter.err)
			iter.err = nft_set_catchall_bind_check(ctx, set);

		if (iter.err < 0)
			return iter.err;
	}
bind:
	binding->chain = ctx->chain;
	list_add_tail_rcu(&binding->list, &set->bindings);
	nft_set_trans_bind(ctx, set);
	set->use++;

	return 0;
}
EXPORT_SYMBOL_GPL(nf_tables_bind_set);

static void nf_tables_unbind_set(const struct nft_ctx *ctx, struct nft_set *set,
				 struct nft_set_binding *binding, bool event)
{
	list_del_rcu(&binding->list);

	if (list_empty(&set->bindings) && nft_set_is_anonymous(set)) {
		list_del_rcu(&set->list);
		if (event)
			nf_tables_set_notify(ctx, set, NFT_MSG_DELSET,
					     GFP_KERNEL);
	}
}

void nf_tables_deactivate_set(const struct nft_ctx *ctx, struct nft_set *set,
			      struct nft_set_binding *binding,
			      enum nft_trans_phase phase)
{
	switch (phase) {
	case NFT_TRANS_PREPARE:
		set->use--;
		return;
	case NFT_TRANS_ABORT:
	case NFT_TRANS_RELEASE:
		set->use--;
		fallthrough;
	default:
		nf_tables_unbind_set(ctx, set, binding,
				     phase == NFT_TRANS_COMMIT);
	}
}
EXPORT_SYMBOL_GPL(nf_tables_deactivate_set);

void nf_tables_destroy_set(const struct nft_ctx *ctx, struct nft_set *set)
{
	if (list_empty(&set->bindings) && nft_set_is_anonymous(set))
		nft_set_destroy(ctx, set);
}
EXPORT_SYMBOL_GPL(nf_tables_destroy_set);

const struct nft_set_ext_type nft_set_ext_types[] = {
	[NFT_SET_EXT_KEY]		= {
		.align	= __alignof__(u32),
	},
	[NFT_SET_EXT_DATA]		= {
		.align	= __alignof__(u32),
	},
	[NFT_SET_EXT_EXPRESSIONS]	= {
		.align	= __alignof__(struct nft_set_elem_expr),
	},
	[NFT_SET_EXT_OBJREF]		= {
		.len	= sizeof(struct nft_object *),
		.align	= __alignof__(struct nft_object *),
	},
	[NFT_SET_EXT_FLAGS]		= {
		.len	= sizeof(u8),
		.align	= __alignof__(u8),
	},
	[NFT_SET_EXT_TIMEOUT]		= {
		.len	= sizeof(u64),
		.align	= __alignof__(u64),
	},
	[NFT_SET_EXT_EXPIRATION]	= {
		.len	= sizeof(u64),
		.align	= __alignof__(u64),
	},
	[NFT_SET_EXT_USERDATA]		= {
		.len	= sizeof(struct nft_userdata),
		.align	= __alignof__(struct nft_userdata),
	},
	[NFT_SET_EXT_KEY_END]		= {
		.align	= __alignof__(u32),
	},
};

/*
 * Set elements
 */

static const struct nla_policy nft_set_elem_policy[NFTA_SET_ELEM_MAX + 1] = {
	[NFTA_SET_ELEM_KEY]		= { .type = NLA_NESTED },
	[NFTA_SET_ELEM_DATA]		= { .type = NLA_NESTED },
	[NFTA_SET_ELEM_FLAGS]		= { .type = NLA_U32 },
	[NFTA_SET_ELEM_TIMEOUT]		= { .type = NLA_U64 },
	[NFTA_SET_ELEM_EXPIRATION]	= { .type = NLA_U64 },
	[NFTA_SET_ELEM_USERDATA]	= { .type = NLA_BINARY,
					    .len = NFT_USERDATA_MAXLEN },
	[NFTA_SET_ELEM_EXPR]		= { .type = NLA_NESTED },
	[NFTA_SET_ELEM_OBJREF]		= { .type = NLA_STRING,
					    .len = NFT_OBJ_MAXNAMELEN - 1 },
	[NFTA_SET_ELEM_KEY_END]		= { .type = NLA_NESTED },
	[NFTA_SET_ELEM_EXPRESSIONS]	= { .type = NLA_NESTED },
};

static const struct nla_policy nft_set_elem_list_policy[NFTA_SET_ELEM_LIST_MAX + 1] = {
	[NFTA_SET_ELEM_LIST_TABLE]	= { .type = NLA_STRING,
					    .len = NFT_TABLE_MAXNAMELEN - 1 },
	[NFTA_SET_ELEM_LIST_SET]	= { .type = NLA_STRING,
					    .len = NFT_SET_MAXNAMELEN - 1 },
	[NFTA_SET_ELEM_LIST_ELEMENTS]	= { .type = NLA_NESTED },
	[NFTA_SET_ELEM_LIST_SET_ID]	= { .type = NLA_U32 },
};

static int nft_ctx_init_from_elemattr(struct nft_ctx *ctx, struct net *net,
				      const struct sk_buff *skb,
				      const struct nlmsghdr *nlh,
				      const struct nlattr * const nla[],
				      struct netlink_ext_ack *extack,
				      u8 genmask, u32 nlpid)
{
	const struct nfgenmsg *nfmsg = nlmsg_data(nlh);
	int family = nfmsg->nfgen_family;
	struct nft_table *table;

	table = nft_table_lookup(net, nla[NFTA_SET_ELEM_LIST_TABLE], family,
				 genmask, nlpid);
	if (IS_ERR(table)) {
		NL_SET_BAD_ATTR(extack, nla[NFTA_SET_ELEM_LIST_TABLE]);
		return PTR_ERR(table);
	}

	nft_ctx_init(ctx, net, skb, nlh, family, table, NULL, nla);
	return 0;
}

static int nft_set_elem_expr_dump(struct sk_buff *skb,
				  const struct nft_set *set,
				  const struct nft_set_ext *ext)
{
	struct nft_set_elem_expr *elem_expr;
	u32 size, num_exprs = 0;
	struct nft_expr *expr;
	struct nlattr *nest;

	elem_expr = nft_set_ext_expr(ext);
	nft_setelem_expr_foreach(expr, elem_expr, size)
		num_exprs++;

	if (num_exprs == 1) {
		expr = nft_setelem_expr_at(elem_expr, 0);
		if (nft_expr_dump(skb, NFTA_SET_ELEM_EXPR, expr) < 0)
			return -1;

		return 0;
	} else if (num_exprs > 1) {
		nest = nla_nest_start_noflag(skb, NFTA_SET_ELEM_EXPRESSIONS);
		if (nest == NULL)
			goto nla_put_failure;

		nft_setelem_expr_foreach(expr, elem_expr, size) {
			expr = nft_setelem_expr_at(elem_expr, size);
			if (nft_expr_dump(skb, NFTA_LIST_ELEM, expr) < 0)
				goto nla_put_failure;
		}
		nla_nest_end(skb, nest);
	}
	return 0;

nla_put_failure:
	return -1;
}

static int nf_tables_fill_setelem(struct sk_buff *skb,
				  const struct nft_set *set,
				  const struct nft_set_elem *elem)
{
	const struct nft_set_ext *ext = nft_set_elem_ext(set, elem->priv);
	unsigned char *b = skb_tail_pointer(skb);
	struct nlattr *nest;

	nest = nla_nest_start_noflag(skb, NFTA_LIST_ELEM);
	if (nest == NULL)
		goto nla_put_failure;

	if (nft_set_ext_exists(ext, NFT_SET_EXT_KEY) &&
	    nft_data_dump(skb, NFTA_SET_ELEM_KEY, nft_set_ext_key(ext),
			  NFT_DATA_VALUE, set->klen) < 0)
		goto nla_put_failure;

	if (nft_set_ext_exists(ext, NFT_SET_EXT_KEY_END) &&
	    nft_data_dump(skb, NFTA_SET_ELEM_KEY_END, nft_set_ext_key_end(ext),
			  NFT_DATA_VALUE, set->klen) < 0)
		goto nla_put_failure;

	if (nft_set_ext_exists(ext, NFT_SET_EXT_DATA) &&
	    nft_data_dump(skb, NFTA_SET_ELEM_DATA, nft_set_ext_data(ext),
			  set->dtype == NFT_DATA_VERDICT ? NFT_DATA_VERDICT : NFT_DATA_VALUE,
			  set->dlen) < 0)
		goto nla_put_failure;

	if (nft_set_ext_exists(ext, NFT_SET_EXT_EXPRESSIONS) &&
	    nft_set_elem_expr_dump(skb, set, ext))
		goto nla_put_failure;

	if (nft_set_ext_exists(ext, NFT_SET_EXT_OBJREF) &&
	    nla_put_string(skb, NFTA_SET_ELEM_OBJREF,
			   (*nft_set_ext_obj(ext))->key.name) < 0)
		goto nla_put_failure;

	if (nft_set_ext_exists(ext, NFT_SET_EXT_FLAGS) &&
	    nla_put_be32(skb, NFTA_SET_ELEM_FLAGS,
		         htonl(*nft_set_ext_flags(ext))))
		goto nla_put_failure;

	if (nft_set_ext_exists(ext, NFT_SET_EXT_TIMEOUT) &&
	    nla_put_be64(skb, NFTA_SET_ELEM_TIMEOUT,
			 nf_jiffies64_to_msecs(*nft_set_ext_timeout(ext)),
			 NFTA_SET_ELEM_PAD))
		goto nla_put_failure;

	if (nft_set_ext_exists(ext, NFT_SET_EXT_EXPIRATION)) {
		u64 expires, now = get_jiffies_64();

		expires = *nft_set_ext_expiration(ext);
		if (time_before64(now, expires))
			expires -= now;
		else
			expires = 0;

		if (nla_put_be64(skb, NFTA_SET_ELEM_EXPIRATION,
				 nf_jiffies64_to_msecs(expires),
				 NFTA_SET_ELEM_PAD))
			goto nla_put_failure;
	}

	if (nft_set_ext_exists(ext, NFT_SET_EXT_USERDATA)) {
		struct nft_userdata *udata;

		udata = nft_set_ext_userdata(ext);
		if (nla_put(skb, NFTA_SET_ELEM_USERDATA,
			    udata->len + 1, udata->data))
			goto nla_put_failure;
	}

	nla_nest_end(skb, nest);
	return 0;

nla_put_failure:
	nlmsg_trim(skb, b);
	return -EMSGSIZE;
}

struct nft_set_dump_args {
	const struct netlink_callback	*cb;
	struct nft_set_iter		iter;
	struct sk_buff			*skb;
};

static int nf_tables_dump_setelem(const struct nft_ctx *ctx,
				  struct nft_set *set,
				  const struct nft_set_iter *iter,
				  struct nft_set_elem *elem)
{
	struct nft_set_dump_args *args;

	args = container_of(iter, struct nft_set_dump_args, iter);
	return nf_tables_fill_setelem(args->skb, set, elem);
}

struct nft_set_dump_ctx {
	const struct nft_set	*set;
	struct nft_ctx		ctx;
};

static int nft_set_catchall_dump(struct net *net, struct sk_buff *skb,
				 const struct nft_set *set)
{
	struct nft_set_elem_catchall *catchall;
	u8 genmask = nft_genmask_cur(net);
	struct nft_set_elem elem;
	struct nft_set_ext *ext;
	int ret = 0;

	list_for_each_entry_rcu(catchall, &set->catchall_list, list) {
		ext = nft_set_elem_ext(set, catchall->elem);
		if (!nft_set_elem_active(ext, genmask) ||
		    nft_set_elem_expired(ext))
			continue;

		elem.priv = catchall->elem;
		ret = nf_tables_fill_setelem(skb, set, &elem);
		break;
	}

	return ret;
}

static int nf_tables_dump_set(struct sk_buff *skb, struct netlink_callback *cb)
{
	struct nft_set_dump_ctx *dump_ctx = cb->data;
	struct net *net = sock_net(skb->sk);
	struct nftables_pernet *nft_net;
	struct nft_table *table;
	struct nft_set *set;
	struct nft_set_dump_args args;
	bool set_found = false;
	struct nlmsghdr *nlh;
	struct nlattr *nest;
	u32 portid, seq;
	int event;

	rcu_read_lock();
	nft_net = nft_pernet(net);
	list_for_each_entry_rcu(table, &nft_net->tables, list) {
		if (dump_ctx->ctx.family != NFPROTO_UNSPEC &&
		    dump_ctx->ctx.family != table->family)
			continue;

		if (table != dump_ctx->ctx.table)
			continue;

		list_for_each_entry_rcu(set, &table->sets, list) {
			if (set == dump_ctx->set) {
				set_found = true;
				break;
			}
		}
		break;
	}

	if (!set_found) {
		rcu_read_unlock();
		return -ENOENT;
	}

	event  = nfnl_msg_type(NFNL_SUBSYS_NFTABLES, NFT_MSG_NEWSETELEM);
	portid = NETLINK_CB(cb->skb).portid;
	seq    = cb->nlh->nlmsg_seq;

	nlh = nfnl_msg_put(skb, portid, seq, event, NLM_F_MULTI,
			   table->family, NFNETLINK_V0, nft_base_seq(net));
	if (!nlh)
		goto nla_put_failure;

	if (nla_put_string(skb, NFTA_SET_ELEM_LIST_TABLE, table->name))
		goto nla_put_failure;
	if (nla_put_string(skb, NFTA_SET_ELEM_LIST_SET, set->name))
		goto nla_put_failure;

	nest = nla_nest_start_noflag(skb, NFTA_SET_ELEM_LIST_ELEMENTS);
	if (nest == NULL)
		goto nla_put_failure;

	args.cb			= cb;
	args.skb		= skb;
	args.iter.genmask	= nft_genmask_cur(net);
	args.iter.skip		= cb->args[0];
	args.iter.count		= 0;
	args.iter.err		= 0;
	args.iter.fn		= nf_tables_dump_setelem;
	set->ops->walk(&dump_ctx->ctx, set, &args.iter);

	if (!args.iter.err && args.iter.count == cb->args[0])
		args.iter.err = nft_set_catchall_dump(net, skb, set);
	rcu_read_unlock();

	nla_nest_end(skb, nest);
	nlmsg_end(skb, nlh);

	if (args.iter.err && args.iter.err != -EMSGSIZE)
		return args.iter.err;
	if (args.iter.count == cb->args[0])
		return 0;

	cb->args[0] = args.iter.count;
	return skb->len;

nla_put_failure:
	rcu_read_unlock();
	return -ENOSPC;
}

static int nf_tables_dump_set_start(struct netlink_callback *cb)
{
	struct nft_set_dump_ctx *dump_ctx = cb->data;

	cb->data = kmemdup(dump_ctx, sizeof(*dump_ctx), GFP_ATOMIC);

	return cb->data ? 0 : -ENOMEM;
}

static int nf_tables_dump_set_done(struct netlink_callback *cb)
{
	kfree(cb->data);
	return 0;
}

static int nf_tables_fill_setelem_info(struct sk_buff *skb,
				       const struct nft_ctx *ctx, u32 seq,
				       u32 portid, int event, u16 flags,
				       const struct nft_set *set,
				       const struct nft_set_elem *elem)
{
	struct nlmsghdr *nlh;
	struct nlattr *nest;
	int err;

	event = nfnl_msg_type(NFNL_SUBSYS_NFTABLES, event);
	nlh = nfnl_msg_put(skb, portid, seq, event, flags, ctx->family,
			   NFNETLINK_V0, nft_base_seq(ctx->net));
	if (!nlh)
		goto nla_put_failure;

	if (nla_put_string(skb, NFTA_SET_TABLE, ctx->table->name))
		goto nla_put_failure;
	if (nla_put_string(skb, NFTA_SET_NAME, set->name))
		goto nla_put_failure;

	nest = nla_nest_start_noflag(skb, NFTA_SET_ELEM_LIST_ELEMENTS);
	if (nest == NULL)
		goto nla_put_failure;

	err = nf_tables_fill_setelem(skb, set, elem);
	if (err < 0)
		goto nla_put_failure;

	nla_nest_end(skb, nest);

	nlmsg_end(skb, nlh);
	return 0;

nla_put_failure:
	nlmsg_trim(skb, nlh);
	return -1;
}

static int nft_setelem_parse_flags(const struct nft_set *set,
				   const struct nlattr *attr, u32 *flags)
{
	if (attr == NULL)
		return 0;

	*flags = ntohl(nla_get_be32(attr));
	if (*flags & ~(NFT_SET_ELEM_INTERVAL_END | NFT_SET_ELEM_CATCHALL))
		return -EOPNOTSUPP;
	if (!(set->flags & NFT_SET_INTERVAL) &&
	    *flags & NFT_SET_ELEM_INTERVAL_END)
		return -EINVAL;

	return 0;
}

static int nft_setelem_parse_key(struct nft_ctx *ctx, struct nft_set *set,
				 struct nft_data *key, struct nlattr *attr)
{
	struct nft_data_desc desc;
	int err;

	err = nft_data_init(ctx, key, NFT_DATA_VALUE_MAXLEN, &desc, attr);
	if (err < 0)
		return err;

	if (desc.type != NFT_DATA_VALUE || desc.len != set->klen) {
		nft_data_release(key, desc.type);
		return -EINVAL;
	}

	return 0;
}

static int nft_setelem_parse_data(struct nft_ctx *ctx, struct nft_set *set,
				  struct nft_data_desc *desc,
				  struct nft_data *data,
				  struct nlattr *attr)
{
	int err;

	err = nft_data_init(ctx, data, NFT_DATA_VALUE_MAXLEN, desc, attr);
	if (err < 0)
		return err;

	if (desc->type != NFT_DATA_VERDICT && desc->len != set->dlen) {
		nft_data_release(data, desc->type);
		return -EINVAL;
	}

	return 0;
}

static void *nft_setelem_catchall_get(const struct net *net,
				      const struct nft_set *set)
{
	struct nft_set_elem_catchall *catchall;
	u8 genmask = nft_genmask_cur(net);
	struct nft_set_ext *ext;
	void *priv = NULL;

	list_for_each_entry_rcu(catchall, &set->catchall_list, list) {
		ext = nft_set_elem_ext(set, catchall->elem);
		if (!nft_set_elem_active(ext, genmask) ||
		    nft_set_elem_expired(ext))
			continue;

		priv = catchall->elem;
		break;
	}

	return priv;
}

static int nft_setelem_get(struct nft_ctx *ctx, struct nft_set *set,
			   struct nft_set_elem *elem, u32 flags)
{
	void *priv;

	if (!(flags & NFT_SET_ELEM_CATCHALL)) {
		priv = set->ops->get(ctx->net, set, elem, flags);
		if (IS_ERR(priv))
			return PTR_ERR(priv);
	} else {
		priv = nft_setelem_catchall_get(ctx->net, set);
		if (!priv)
			return -ENOENT;
	}
	elem->priv = priv;

	return 0;
}

static int nft_get_set_elem(struct nft_ctx *ctx, struct nft_set *set,
			    const struct nlattr *attr)
{
	struct nlattr *nla[NFTA_SET_ELEM_MAX + 1];
	struct nft_set_elem elem;
	struct sk_buff *skb;
	uint32_t flags = 0;
	int err;

	err = nla_parse_nested_deprecated(nla, NFTA_SET_ELEM_MAX, attr,
					  nft_set_elem_policy, NULL);
	if (err < 0)
		return err;

	err = nft_setelem_parse_flags(set, nla[NFTA_SET_ELEM_FLAGS], &flags);
	if (err < 0)
		return err;

	if (!nla[NFTA_SET_ELEM_KEY] && !(flags & NFT_SET_ELEM_CATCHALL))
		return -EINVAL;

	if (nla[NFTA_SET_ELEM_KEY]) {
		err = nft_setelem_parse_key(ctx, set, &elem.key.val,
					    nla[NFTA_SET_ELEM_KEY]);
		if (err < 0)
			return err;
	}

	if (nla[NFTA_SET_ELEM_KEY_END]) {
		err = nft_setelem_parse_key(ctx, set, &elem.key_end.val,
					    nla[NFTA_SET_ELEM_KEY_END]);
		if (err < 0)
			return err;
	}

	err = nft_setelem_get(ctx, set, &elem, flags);
	if (err < 0)
		return err;

	err = -ENOMEM;
	skb = nlmsg_new(NLMSG_GOODSIZE, GFP_ATOMIC);
	if (skb == NULL)
		return err;

	err = nf_tables_fill_setelem_info(skb, ctx, ctx->seq, ctx->portid,
					  NFT_MSG_NEWSETELEM, 0, set, &elem);
	if (err < 0)
		goto err_fill_setelem;

	return nfnetlink_unicast(skb, ctx->net, ctx->portid);

err_fill_setelem:
	kfree_skb(skb);
	return err;
}

/* called with rcu_read_lock held */
static int nf_tables_getsetelem(struct sk_buff *skb,
				const struct nfnl_info *info,
				const struct nlattr * const nla[])
{
	struct netlink_ext_ack *extack = info->extack;
	u8 genmask = nft_genmask_cur(info->net);
	struct net *net = info->net;
	struct nft_set *set;
	struct nlattr *attr;
	struct nft_ctx ctx;
	int rem, err = 0;

	err = nft_ctx_init_from_elemattr(&ctx, net, skb, info->nlh, nla, extack,
					 genmask, NETLINK_CB(skb).portid);
	if (err < 0)
		return err;

	set = nft_set_lookup(ctx.table, nla[NFTA_SET_ELEM_LIST_SET], genmask);
	if (IS_ERR(set))
		return PTR_ERR(set);

	if (info->nlh->nlmsg_flags & NLM_F_DUMP) {
		struct netlink_dump_control c = {
			.start = nf_tables_dump_set_start,
			.dump = nf_tables_dump_set,
			.done = nf_tables_dump_set_done,
			.module = THIS_MODULE,
		};
		struct nft_set_dump_ctx dump_ctx = {
			.set = set,
			.ctx = ctx,
		};

		c.data = &dump_ctx;
		return nft_netlink_dump_start_rcu(info->sk, skb, info->nlh, &c);
	}

	if (!nla[NFTA_SET_ELEM_LIST_ELEMENTS])
		return -EINVAL;

	nla_for_each_nested(attr, nla[NFTA_SET_ELEM_LIST_ELEMENTS], rem) {
		err = nft_get_set_elem(&ctx, set, attr);
		if (err < 0)
			break;
	}

	return err;
}

static void nf_tables_setelem_notify(const struct nft_ctx *ctx,
				     const struct nft_set *set,
				     const struct nft_set_elem *elem,
				     int event, u16 flags)
{
	struct nftables_pernet *nft_net;
	struct net *net = ctx->net;
	u32 portid = ctx->portid;
	struct sk_buff *skb;
	int err;

	if (!ctx->report && !nfnetlink_has_listeners(net, NFNLGRP_NFTABLES))
		return;

	skb = nlmsg_new(NLMSG_GOODSIZE, GFP_KERNEL);
	if (skb == NULL)
		goto err;

	err = nf_tables_fill_setelem_info(skb, ctx, 0, portid, event, flags,
					  set, elem);
	if (err < 0) {
		kfree_skb(skb);
		goto err;
	}

	nft_net = nft_pernet(net);
	nft_notify_enqueue(skb, ctx->report, &nft_net->notify_list);
	return;
err:
	nfnetlink_set_err(net, portid, NFNLGRP_NFTABLES, -ENOBUFS);
}

static struct nft_trans *nft_trans_elem_alloc(struct nft_ctx *ctx,
					      int msg_type,
					      struct nft_set *set)
{
	struct nft_trans *trans;

	trans = nft_trans_alloc(ctx, msg_type, sizeof(struct nft_trans_elem));
	if (trans == NULL)
		return NULL;

	nft_trans_elem_set(trans) = set;
	return trans;
}

struct nft_expr *nft_set_elem_expr_alloc(const struct nft_ctx *ctx,
					 const struct nft_set *set,
					 const struct nlattr *attr)
{
	struct nft_expr *expr;
	int err;

	expr = nft_expr_init(ctx, attr);
	if (IS_ERR(expr))
		return expr;

	err = -EOPNOTSUPP;
	if (!(expr->ops->type->flags & NFT_EXPR_STATEFUL))
		goto err_set_elem_expr;

	if (expr->ops->type->flags & NFT_EXPR_GC) {
		if (set->flags & NFT_SET_TIMEOUT)
			goto err_set_elem_expr;
		if (!set->ops->gc_init)
			goto err_set_elem_expr;
		set->ops->gc_init(set);
	}

	return expr;

err_set_elem_expr:
	nft_expr_destroy(ctx, expr);
	return ERR_PTR(err);
}

void *nft_set_elem_init(const struct nft_set *set,
			const struct nft_set_ext_tmpl *tmpl,
			const u32 *key, const u32 *key_end,
			const u32 *data, u64 timeout, u64 expiration, gfp_t gfp)
{
	struct nft_set_ext *ext;
	void *elem;

	elem = kzalloc(set->ops->elemsize + tmpl->len, gfp);
	if (elem == NULL)
		return NULL;

	ext = nft_set_elem_ext(set, elem);
	nft_set_ext_init(ext, tmpl);

	if (nft_set_ext_exists(ext, NFT_SET_EXT_KEY))
		memcpy(nft_set_ext_key(ext), key, set->klen);
	if (nft_set_ext_exists(ext, NFT_SET_EXT_KEY_END))
		memcpy(nft_set_ext_key_end(ext), key_end, set->klen);
	if (nft_set_ext_exists(ext, NFT_SET_EXT_DATA))
		memcpy(nft_set_ext_data(ext), data, set->dlen);
	if (nft_set_ext_exists(ext, NFT_SET_EXT_EXPIRATION)) {
		*nft_set_ext_expiration(ext) = get_jiffies_64() + expiration;
		if (expiration == 0)
			*nft_set_ext_expiration(ext) += timeout;
	}
	if (nft_set_ext_exists(ext, NFT_SET_EXT_TIMEOUT))
		*nft_set_ext_timeout(ext) = timeout;

	return elem;
}

static void __nft_set_elem_expr_destroy(const struct nft_ctx *ctx,
					struct nft_expr *expr)
{
	if (expr->ops->destroy_clone) {
		expr->ops->destroy_clone(ctx, expr);
		module_put(expr->ops->type->owner);
	} else {
		nf_tables_expr_destroy(ctx, expr);
	}
}

static void nft_set_elem_expr_destroy(const struct nft_ctx *ctx,
				      struct nft_set_elem_expr *elem_expr)
{
	struct nft_expr *expr;
	u32 size;

	nft_setelem_expr_foreach(expr, elem_expr, size)
		__nft_set_elem_expr_destroy(ctx, expr);
}

void nft_set_elem_destroy(const struct nft_set *set, void *elem,
			  bool destroy_expr)
{
	struct nft_set_ext *ext = nft_set_elem_ext(set, elem);
	struct nft_ctx ctx = {
		.net	= read_pnet(&set->net),
		.family	= set->table->family,
	};

	nft_data_release(nft_set_ext_key(ext), NFT_DATA_VALUE);
	if (nft_set_ext_exists(ext, NFT_SET_EXT_DATA))
		nft_data_release(nft_set_ext_data(ext), set->dtype);
	if (destroy_expr && nft_set_ext_exists(ext, NFT_SET_EXT_EXPRESSIONS))
		nft_set_elem_expr_destroy(&ctx, nft_set_ext_expr(ext));

	if (nft_set_ext_exists(ext, NFT_SET_EXT_OBJREF))
		(*nft_set_ext_obj(ext))->use--;
	kfree(elem);
}
EXPORT_SYMBOL_GPL(nft_set_elem_destroy);

/* Only called from commit path, nft_setelem_data_deactivate() already deals
 * with the refcounting from the preparation phase.
 */
static void nf_tables_set_elem_destroy(const struct nft_ctx *ctx,
				       const struct nft_set *set, void *elem)
{
	struct nft_set_ext *ext = nft_set_elem_ext(set, elem);

	if (nft_set_ext_exists(ext, NFT_SET_EXT_EXPRESSIONS))
		nft_set_elem_expr_destroy(ctx, nft_set_ext_expr(ext));

	kfree(elem);
}

int nft_set_elem_expr_clone(const struct nft_ctx *ctx, struct nft_set *set,
			    struct nft_expr *expr_array[])
{
	struct nft_expr *expr;
	int err, i, k;

	for (i = 0; i < set->num_exprs; i++) {
		expr = kzalloc(set->exprs[i]->ops->size, GFP_KERNEL);
		if (!expr)
			goto err_expr;

		err = nft_expr_clone(expr, set->exprs[i]);
		if (err < 0) {
			nft_expr_destroy(ctx, expr);
			goto err_expr;
		}
		expr_array[i] = expr;
	}

	return 0;

err_expr:
	for (k = i - 1; k >= 0; k--)
		nft_expr_destroy(ctx, expr_array[k]);

	return -ENOMEM;
}

static int nft_set_elem_expr_setup(struct nft_ctx *ctx,
				   const struct nft_set_ext *ext,
				   struct nft_expr *expr_array[],
				   u32 num_exprs)
{
	struct nft_set_elem_expr *elem_expr = nft_set_ext_expr(ext);
	struct nft_expr *expr;
	int i, err;
<<<<<<< HEAD

	for (i = 0; i < num_exprs; i++) {
		expr = nft_setelem_expr_at(elem_expr, elem_expr->size);
		err = nft_expr_clone(expr, expr_array[i]);
		if (err < 0)
			goto err_elem_expr_setup;

		elem_expr->size += expr_array[i]->ops->size;
		nft_expr_destroy(ctx, expr_array[i]);
		expr_array[i] = NULL;
	}

	return 0;

err_elem_expr_setup:
	for (; i < num_exprs; i++) {
		nft_expr_destroy(ctx, expr_array[i]);
		expr_array[i] = NULL;
	}

	return -ENOMEM;
}

struct nft_set_ext *nft_set_catchall_lookup(const struct net *net,
					    const struct nft_set *set)
{
	struct nft_set_elem_catchall *catchall;
	u8 genmask = nft_genmask_cur(net);
	struct nft_set_ext *ext;

	list_for_each_entry_rcu(catchall, &set->catchall_list, list) {
		ext = nft_set_elem_ext(set, catchall->elem);
		if (nft_set_elem_active(ext, genmask) &&
		    !nft_set_elem_expired(ext))
			return ext;
	}

	return NULL;
}
EXPORT_SYMBOL_GPL(nft_set_catchall_lookup);

void *nft_set_catchall_gc(const struct nft_set *set)
{
	struct nft_set_elem_catchall *catchall, *next;
	struct nft_set_ext *ext;
	void *elem = NULL;

	list_for_each_entry_safe(catchall, next, &set->catchall_list, list) {
		ext = nft_set_elem_ext(set, catchall->elem);

		if (!nft_set_elem_expired(ext) ||
		    nft_set_elem_mark_busy(ext))
			continue;

		elem = catchall->elem;
		list_del_rcu(&catchall->list);
		kfree_rcu(catchall, rcu);
		break;
	}

	return elem;
}
EXPORT_SYMBOL_GPL(nft_set_catchall_gc);

static int nft_setelem_catchall_insert(const struct net *net,
				       struct nft_set *set,
				       const struct nft_set_elem *elem,
				       struct nft_set_ext **pext)
{
	struct nft_set_elem_catchall *catchall;
	u8 genmask = nft_genmask_next(net);
	struct nft_set_ext *ext;

	list_for_each_entry(catchall, &set->catchall_list, list) {
		ext = nft_set_elem_ext(set, catchall->elem);
		if (nft_set_elem_active(ext, genmask)) {
			*pext = ext;
			return -EEXIST;
		}
	}

	catchall = kmalloc(sizeof(*catchall), GFP_KERNEL);
	if (!catchall)
		return -ENOMEM;

	catchall->elem = elem->priv;
	list_add_tail_rcu(&catchall->list, &set->catchall_list);

	return 0;
}

static int nft_setelem_insert(const struct net *net,
			      struct nft_set *set,
			      const struct nft_set_elem *elem,
			      struct nft_set_ext **ext, unsigned int flags)
{
	int ret;

	if (flags & NFT_SET_ELEM_CATCHALL)
		ret = nft_setelem_catchall_insert(net, set, elem, ext);
	else
		ret = set->ops->insert(net, set, elem, ext);

	return ret;
}

static bool nft_setelem_is_catchall(const struct nft_set *set,
				    const struct nft_set_elem *elem)
{
	struct nft_set_ext *ext = nft_set_elem_ext(set, elem->priv);

	if (nft_set_ext_exists(ext, NFT_SET_EXT_FLAGS) &&
	    *nft_set_ext_flags(ext) & NFT_SET_ELEM_CATCHALL)
		return true;

	return false;
}

static void nft_setelem_activate(struct net *net, struct nft_set *set,
				 struct nft_set_elem *elem)
{
	struct nft_set_ext *ext = nft_set_elem_ext(set, elem->priv);

	if (nft_setelem_is_catchall(set, elem)) {
		nft_set_elem_change_active(net, set, ext);
		nft_set_elem_clear_busy(ext);
	} else {
		set->ops->activate(net, set, elem);
	}
}

static int nft_setelem_catchall_deactivate(const struct net *net,
					   struct nft_set *set,
					   struct nft_set_elem *elem)
{
	struct nft_set_elem_catchall *catchall;
	struct nft_set_ext *ext;

	list_for_each_entry(catchall, &set->catchall_list, list) {
		ext = nft_set_elem_ext(set, catchall->elem);
		if (!nft_is_active(net, ext) ||
		    nft_set_elem_mark_busy(ext))
			continue;

		kfree(elem->priv);
		elem->priv = catchall->elem;
		nft_set_elem_change_active(net, set, ext);
		return 0;
	}

	return -ENOENT;
}

static int __nft_setelem_deactivate(const struct net *net,
				    struct nft_set *set,
				    struct nft_set_elem *elem)
{
	void *priv;

	priv = set->ops->deactivate(net, set, elem);
	if (!priv)
		return -ENOENT;

	kfree(elem->priv);
	elem->priv = priv;
	set->ndeact++;

	return 0;
}

static int nft_setelem_deactivate(const struct net *net,
				  struct nft_set *set,
				  struct nft_set_elem *elem, u32 flags)
{
	int ret;

	if (flags & NFT_SET_ELEM_CATCHALL)
		ret = nft_setelem_catchall_deactivate(net, set, elem);
	else
		ret = __nft_setelem_deactivate(net, set, elem);

	return ret;
}

static void nft_setelem_catchall_remove(const struct net *net,
					const struct nft_set *set,
					const struct nft_set_elem *elem)
{
	struct nft_set_elem_catchall *catchall, *next;

	list_for_each_entry_safe(catchall, next, &set->catchall_list, list) {
		if (catchall->elem == elem->priv) {
			list_del_rcu(&catchall->list);
			kfree_rcu(catchall);
			break;
		}
	}
}

static void nft_setelem_remove(const struct net *net,
			       const struct nft_set *set,
			       const struct nft_set_elem *elem)
{
	if (nft_setelem_is_catchall(set, elem))
		nft_setelem_catchall_remove(net, set, elem);
	else
		set->ops->remove(net, set, elem);
}
=======

	for (i = 0; i < num_exprs; i++) {
		expr = nft_setelem_expr_at(elem_expr, elem_expr->size);
		err = nft_expr_clone(expr, expr_array[i]);
		if (err < 0)
			goto err_elem_expr_setup;
>>>>>>> 8e0eb2fb

		elem_expr->size += expr_array[i]->ops->size;
		nft_expr_destroy(ctx, expr_array[i]);
		expr_array[i] = NULL;
	}

	return 0;

<<<<<<< HEAD
	nft_set_ext_prepare(&tmpl);

	err = nft_setelem_parse_flags(set, nla[NFTA_SET_ELEM_FLAGS], &flags);
	if (err < 0)
		return err;

	if (!nla[NFTA_SET_ELEM_KEY] && !(flags & NFT_SET_ELEM_CATCHALL))
		return -EINVAL;

=======
err_elem_expr_setup:
	for (; i < num_exprs; i++) {
		nft_expr_destroy(ctx, expr_array[i]);
		expr_array[i] = NULL;
	}

	return -ENOMEM;
}

struct nft_set_ext *nft_set_catchall_lookup(const struct net *net,
					    const struct nft_set *set)
{
	struct nft_set_elem_catchall *catchall;
	u8 genmask = nft_genmask_cur(net);
	struct nft_set_ext *ext;

	list_for_each_entry_rcu(catchall, &set->catchall_list, list) {
		ext = nft_set_elem_ext(set, catchall->elem);
		if (nft_set_elem_active(ext, genmask) &&
		    !nft_set_elem_expired(ext))
			return ext;
	}

	return NULL;
}
EXPORT_SYMBOL_GPL(nft_set_catchall_lookup);

void *nft_set_catchall_gc(const struct nft_set *set)
{
	struct nft_set_elem_catchall *catchall, *next;
	struct nft_set_ext *ext;
	void *elem = NULL;

	list_for_each_entry_safe(catchall, next, &set->catchall_list, list) {
		ext = nft_set_elem_ext(set, catchall->elem);

		if (!nft_set_elem_expired(ext) ||
		    nft_set_elem_mark_busy(ext))
			continue;

		elem = catchall->elem;
		list_del_rcu(&catchall->list);
		kfree_rcu(catchall, rcu);
		break;
	}

	return elem;
}
EXPORT_SYMBOL_GPL(nft_set_catchall_gc);

static int nft_setelem_catchall_insert(const struct net *net,
				       struct nft_set *set,
				       const struct nft_set_elem *elem,
				       struct nft_set_ext **pext)
{
	struct nft_set_elem_catchall *catchall;
	u8 genmask = nft_genmask_next(net);
	struct nft_set_ext *ext;

	list_for_each_entry(catchall, &set->catchall_list, list) {
		ext = nft_set_elem_ext(set, catchall->elem);
		if (nft_set_elem_active(ext, genmask)) {
			*pext = ext;
			return -EEXIST;
		}
	}

	catchall = kmalloc(sizeof(*catchall), GFP_KERNEL);
	if (!catchall)
		return -ENOMEM;

	catchall->elem = elem->priv;
	list_add_tail_rcu(&catchall->list, &set->catchall_list);

	return 0;
}

static int nft_setelem_insert(const struct net *net,
			      struct nft_set *set,
			      const struct nft_set_elem *elem,
			      struct nft_set_ext **ext, unsigned int flags)
{
	int ret;

	if (flags & NFT_SET_ELEM_CATCHALL)
		ret = nft_setelem_catchall_insert(net, set, elem, ext);
	else
		ret = set->ops->insert(net, set, elem, ext);

	return ret;
}

static bool nft_setelem_is_catchall(const struct nft_set *set,
				    const struct nft_set_elem *elem)
{
	struct nft_set_ext *ext = nft_set_elem_ext(set, elem->priv);

	if (nft_set_ext_exists(ext, NFT_SET_EXT_FLAGS) &&
	    *nft_set_ext_flags(ext) & NFT_SET_ELEM_CATCHALL)
		return true;

	return false;
}

static void nft_setelem_activate(struct net *net, struct nft_set *set,
				 struct nft_set_elem *elem)
{
	struct nft_set_ext *ext = nft_set_elem_ext(set, elem->priv);

	if (nft_setelem_is_catchall(set, elem)) {
		nft_set_elem_change_active(net, set, ext);
		nft_set_elem_clear_busy(ext);
	} else {
		set->ops->activate(net, set, elem);
	}
}

static int nft_setelem_catchall_deactivate(const struct net *net,
					   struct nft_set *set,
					   struct nft_set_elem *elem)
{
	struct nft_set_elem_catchall *catchall;
	struct nft_set_ext *ext;

	list_for_each_entry(catchall, &set->catchall_list, list) {
		ext = nft_set_elem_ext(set, catchall->elem);
		if (!nft_is_active(net, ext) ||
		    nft_set_elem_mark_busy(ext))
			continue;

		kfree(elem->priv);
		elem->priv = catchall->elem;
		nft_set_elem_change_active(net, set, ext);
		return 0;
	}

	return -ENOENT;
}

static int __nft_setelem_deactivate(const struct net *net,
				    struct nft_set *set,
				    struct nft_set_elem *elem)
{
	void *priv;

	priv = set->ops->deactivate(net, set, elem);
	if (!priv)
		return -ENOENT;

	kfree(elem->priv);
	elem->priv = priv;
	set->ndeact++;

	return 0;
}

static int nft_setelem_deactivate(const struct net *net,
				  struct nft_set *set,
				  struct nft_set_elem *elem, u32 flags)
{
	int ret;

	if (flags & NFT_SET_ELEM_CATCHALL)
		ret = nft_setelem_catchall_deactivate(net, set, elem);
	else
		ret = __nft_setelem_deactivate(net, set, elem);

	return ret;
}

static void nft_setelem_catchall_remove(const struct net *net,
					const struct nft_set *set,
					const struct nft_set_elem *elem)
{
	struct nft_set_elem_catchall *catchall, *next;

	list_for_each_entry_safe(catchall, next, &set->catchall_list, list) {
		if (catchall->elem == elem->priv) {
			list_del_rcu(&catchall->list);
			kfree_rcu(catchall);
			break;
		}
	}
}

static void nft_setelem_remove(const struct net *net,
			       const struct nft_set *set,
			       const struct nft_set_elem *elem)
{
	if (nft_setelem_is_catchall(set, elem))
		nft_setelem_catchall_remove(net, set, elem);
	else
		set->ops->remove(net, set, elem);
}

static int nft_add_set_elem(struct nft_ctx *ctx, struct nft_set *set,
			    const struct nlattr *attr, u32 nlmsg_flags)
{
	struct nft_expr *expr_array[NFT_SET_EXPR_MAX] = {};
	struct nlattr *nla[NFTA_SET_ELEM_MAX + 1];
	u8 genmask = nft_genmask_next(ctx->net);
	u32 flags = 0, size = 0, num_exprs = 0;
	struct nft_set_ext_tmpl tmpl;
	struct nft_set_ext *ext, *ext2;
	struct nft_set_elem elem;
	struct nft_set_binding *binding;
	struct nft_object *obj = NULL;
	struct nft_userdata *udata;
	struct nft_data_desc desc;
	enum nft_registers dreg;
	struct nft_trans *trans;
	u64 timeout;
	u64 expiration;
	int err, i;
	u8 ulen;

	err = nla_parse_nested_deprecated(nla, NFTA_SET_ELEM_MAX, attr,
					  nft_set_elem_policy, NULL);
	if (err < 0)
		return err;

	nft_set_ext_prepare(&tmpl);

	err = nft_setelem_parse_flags(set, nla[NFTA_SET_ELEM_FLAGS], &flags);
	if (err < 0)
		return err;

	if (!nla[NFTA_SET_ELEM_KEY] && !(flags & NFT_SET_ELEM_CATCHALL))
		return -EINVAL;

>>>>>>> 8e0eb2fb
	if (flags != 0)
		nft_set_ext_add(&tmpl, NFT_SET_EXT_FLAGS);

	if (set->flags & NFT_SET_MAP) {
		if (nla[NFTA_SET_ELEM_DATA] == NULL &&
		    !(flags & NFT_SET_ELEM_INTERVAL_END))
			return -EINVAL;
	} else {
		if (nla[NFTA_SET_ELEM_DATA] != NULL)
			return -EINVAL;
	}

	if ((flags & NFT_SET_ELEM_INTERVAL_END) &&
	     (nla[NFTA_SET_ELEM_DATA] ||
	      nla[NFTA_SET_ELEM_OBJREF] ||
	      nla[NFTA_SET_ELEM_TIMEOUT] ||
	      nla[NFTA_SET_ELEM_EXPIRATION] ||
	      nla[NFTA_SET_ELEM_USERDATA] ||
	      nla[NFTA_SET_ELEM_EXPR] ||
	      nla[NFTA_SET_ELEM_EXPRESSIONS]))
		return -EINVAL;

	timeout = 0;
	if (nla[NFTA_SET_ELEM_TIMEOUT] != NULL) {
		if (!(set->flags & NFT_SET_TIMEOUT))
			return -EINVAL;
		err = nf_msecs_to_jiffies64(nla[NFTA_SET_ELEM_TIMEOUT],
					    &timeout);
		if (err)
			return err;
	} else if (set->flags & NFT_SET_TIMEOUT) {
		timeout = set->timeout;
	}

	expiration = 0;
	if (nla[NFTA_SET_ELEM_EXPIRATION] != NULL) {
		if (!(set->flags & NFT_SET_TIMEOUT))
			return -EINVAL;
		err = nf_msecs_to_jiffies64(nla[NFTA_SET_ELEM_EXPIRATION],
					    &expiration);
		if (err)
			return err;
	}

	if (nla[NFTA_SET_ELEM_EXPR]) {
		struct nft_expr *expr;

		if (set->num_exprs && set->num_exprs != 1)
			return -EOPNOTSUPP;

		expr = nft_set_elem_expr_alloc(ctx, set,
					       nla[NFTA_SET_ELEM_EXPR]);
		if (IS_ERR(expr))
			return PTR_ERR(expr);

		expr_array[0] = expr;
		num_exprs = 1;

		if (set->num_exprs && set->exprs[0]->ops != expr->ops) {
			err = -EOPNOTSUPP;
			goto err_set_elem_expr;
		}
	} else if (nla[NFTA_SET_ELEM_EXPRESSIONS]) {
		struct nft_expr *expr;
		struct nlattr *tmp;
		int left;

		i = 0;
		nla_for_each_nested(tmp, nla[NFTA_SET_ELEM_EXPRESSIONS], left) {
			if (i == NFT_SET_EXPR_MAX ||
			    (set->num_exprs && set->num_exprs == i)) {
				err = -E2BIG;
				goto err_set_elem_expr;
			}
			if (nla_type(tmp) != NFTA_LIST_ELEM) {
				err = -EINVAL;
				goto err_set_elem_expr;
			}
			expr = nft_set_elem_expr_alloc(ctx, set, tmp);
			if (IS_ERR(expr)) {
				err = PTR_ERR(expr);
				goto err_set_elem_expr;
			}
			expr_array[i] = expr;
			num_exprs++;

			if (set->num_exprs && expr->ops != set->exprs[i]->ops) {
				err = -EOPNOTSUPP;
				goto err_set_elem_expr;
			}
			i++;
		}
		if (set->num_exprs && set->num_exprs != i) {
			err = -EOPNOTSUPP;
			goto err_set_elem_expr;
		}
	} else if (set->num_exprs > 0) {
		err = nft_set_elem_expr_clone(ctx, set, expr_array);
		if (err < 0)
			goto err_set_elem_expr_clone;

		num_exprs = set->num_exprs;
	}

	if (nla[NFTA_SET_ELEM_KEY]) {
		err = nft_setelem_parse_key(ctx, set, &elem.key.val,
					    nla[NFTA_SET_ELEM_KEY]);
		if (err < 0)
			goto err_set_elem_expr;

		nft_set_ext_add_length(&tmpl, NFT_SET_EXT_KEY, set->klen);
	}

	if (nla[NFTA_SET_ELEM_KEY_END]) {
		err = nft_setelem_parse_key(ctx, set, &elem.key_end.val,
					    nla[NFTA_SET_ELEM_KEY_END]);
		if (err < 0)
			goto err_parse_key;

		nft_set_ext_add_length(&tmpl, NFT_SET_EXT_KEY_END, set->klen);
	}

	if (timeout > 0) {
		nft_set_ext_add(&tmpl, NFT_SET_EXT_EXPIRATION);
		if (timeout != set->timeout)
			nft_set_ext_add(&tmpl, NFT_SET_EXT_TIMEOUT);
	}

	if (num_exprs) {
		for (i = 0; i < num_exprs; i++)
			size += expr_array[i]->ops->size;

		nft_set_ext_add_length(&tmpl, NFT_SET_EXT_EXPRESSIONS,
				       sizeof(struct nft_set_elem_expr) +
				       size);
	}

	if (nla[NFTA_SET_ELEM_OBJREF] != NULL) {
		if (!(set->flags & NFT_SET_OBJECT)) {
			err = -EINVAL;
			goto err_parse_key_end;
		}
		obj = nft_obj_lookup(ctx->net, ctx->table,
				     nla[NFTA_SET_ELEM_OBJREF],
				     set->objtype, genmask);
		if (IS_ERR(obj)) {
			err = PTR_ERR(obj);
			goto err_parse_key_end;
		}
		nft_set_ext_add(&tmpl, NFT_SET_EXT_OBJREF);
	}

	if (nla[NFTA_SET_ELEM_DATA] != NULL) {
		err = nft_setelem_parse_data(ctx, set, &desc, &elem.data.val,
					     nla[NFTA_SET_ELEM_DATA]);
		if (err < 0)
			goto err_parse_key_end;

		dreg = nft_type_to_reg(set->dtype);
		list_for_each_entry(binding, &set->bindings, list) {
			struct nft_ctx bind_ctx = {
				.net	= ctx->net,
				.family	= ctx->family,
				.table	= ctx->table,
				.chain	= (struct nft_chain *)binding->chain,
			};

			if (!(binding->flags & NFT_SET_MAP))
				continue;

			err = nft_validate_register_store(&bind_ctx, dreg,
							  &elem.data.val,
							  desc.type, desc.len);
			if (err < 0)
				goto err_parse_data;

			if (desc.type == NFT_DATA_VERDICT &&
			    (elem.data.val.verdict.code == NFT_GOTO ||
			     elem.data.val.verdict.code == NFT_JUMP))
				nft_validate_state_update(ctx->net,
							  NFT_VALIDATE_NEED);
		}

		nft_set_ext_add_length(&tmpl, NFT_SET_EXT_DATA, desc.len);
	}

	/* The full maximum length of userdata can exceed the maximum
	 * offset value (U8_MAX) for following extensions, therefor it
	 * must be the last extension added.
	 */
	ulen = 0;
	if (nla[NFTA_SET_ELEM_USERDATA] != NULL) {
		ulen = nla_len(nla[NFTA_SET_ELEM_USERDATA]);
		if (ulen > 0)
			nft_set_ext_add_length(&tmpl, NFT_SET_EXT_USERDATA,
					       ulen);
	}

	err = -ENOMEM;
	elem.priv = nft_set_elem_init(set, &tmpl, elem.key.val.data,
				      elem.key_end.val.data, elem.data.val.data,
				      timeout, expiration, GFP_KERNEL);
	if (elem.priv == NULL)
		goto err_parse_data;

	ext = nft_set_elem_ext(set, elem.priv);
	if (flags)
		*nft_set_ext_flags(ext) = flags;
	if (ulen > 0) {
		udata = nft_set_ext_userdata(ext);
		udata->len = ulen - 1;
		nla_memcpy(&udata->data, nla[NFTA_SET_ELEM_USERDATA], ulen);
	}
	if (obj) {
		*nft_set_ext_obj(ext) = obj;
		obj->use++;
	}
	err = nft_set_elem_expr_setup(ctx, ext, expr_array, num_exprs);
	if (err < 0)
		goto err_elem_expr;

	trans = nft_trans_elem_alloc(ctx, NFT_MSG_NEWSETELEM, set);
	if (trans == NULL) {
		err = -ENOMEM;
		goto err_elem_expr;
	}

	ext->genmask = nft_genmask_cur(ctx->net) | NFT_SET_ELEM_BUSY_MASK;

	err = nft_setelem_insert(ctx->net, set, &elem, &ext2, flags);
	if (err) {
		if (err == -EEXIST) {
			if (nft_set_ext_exists(ext, NFT_SET_EXT_DATA) ^
			    nft_set_ext_exists(ext2, NFT_SET_EXT_DATA) ||
			    nft_set_ext_exists(ext, NFT_SET_EXT_OBJREF) ^
			    nft_set_ext_exists(ext2, NFT_SET_EXT_OBJREF))
				goto err_element_clash;
			if ((nft_set_ext_exists(ext, NFT_SET_EXT_DATA) &&
			     nft_set_ext_exists(ext2, NFT_SET_EXT_DATA) &&
			     memcmp(nft_set_ext_data(ext),
				    nft_set_ext_data(ext2), set->dlen) != 0) ||
			    (nft_set_ext_exists(ext, NFT_SET_EXT_OBJREF) &&
			     nft_set_ext_exists(ext2, NFT_SET_EXT_OBJREF) &&
			     *nft_set_ext_obj(ext) != *nft_set_ext_obj(ext2)))
				goto err_element_clash;
			else if (!(nlmsg_flags & NLM_F_EXCL))
				err = 0;
		} else if (err == -ENOTEMPTY) {
			/* ENOTEMPTY reports overlapping between this element
			 * and an existing one.
			 */
			err = -EEXIST;
		}
		goto err_element_clash;
	}

	if (!(flags & NFT_SET_ELEM_CATCHALL) && set->size &&
	    !atomic_add_unless(&set->nelems, 1, set->size + set->ndeact)) {
		err = -ENFILE;
		goto err_set_full;
	}

	nft_trans_elem(trans) = elem;
	nft_trans_commit_list_add_tail(ctx->net, trans);
	return 0;

err_set_full:
	nft_setelem_remove(ctx->net, set, &elem);
err_element_clash:
	kfree(trans);
err_elem_expr:
	if (obj)
		obj->use--;

	nf_tables_set_elem_destroy(ctx, set, elem.priv);
err_parse_data:
	if (nla[NFTA_SET_ELEM_DATA] != NULL)
		nft_data_release(&elem.data.val, desc.type);
err_parse_key_end:
	nft_data_release(&elem.key_end.val, NFT_DATA_VALUE);
err_parse_key:
	nft_data_release(&elem.key.val, NFT_DATA_VALUE);
err_set_elem_expr:
	for (i = 0; i < num_exprs && expr_array[i]; i++)
		nft_expr_destroy(ctx, expr_array[i]);
err_set_elem_expr_clone:
	return err;
}

static int nf_tables_newsetelem(struct sk_buff *skb,
				const struct nfnl_info *info,
				const struct nlattr * const nla[])
{
	struct nftables_pernet *nft_net = nft_pernet(info->net);
	struct netlink_ext_ack *extack = info->extack;
	u8 genmask = nft_genmask_next(info->net);
	struct net *net = info->net;
	const struct nlattr *attr;
	struct nft_set *set;
	struct nft_ctx ctx;
	int rem, err;

	if (nla[NFTA_SET_ELEM_LIST_ELEMENTS] == NULL)
		return -EINVAL;

	err = nft_ctx_init_from_elemattr(&ctx, net, skb, info->nlh, nla, extack,
					 genmask, NETLINK_CB(skb).portid);
	if (err < 0)
		return err;

	set = nft_set_lookup_global(net, ctx.table, nla[NFTA_SET_ELEM_LIST_SET],
				    nla[NFTA_SET_ELEM_LIST_SET_ID], genmask);
	if (IS_ERR(set))
		return PTR_ERR(set);

	if (!list_empty(&set->bindings) && set->flags & NFT_SET_CONSTANT)
		return -EBUSY;

	nla_for_each_nested(attr, nla[NFTA_SET_ELEM_LIST_ELEMENTS], rem) {
		err = nft_add_set_elem(&ctx, set, attr, info->nlh->nlmsg_flags);
		if (err < 0)
			return err;
	}

	if (nft_net->validate_state == NFT_VALIDATE_DO)
		return nft_table_validate(net, ctx.table);

	return 0;
}

/**
 *	nft_data_hold - hold a nft_data item
 *
 *	@data: struct nft_data to release
 *	@type: type of data
 *
 *	Hold a nft_data item. NFT_DATA_VALUE types can be silently discarded,
 *	NFT_DATA_VERDICT bumps the reference to chains in case of NFT_JUMP and
 *	NFT_GOTO verdicts. This function must be called on active data objects
 *	from the second phase of the commit protocol.
 */
void nft_data_hold(const struct nft_data *data, enum nft_data_types type)
{
	struct nft_chain *chain;
	struct nft_rule *rule;

	if (type == NFT_DATA_VERDICT) {
		switch (data->verdict.code) {
		case NFT_JUMP:
		case NFT_GOTO:
			chain = data->verdict.chain;
			chain->use++;

			if (!nft_chain_is_bound(chain))
				break;

			chain->table->use++;
			list_for_each_entry(rule, &chain->rules, list)
				chain->use++;

			nft_chain_add(chain->table, chain);
			break;
		}
	}
}

static void nft_setelem_data_activate(const struct net *net,
				      const struct nft_set *set,
				      struct nft_set_elem *elem)
{
	const struct nft_set_ext *ext = nft_set_elem_ext(set, elem->priv);

	if (nft_set_ext_exists(ext, NFT_SET_EXT_DATA))
		nft_data_hold(nft_set_ext_data(ext), set->dtype);
	if (nft_set_ext_exists(ext, NFT_SET_EXT_OBJREF))
		(*nft_set_ext_obj(ext))->use++;
}

static void nft_setelem_data_deactivate(const struct net *net,
					const struct nft_set *set,
					struct nft_set_elem *elem)
{
	const struct nft_set_ext *ext = nft_set_elem_ext(set, elem->priv);

	if (nft_set_ext_exists(ext, NFT_SET_EXT_DATA))
		nft_data_release(nft_set_ext_data(ext), set->dtype);
	if (nft_set_ext_exists(ext, NFT_SET_EXT_OBJREF))
		(*nft_set_ext_obj(ext))->use--;
}

static int nft_del_setelem(struct nft_ctx *ctx, struct nft_set *set,
			   const struct nlattr *attr)
{
	struct nlattr *nla[NFTA_SET_ELEM_MAX + 1];
	struct nft_set_ext_tmpl tmpl;
	struct nft_set_elem elem;
	struct nft_set_ext *ext;
	struct nft_trans *trans;
	u32 flags = 0;
	int err;

	err = nla_parse_nested_deprecated(nla, NFTA_SET_ELEM_MAX, attr,
					  nft_set_elem_policy, NULL);
	if (err < 0)
		return err;

	err = nft_setelem_parse_flags(set, nla[NFTA_SET_ELEM_FLAGS], &flags);
	if (err < 0)
		return err;

	if (!nla[NFTA_SET_ELEM_KEY] && !(flags & NFT_SET_ELEM_CATCHALL))
		return -EINVAL;

	nft_set_ext_prepare(&tmpl);

	if (flags != 0)
		nft_set_ext_add(&tmpl, NFT_SET_EXT_FLAGS);

	if (nla[NFTA_SET_ELEM_KEY]) {
		err = nft_setelem_parse_key(ctx, set, &elem.key.val,
					    nla[NFTA_SET_ELEM_KEY]);
		if (err < 0)
			return err;

		nft_set_ext_add_length(&tmpl, NFT_SET_EXT_KEY, set->klen);
	}

	if (nla[NFTA_SET_ELEM_KEY_END]) {
		err = nft_setelem_parse_key(ctx, set, &elem.key_end.val,
					    nla[NFTA_SET_ELEM_KEY_END]);
		if (err < 0)
			return err;

		nft_set_ext_add_length(&tmpl, NFT_SET_EXT_KEY_END, set->klen);
	}

	err = -ENOMEM;
	elem.priv = nft_set_elem_init(set, &tmpl, elem.key.val.data,
				      elem.key_end.val.data, NULL, 0, 0,
				      GFP_KERNEL);
	if (elem.priv == NULL)
		goto fail_elem;

	ext = nft_set_elem_ext(set, elem.priv);
	if (flags)
		*nft_set_ext_flags(ext) = flags;

	trans = nft_trans_elem_alloc(ctx, NFT_MSG_DELSETELEM, set);
	if (trans == NULL)
		goto fail_trans;

	err = nft_setelem_deactivate(ctx->net, set, &elem, flags);
	if (err < 0)
		goto fail_ops;

	nft_setelem_data_deactivate(ctx->net, set, &elem);

	nft_trans_elem(trans) = elem;
	nft_trans_commit_list_add_tail(ctx->net, trans);
	return 0;

fail_ops:
	kfree(trans);
fail_trans:
	kfree(elem.priv);
fail_elem:
	nft_data_release(&elem.key.val, NFT_DATA_VALUE);
	return err;
}

static int nft_setelem_flush(const struct nft_ctx *ctx,
			     struct nft_set *set,
			     const struct nft_set_iter *iter,
			     struct nft_set_elem *elem)
{
	struct nft_trans *trans;
	int err;

	trans = nft_trans_alloc_gfp(ctx, NFT_MSG_DELSETELEM,
				    sizeof(struct nft_trans_elem), GFP_ATOMIC);
	if (!trans)
		return -ENOMEM;

	if (!set->ops->flush(ctx->net, set, elem->priv)) {
		err = -ENOENT;
		goto err1;
	}
	set->ndeact++;

	nft_setelem_data_deactivate(ctx->net, set, elem);
	nft_trans_elem_set(trans) = set;
	nft_trans_elem(trans) = *elem;
	nft_trans_commit_list_add_tail(ctx->net, trans);

	return 0;
err1:
	kfree(trans);
	return err;
}

static int __nft_set_catchall_flush(const struct nft_ctx *ctx,
				    struct nft_set *set,
				    struct nft_set_elem *elem)
{
	struct nft_trans *trans;

	trans = nft_trans_alloc_gfp(ctx, NFT_MSG_DELSETELEM,
				    sizeof(struct nft_trans_elem), GFP_KERNEL);
	if (!trans)
		return -ENOMEM;

	nft_setelem_data_deactivate(ctx->net, set, elem);
	nft_trans_elem_set(trans) = set;
	nft_trans_elem(trans) = *elem;
	nft_trans_commit_list_add_tail(ctx->net, trans);

	return 0;
}

static int nft_set_catchall_flush(const struct nft_ctx *ctx,
				  struct nft_set *set)
{
	u8 genmask = nft_genmask_next(ctx->net);
	struct nft_set_elem_catchall *catchall;
	struct nft_set_elem elem;
	struct nft_set_ext *ext;
	int ret = 0;

	list_for_each_entry_rcu(catchall, &set->catchall_list, list) {
		ext = nft_set_elem_ext(set, catchall->elem);
		if (!nft_set_elem_active(ext, genmask) ||
		    nft_set_elem_mark_busy(ext))
			continue;

		elem.priv = catchall->elem;
		ret = __nft_set_catchall_flush(ctx, set, &elem);
		if (ret < 0)
			break;
	}

	return ret;
}

static int nft_set_flush(struct nft_ctx *ctx, struct nft_set *set, u8 genmask)
{
	struct nft_set_iter iter = {
		.genmask	= genmask,
		.fn		= nft_setelem_flush,
	};

	set->ops->walk(ctx, set, &iter);
	if (!iter.err)
		iter.err = nft_set_catchall_flush(ctx, set);

	return iter.err;
}

static int nf_tables_delsetelem(struct sk_buff *skb,
				const struct nfnl_info *info,
				const struct nlattr * const nla[])
{
	struct netlink_ext_ack *extack = info->extack;
	u8 genmask = nft_genmask_next(info->net);
	struct net *net = info->net;
	const struct nlattr *attr;
	struct nft_set *set;
	struct nft_ctx ctx;
	int rem, err = 0;

	err = nft_ctx_init_from_elemattr(&ctx, net, skb, info->nlh, nla, extack,
					 genmask, NETLINK_CB(skb).portid);
	if (err < 0)
		return err;

	set = nft_set_lookup(ctx.table, nla[NFTA_SET_ELEM_LIST_SET], genmask);
	if (IS_ERR(set))
		return PTR_ERR(set);
	if (!list_empty(&set->bindings) && set->flags & NFT_SET_CONSTANT)
		return -EBUSY;

	if (!nla[NFTA_SET_ELEM_LIST_ELEMENTS])
		return nft_set_flush(&ctx, set, genmask);

	nla_for_each_nested(attr, nla[NFTA_SET_ELEM_LIST_ELEMENTS], rem) {
		err = nft_del_setelem(&ctx, set, attr);
		if (err < 0)
			break;
	}
	return err;
}

void nft_set_gc_batch_release(struct rcu_head *rcu)
{
	struct nft_set_gc_batch *gcb;
	unsigned int i;

	gcb = container_of(rcu, struct nft_set_gc_batch, head.rcu);
	for (i = 0; i < gcb->head.cnt; i++)
		nft_set_elem_destroy(gcb->head.set, gcb->elems[i], true);
	kfree(gcb);
}

struct nft_set_gc_batch *nft_set_gc_batch_alloc(const struct nft_set *set,
						gfp_t gfp)
{
	struct nft_set_gc_batch *gcb;

	gcb = kzalloc(sizeof(*gcb), gfp);
	if (gcb == NULL)
		return gcb;
	gcb->head.set = set;
	return gcb;
}

/*
 * Stateful objects
 */

/**
 *	nft_register_obj- register nf_tables stateful object type
 *	@obj_type: object type
 *
 *	Registers the object type for use with nf_tables. Returns zero on
 *	success or a negative errno code otherwise.
 */
int nft_register_obj(struct nft_object_type *obj_type)
{
	if (obj_type->type == NFT_OBJECT_UNSPEC)
		return -EINVAL;

	nfnl_lock(NFNL_SUBSYS_NFTABLES);
	list_add_rcu(&obj_type->list, &nf_tables_objects);
	nfnl_unlock(NFNL_SUBSYS_NFTABLES);
	return 0;
}
EXPORT_SYMBOL_GPL(nft_register_obj);

/**
 *	nft_unregister_obj - unregister nf_tables object type
 *	@obj_type: object type
 *
 * 	Unregisters the object type for use with nf_tables.
 */
void nft_unregister_obj(struct nft_object_type *obj_type)
{
	nfnl_lock(NFNL_SUBSYS_NFTABLES);
	list_del_rcu(&obj_type->list);
	nfnl_unlock(NFNL_SUBSYS_NFTABLES);
}
EXPORT_SYMBOL_GPL(nft_unregister_obj);

struct nft_object *nft_obj_lookup(const struct net *net,
				  const struct nft_table *table,
				  const struct nlattr *nla, u32 objtype,
				  u8 genmask)
{
	struct nft_object_hash_key k = { .table = table };
	char search[NFT_OBJ_MAXNAMELEN];
	struct rhlist_head *tmp, *list;
	struct nft_object *obj;

	nla_strscpy(search, nla, sizeof(search));
	k.name = search;

	WARN_ON_ONCE(!rcu_read_lock_held() &&
		     !lockdep_commit_lock_is_held(net));

	rcu_read_lock();
	list = rhltable_lookup(&nft_objname_ht, &k, nft_objname_ht_params);
	if (!list)
		goto out;

	rhl_for_each_entry_rcu(obj, tmp, list, rhlhead) {
		if (objtype == obj->ops->type->type &&
		    nft_active_genmask(obj, genmask)) {
			rcu_read_unlock();
			return obj;
		}
	}
out:
	rcu_read_unlock();
	return ERR_PTR(-ENOENT);
}
EXPORT_SYMBOL_GPL(nft_obj_lookup);

static struct nft_object *nft_obj_lookup_byhandle(const struct nft_table *table,
						  const struct nlattr *nla,
						  u32 objtype, u8 genmask)
{
	struct nft_object *obj;

	list_for_each_entry(obj, &table->objects, list) {
		if (be64_to_cpu(nla_get_be64(nla)) == obj->handle &&
		    objtype == obj->ops->type->type &&
		    nft_active_genmask(obj, genmask))
			return obj;
	}
	return ERR_PTR(-ENOENT);
}

static const struct nla_policy nft_obj_policy[NFTA_OBJ_MAX + 1] = {
	[NFTA_OBJ_TABLE]	= { .type = NLA_STRING,
				    .len = NFT_TABLE_MAXNAMELEN - 1 },
	[NFTA_OBJ_NAME]		= { .type = NLA_STRING,
				    .len = NFT_OBJ_MAXNAMELEN - 1 },
	[NFTA_OBJ_TYPE]		= { .type = NLA_U32 },
	[NFTA_OBJ_DATA]		= { .type = NLA_NESTED },
	[NFTA_OBJ_HANDLE]	= { .type = NLA_U64},
	[NFTA_OBJ_USERDATA]	= { .type = NLA_BINARY,
				    .len = NFT_USERDATA_MAXLEN },
};

static struct nft_object *nft_obj_init(const struct nft_ctx *ctx,
				       const struct nft_object_type *type,
				       const struct nlattr *attr)
{
	struct nlattr **tb;
	const struct nft_object_ops *ops;
	struct nft_object *obj;
	int err = -ENOMEM;

	tb = kmalloc_array(type->maxattr + 1, sizeof(*tb), GFP_KERNEL);
	if (!tb)
		goto err1;

	if (attr) {
		err = nla_parse_nested_deprecated(tb, type->maxattr, attr,
						  type->policy, NULL);
		if (err < 0)
			goto err2;
	} else {
		memset(tb, 0, sizeof(tb[0]) * (type->maxattr + 1));
	}

	if (type->select_ops) {
		ops = type->select_ops(ctx, (const struct nlattr * const *)tb);
		if (IS_ERR(ops)) {
			err = PTR_ERR(ops);
			goto err2;
		}
	} else {
		ops = type->ops;
	}

	err = -ENOMEM;
	obj = kzalloc(sizeof(*obj) + ops->size, GFP_KERNEL);
	if (!obj)
		goto err2;

	err = ops->init(ctx, (const struct nlattr * const *)tb, obj);
	if (err < 0)
		goto err3;

	obj->ops = ops;

	kfree(tb);
	return obj;
err3:
	kfree(obj);
err2:
	kfree(tb);
err1:
	return ERR_PTR(err);
}

static int nft_object_dump(struct sk_buff *skb, unsigned int attr,
			   struct nft_object *obj, bool reset)
{
	struct nlattr *nest;

	nest = nla_nest_start_noflag(skb, attr);
	if (!nest)
		goto nla_put_failure;
	if (obj->ops->dump(skb, obj, reset) < 0)
		goto nla_put_failure;
	nla_nest_end(skb, nest);
	return 0;

nla_put_failure:
	return -1;
}

static const struct nft_object_type *__nft_obj_type_get(u32 objtype)
{
	const struct nft_object_type *type;

	list_for_each_entry(type, &nf_tables_objects, list) {
		if (objtype == type->type)
			return type;
	}
	return NULL;
}

static const struct nft_object_type *
nft_obj_type_get(struct net *net, u32 objtype)
{
	const struct nft_object_type *type;

	type = __nft_obj_type_get(objtype);
	if (type != NULL && try_module_get(type->owner))
		return type;

	lockdep_nfnl_nft_mutex_not_held();
#ifdef CONFIG_MODULES
	if (type == NULL) {
		if (nft_request_module(net, "nft-obj-%u", objtype) == -EAGAIN)
			return ERR_PTR(-EAGAIN);
	}
#endif
	return ERR_PTR(-ENOENT);
}

static int nf_tables_updobj(const struct nft_ctx *ctx,
			    const struct nft_object_type *type,
			    const struct nlattr *attr,
			    struct nft_object *obj)
{
	struct nft_object *newobj;
	struct nft_trans *trans;
	int err;

	trans = nft_trans_alloc(ctx, NFT_MSG_NEWOBJ,
				sizeof(struct nft_trans_obj));
	if (!trans)
		return -ENOMEM;

	newobj = nft_obj_init(ctx, type, attr);
	if (IS_ERR(newobj)) {
		err = PTR_ERR(newobj);
		goto err_free_trans;
	}

	nft_trans_obj(trans) = obj;
	nft_trans_obj_update(trans) = true;
	nft_trans_obj_newobj(trans) = newobj;
	nft_trans_commit_list_add_tail(ctx->net, trans);

	return 0;

err_free_trans:
	kfree(trans);
	return err;
}

static int nf_tables_newobj(struct sk_buff *skb, const struct nfnl_info *info,
			    const struct nlattr * const nla[])
{
	const struct nfgenmsg *nfmsg = nlmsg_data(info->nlh);
	struct netlink_ext_ack *extack = info->extack;
	u8 genmask = nft_genmask_next(info->net);
	const struct nft_object_type *type;
	int family = nfmsg->nfgen_family;
	struct net *net = info->net;
	struct nft_table *table;
	struct nft_object *obj;
	struct nft_ctx ctx;
	u32 objtype;
	int err;

	if (!nla[NFTA_OBJ_TYPE] ||
	    !nla[NFTA_OBJ_NAME] ||
	    !nla[NFTA_OBJ_DATA])
		return -EINVAL;

	table = nft_table_lookup(net, nla[NFTA_OBJ_TABLE], family, genmask,
				 NETLINK_CB(skb).portid);
	if (IS_ERR(table)) {
		NL_SET_BAD_ATTR(extack, nla[NFTA_OBJ_TABLE]);
		return PTR_ERR(table);
	}

	objtype = ntohl(nla_get_be32(nla[NFTA_OBJ_TYPE]));
	obj = nft_obj_lookup(net, table, nla[NFTA_OBJ_NAME], objtype, genmask);
	if (IS_ERR(obj)) {
		err = PTR_ERR(obj);
		if (err != -ENOENT) {
			NL_SET_BAD_ATTR(extack, nla[NFTA_OBJ_NAME]);
			return err;
		}
	} else {
		if (info->nlh->nlmsg_flags & NLM_F_EXCL) {
			NL_SET_BAD_ATTR(extack, nla[NFTA_OBJ_NAME]);
			return -EEXIST;
		}
		if (info->nlh->nlmsg_flags & NLM_F_REPLACE)
			return -EOPNOTSUPP;

		type = __nft_obj_type_get(objtype);
		nft_ctx_init(&ctx, net, skb, info->nlh, family, table, NULL, nla);

		return nf_tables_updobj(&ctx, type, nla[NFTA_OBJ_DATA], obj);
	}

	nft_ctx_init(&ctx, net, skb, info->nlh, family, table, NULL, nla);

	type = nft_obj_type_get(net, objtype);
	if (IS_ERR(type))
		return PTR_ERR(type);

	obj = nft_obj_init(&ctx, type, nla[NFTA_OBJ_DATA]);
	if (IS_ERR(obj)) {
		err = PTR_ERR(obj);
		goto err_init;
	}
	obj->key.table = table;
	obj->handle = nf_tables_alloc_handle(table);

	obj->key.name = nla_strdup(nla[NFTA_OBJ_NAME], GFP_KERNEL);
	if (!obj->key.name) {
		err = -ENOMEM;
		goto err_strdup;
	}

	if (nla[NFTA_OBJ_USERDATA]) {
		obj->udata = nla_memdup(nla[NFTA_OBJ_USERDATA], GFP_KERNEL);
		if (obj->udata == NULL)
			goto err_userdata;

		obj->udlen = nla_len(nla[NFTA_OBJ_USERDATA]);
	}

	err = nft_trans_obj_add(&ctx, NFT_MSG_NEWOBJ, obj);
	if (err < 0)
		goto err_trans;

	err = rhltable_insert(&nft_objname_ht, &obj->rhlhead,
			      nft_objname_ht_params);
	if (err < 0)
		goto err_obj_ht;

	list_add_tail_rcu(&obj->list, &table->objects);
	table->use++;
	return 0;
err_obj_ht:
	/* queued in transaction log */
	INIT_LIST_HEAD(&obj->list);
	return err;
err_trans:
	kfree(obj->udata);
err_userdata:
	kfree(obj->key.name);
err_strdup:
	if (obj->ops->destroy)
		obj->ops->destroy(&ctx, obj);
	kfree(obj);
err_init:
	module_put(type->owner);
	return err;
}

static int nf_tables_fill_obj_info(struct sk_buff *skb, struct net *net,
				   u32 portid, u32 seq, int event, u32 flags,
				   int family, const struct nft_table *table,
				   struct nft_object *obj, bool reset)
{
	struct nlmsghdr *nlh;

	event = nfnl_msg_type(NFNL_SUBSYS_NFTABLES, event);
	nlh = nfnl_msg_put(skb, portid, seq, event, flags, family,
			   NFNETLINK_V0, nft_base_seq(net));
	if (!nlh)
		goto nla_put_failure;

	if (nla_put_string(skb, NFTA_OBJ_TABLE, table->name) ||
	    nla_put_string(skb, NFTA_OBJ_NAME, obj->key.name) ||
	    nla_put_be32(skb, NFTA_OBJ_TYPE, htonl(obj->ops->type->type)) ||
	    nla_put_be32(skb, NFTA_OBJ_USE, htonl(obj->use)) ||
	    nft_object_dump(skb, NFTA_OBJ_DATA, obj, reset) ||
	    nla_put_be64(skb, NFTA_OBJ_HANDLE, cpu_to_be64(obj->handle),
			 NFTA_OBJ_PAD))
		goto nla_put_failure;

	if (obj->udata &&
	    nla_put(skb, NFTA_OBJ_USERDATA, obj->udlen, obj->udata))
		goto nla_put_failure;

	nlmsg_end(skb, nlh);
	return 0;

nla_put_failure:
	nlmsg_trim(skb, nlh);
	return -1;
}

struct nft_obj_filter {
	char		*table;
	u32		type;
};

static int nf_tables_dump_obj(struct sk_buff *skb, struct netlink_callback *cb)
{
	const struct nfgenmsg *nfmsg = nlmsg_data(cb->nlh);
	const struct nft_table *table;
	unsigned int idx = 0, s_idx = cb->args[0];
	struct nft_obj_filter *filter = cb->data;
	struct net *net = sock_net(skb->sk);
	int family = nfmsg->nfgen_family;
	struct nftables_pernet *nft_net;
	struct nft_object *obj;
	bool reset = false;

	if (NFNL_MSG_TYPE(cb->nlh->nlmsg_type) == NFT_MSG_GETOBJ_RESET)
		reset = true;

	rcu_read_lock();
	nft_net = nft_pernet(net);
	cb->seq = nft_net->base_seq;

	list_for_each_entry_rcu(table, &nft_net->tables, list) {
		if (family != NFPROTO_UNSPEC && family != table->family)
			continue;

		list_for_each_entry_rcu(obj, &table->objects, list) {
			if (!nft_is_active(net, obj))
				goto cont;
			if (idx < s_idx)
				goto cont;
			if (idx > s_idx)
				memset(&cb->args[1], 0,
				       sizeof(cb->args) - sizeof(cb->args[0]));
			if (filter && filter->table &&
			    strcmp(filter->table, table->name))
				goto cont;
			if (filter &&
			    filter->type != NFT_OBJECT_UNSPEC &&
			    obj->ops->type->type != filter->type)
				goto cont;
			if (reset) {
				char *buf = kasprintf(GFP_ATOMIC,
						      "%s:%u",
						      table->name,
						      nft_net->base_seq);

				audit_log_nfcfg(buf,
						family,
						obj->handle,
						AUDIT_NFT_OP_OBJ_RESET,
						GFP_ATOMIC);
				kfree(buf);
			}

			if (nf_tables_fill_obj_info(skb, net, NETLINK_CB(cb->skb).portid,
						    cb->nlh->nlmsg_seq,
						    NFT_MSG_NEWOBJ,
						    NLM_F_MULTI | NLM_F_APPEND,
						    table->family, table,
						    obj, reset) < 0)
				goto done;

			nl_dump_check_consistent(cb, nlmsg_hdr(skb));
cont:
			idx++;
		}
	}
done:
	rcu_read_unlock();

	cb->args[0] = idx;
	return skb->len;
}

static int nf_tables_dump_obj_start(struct netlink_callback *cb)
{
	const struct nlattr * const *nla = cb->data;
	struct nft_obj_filter *filter = NULL;

	if (nla[NFTA_OBJ_TABLE] || nla[NFTA_OBJ_TYPE]) {
		filter = kzalloc(sizeof(*filter), GFP_ATOMIC);
		if (!filter)
			return -ENOMEM;

		if (nla[NFTA_OBJ_TABLE]) {
			filter->table = nla_strdup(nla[NFTA_OBJ_TABLE], GFP_ATOMIC);
			if (!filter->table) {
				kfree(filter);
				return -ENOMEM;
			}
		}

		if (nla[NFTA_OBJ_TYPE])
			filter->type = ntohl(nla_get_be32(nla[NFTA_OBJ_TYPE]));
	}

	cb->data = filter;
	return 0;
}

static int nf_tables_dump_obj_done(struct netlink_callback *cb)
{
	struct nft_obj_filter *filter = cb->data;

	if (filter) {
		kfree(filter->table);
		kfree(filter);
	}

	return 0;
}

/* called with rcu_read_lock held */
static int nf_tables_getobj(struct sk_buff *skb, const struct nfnl_info *info,
			    const struct nlattr * const nla[])
{
	const struct nfgenmsg *nfmsg = nlmsg_data(info->nlh);
	struct netlink_ext_ack *extack = info->extack;
	u8 genmask = nft_genmask_cur(info->net);
	int family = nfmsg->nfgen_family;
	const struct nft_table *table;
	struct net *net = info->net;
	struct nft_object *obj;
	struct sk_buff *skb2;
	bool reset = false;
	u32 objtype;
	int err;

	if (info->nlh->nlmsg_flags & NLM_F_DUMP) {
		struct netlink_dump_control c = {
			.start = nf_tables_dump_obj_start,
			.dump = nf_tables_dump_obj,
			.done = nf_tables_dump_obj_done,
			.module = THIS_MODULE,
			.data = (void *)nla,
		};

		return nft_netlink_dump_start_rcu(info->sk, skb, info->nlh, &c);
	}

	if (!nla[NFTA_OBJ_NAME] ||
	    !nla[NFTA_OBJ_TYPE])
		return -EINVAL;

	table = nft_table_lookup(net, nla[NFTA_OBJ_TABLE], family, genmask, 0);
	if (IS_ERR(table)) {
		NL_SET_BAD_ATTR(extack, nla[NFTA_OBJ_TABLE]);
		return PTR_ERR(table);
	}

	objtype = ntohl(nla_get_be32(nla[NFTA_OBJ_TYPE]));
	obj = nft_obj_lookup(net, table, nla[NFTA_OBJ_NAME], objtype, genmask);
	if (IS_ERR(obj)) {
		NL_SET_BAD_ATTR(extack, nla[NFTA_OBJ_NAME]);
		return PTR_ERR(obj);
	}

	skb2 = alloc_skb(NLMSG_GOODSIZE, GFP_ATOMIC);
	if (!skb2)
		return -ENOMEM;

	if (NFNL_MSG_TYPE(info->nlh->nlmsg_type) == NFT_MSG_GETOBJ_RESET)
		reset = true;

	if (reset) {
		const struct nftables_pernet *nft_net;
		char *buf;

		nft_net = nft_pernet(net);
		buf = kasprintf(GFP_ATOMIC, "%s:%u", table->name, nft_net->base_seq);

		audit_log_nfcfg(buf,
				family,
				obj->handle,
				AUDIT_NFT_OP_OBJ_RESET,
				GFP_ATOMIC);
		kfree(buf);
	}

	err = nf_tables_fill_obj_info(skb2, net, NETLINK_CB(skb).portid,
				      info->nlh->nlmsg_seq, NFT_MSG_NEWOBJ, 0,
				      family, table, obj, reset);
	if (err < 0)
		goto err_fill_obj_info;

	return nfnetlink_unicast(skb2, net, NETLINK_CB(skb).portid);

err_fill_obj_info:
	kfree_skb(skb2);
	return err;
}

static void nft_obj_destroy(const struct nft_ctx *ctx, struct nft_object *obj)
{
	if (obj->ops->destroy)
		obj->ops->destroy(ctx, obj);

	module_put(obj->ops->type->owner);
	kfree(obj->key.name);
	kfree(obj->udata);
	kfree(obj);
}

static int nf_tables_delobj(struct sk_buff *skb, const struct nfnl_info *info,
			    const struct nlattr * const nla[])
{
	const struct nfgenmsg *nfmsg = nlmsg_data(info->nlh);
	struct netlink_ext_ack *extack = info->extack;
	u8 genmask = nft_genmask_next(info->net);
	int family = nfmsg->nfgen_family;
	struct net *net = info->net;
	const struct nlattr *attr;
	struct nft_table *table;
	struct nft_object *obj;
	struct nft_ctx ctx;
	u32 objtype;

	if (!nla[NFTA_OBJ_TYPE] ||
	    (!nla[NFTA_OBJ_NAME] && !nla[NFTA_OBJ_HANDLE]))
		return -EINVAL;

	table = nft_table_lookup(net, nla[NFTA_OBJ_TABLE], family, genmask,
				 NETLINK_CB(skb).portid);
	if (IS_ERR(table)) {
		NL_SET_BAD_ATTR(extack, nla[NFTA_OBJ_TABLE]);
		return PTR_ERR(table);
	}

	objtype = ntohl(nla_get_be32(nla[NFTA_OBJ_TYPE]));
	if (nla[NFTA_OBJ_HANDLE]) {
		attr = nla[NFTA_OBJ_HANDLE];
		obj = nft_obj_lookup_byhandle(table, attr, objtype, genmask);
	} else {
		attr = nla[NFTA_OBJ_NAME];
		obj = nft_obj_lookup(net, table, attr, objtype, genmask);
	}

	if (IS_ERR(obj)) {
		NL_SET_BAD_ATTR(extack, attr);
		return PTR_ERR(obj);
	}
	if (obj->use > 0) {
		NL_SET_BAD_ATTR(extack, attr);
		return -EBUSY;
	}

	nft_ctx_init(&ctx, net, skb, info->nlh, family, table, NULL, nla);

	return nft_delobj(&ctx, obj);
}

void nft_obj_notify(struct net *net, const struct nft_table *table,
		    struct nft_object *obj, u32 portid, u32 seq, int event,
		    int family, int report, gfp_t gfp)
{
	struct nftables_pernet *nft_net = nft_pernet(net);
	struct sk_buff *skb;
	int err;
	char *buf = kasprintf(gfp, "%s:%u",
			      table->name, nft_net->base_seq);

	audit_log_nfcfg(buf,
			family,
			obj->handle,
			event == NFT_MSG_NEWOBJ ?
				 AUDIT_NFT_OP_OBJ_REGISTER :
				 AUDIT_NFT_OP_OBJ_UNREGISTER,
			gfp);
	kfree(buf);

	if (!report &&
	    !nfnetlink_has_listeners(net, NFNLGRP_NFTABLES))
		return;

	skb = nlmsg_new(NLMSG_GOODSIZE, gfp);
	if (skb == NULL)
		goto err;

	err = nf_tables_fill_obj_info(skb, net, portid, seq, event, 0, family,
				      table, obj, false);
	if (err < 0) {
		kfree_skb(skb);
		goto err;
	}

	nft_notify_enqueue(skb, report, &nft_net->notify_list);
	return;
err:
	nfnetlink_set_err(net, portid, NFNLGRP_NFTABLES, -ENOBUFS);
}
EXPORT_SYMBOL_GPL(nft_obj_notify);

static void nf_tables_obj_notify(const struct nft_ctx *ctx,
				 struct nft_object *obj, int event)
{
	nft_obj_notify(ctx->net, ctx->table, obj, ctx->portid, ctx->seq, event,
		       ctx->family, ctx->report, GFP_KERNEL);
}

/*
 * Flow tables
 */
void nft_register_flowtable_type(struct nf_flowtable_type *type)
{
	nfnl_lock(NFNL_SUBSYS_NFTABLES);
	list_add_tail_rcu(&type->list, &nf_tables_flowtables);
	nfnl_unlock(NFNL_SUBSYS_NFTABLES);
}
EXPORT_SYMBOL_GPL(nft_register_flowtable_type);

void nft_unregister_flowtable_type(struct nf_flowtable_type *type)
{
	nfnl_lock(NFNL_SUBSYS_NFTABLES);
	list_del_rcu(&type->list);
	nfnl_unlock(NFNL_SUBSYS_NFTABLES);
}
EXPORT_SYMBOL_GPL(nft_unregister_flowtable_type);

static const struct nla_policy nft_flowtable_policy[NFTA_FLOWTABLE_MAX + 1] = {
	[NFTA_FLOWTABLE_TABLE]		= { .type = NLA_STRING,
					    .len = NFT_NAME_MAXLEN - 1 },
	[NFTA_FLOWTABLE_NAME]		= { .type = NLA_STRING,
					    .len = NFT_NAME_MAXLEN - 1 },
	[NFTA_FLOWTABLE_HOOK]		= { .type = NLA_NESTED },
	[NFTA_FLOWTABLE_HANDLE]		= { .type = NLA_U64 },
	[NFTA_FLOWTABLE_FLAGS]		= { .type = NLA_U32 },
};

struct nft_flowtable *nft_flowtable_lookup(const struct nft_table *table,
					   const struct nlattr *nla, u8 genmask)
{
	struct nft_flowtable *flowtable;

	list_for_each_entry_rcu(flowtable, &table->flowtables, list) {
		if (!nla_strcmp(nla, flowtable->name) &&
		    nft_active_genmask(flowtable, genmask))
			return flowtable;
	}
	return ERR_PTR(-ENOENT);
}
EXPORT_SYMBOL_GPL(nft_flowtable_lookup);

void nf_tables_deactivate_flowtable(const struct nft_ctx *ctx,
				    struct nft_flowtable *flowtable,
				    enum nft_trans_phase phase)
{
	switch (phase) {
	case NFT_TRANS_PREPARE:
	case NFT_TRANS_ABORT:
	case NFT_TRANS_RELEASE:
		flowtable->use--;
		fallthrough;
	default:
		return;
	}
}
EXPORT_SYMBOL_GPL(nf_tables_deactivate_flowtable);

static struct nft_flowtable *
nft_flowtable_lookup_byhandle(const struct nft_table *table,
			      const struct nlattr *nla, u8 genmask)
{
       struct nft_flowtable *flowtable;

       list_for_each_entry(flowtable, &table->flowtables, list) {
               if (be64_to_cpu(nla_get_be64(nla)) == flowtable->handle &&
                   nft_active_genmask(flowtable, genmask))
                       return flowtable;
       }
       return ERR_PTR(-ENOENT);
}

struct nft_flowtable_hook {
	u32			num;
	int			priority;
	struct list_head	list;
};

static const struct nla_policy nft_flowtable_hook_policy[NFTA_FLOWTABLE_HOOK_MAX + 1] = {
	[NFTA_FLOWTABLE_HOOK_NUM]	= { .type = NLA_U32 },
	[NFTA_FLOWTABLE_HOOK_PRIORITY]	= { .type = NLA_U32 },
	[NFTA_FLOWTABLE_HOOK_DEVS]	= { .type = NLA_NESTED },
};

static int nft_flowtable_parse_hook(const struct nft_ctx *ctx,
				    const struct nlattr *attr,
				    struct nft_flowtable_hook *flowtable_hook,
				    struct nft_flowtable *flowtable, bool add)
{
	struct nlattr *tb[NFTA_FLOWTABLE_HOOK_MAX + 1];
	struct nft_hook *hook;
	int hooknum, priority;
	int err;

	INIT_LIST_HEAD(&flowtable_hook->list);

	err = nla_parse_nested_deprecated(tb, NFTA_FLOWTABLE_HOOK_MAX, attr,
					  nft_flowtable_hook_policy, NULL);
	if (err < 0)
		return err;

	if (add) {
		if (!tb[NFTA_FLOWTABLE_HOOK_NUM] ||
		    !tb[NFTA_FLOWTABLE_HOOK_PRIORITY])
			return -EINVAL;

		hooknum = ntohl(nla_get_be32(tb[NFTA_FLOWTABLE_HOOK_NUM]));
		if (hooknum != NF_NETDEV_INGRESS)
			return -EOPNOTSUPP;

		priority = ntohl(nla_get_be32(tb[NFTA_FLOWTABLE_HOOK_PRIORITY]));

		flowtable_hook->priority	= priority;
		flowtable_hook->num		= hooknum;
	} else {
		if (tb[NFTA_FLOWTABLE_HOOK_NUM]) {
			hooknum = ntohl(nla_get_be32(tb[NFTA_FLOWTABLE_HOOK_NUM]));
			if (hooknum != flowtable->hooknum)
				return -EOPNOTSUPP;
		}

		if (tb[NFTA_FLOWTABLE_HOOK_PRIORITY]) {
			priority = ntohl(nla_get_be32(tb[NFTA_FLOWTABLE_HOOK_PRIORITY]));
			if (priority != flowtable->data.priority)
				return -EOPNOTSUPP;
		}

		flowtable_hook->priority	= flowtable->data.priority;
		flowtable_hook->num		= flowtable->hooknum;
	}

	if (tb[NFTA_FLOWTABLE_HOOK_DEVS]) {
		err = nf_tables_parse_netdev_hooks(ctx->net,
						   tb[NFTA_FLOWTABLE_HOOK_DEVS],
						   &flowtable_hook->list);
		if (err < 0)
			return err;
	}

	list_for_each_entry(hook, &flowtable_hook->list, list) {
		hook->ops.pf		= NFPROTO_NETDEV;
		hook->ops.hooknum	= flowtable_hook->num;
		hook->ops.priority	= flowtable_hook->priority;
		hook->ops.priv		= &flowtable->data;
		hook->ops.hook		= flowtable->data.type->hook;
	}

	return err;
}

static const struct nf_flowtable_type *__nft_flowtable_type_get(u8 family)
{
	const struct nf_flowtable_type *type;

	list_for_each_entry(type, &nf_tables_flowtables, list) {
		if (family == type->family)
			return type;
	}
	return NULL;
}

static const struct nf_flowtable_type *
nft_flowtable_type_get(struct net *net, u8 family)
{
	const struct nf_flowtable_type *type;

	type = __nft_flowtable_type_get(family);
	if (type != NULL && try_module_get(type->owner))
		return type;

	lockdep_nfnl_nft_mutex_not_held();
#ifdef CONFIG_MODULES
	if (type == NULL) {
		if (nft_request_module(net, "nf-flowtable-%u", family) == -EAGAIN)
			return ERR_PTR(-EAGAIN);
	}
#endif
	return ERR_PTR(-ENOENT);
}

/* Only called from error and netdev event paths. */
static void nft_unregister_flowtable_hook(struct net *net,
					  struct nft_flowtable *flowtable,
					  struct nft_hook *hook)
{
	nf_unregister_net_hook(net, &hook->ops);
	flowtable->data.type->setup(&flowtable->data, hook->ops.dev,
				    FLOW_BLOCK_UNBIND);
}

static void nft_unregister_flowtable_net_hooks(struct net *net,
					       struct list_head *hook_list)
{
	struct nft_hook *hook;

	list_for_each_entry(hook, hook_list, list)
		nf_unregister_net_hook(net, &hook->ops);
}

static int nft_register_flowtable_net_hooks(struct net *net,
					    struct nft_table *table,
					    struct list_head *hook_list,
					    struct nft_flowtable *flowtable)
{
	struct nft_hook *hook, *hook2, *next;
	struct nft_flowtable *ft;
	int err, i = 0;

	list_for_each_entry(hook, hook_list, list) {
		list_for_each_entry(ft, &table->flowtables, list) {
			if (!nft_is_active_next(net, ft))
				continue;

			list_for_each_entry(hook2, &ft->hook_list, list) {
				if (hook->ops.dev == hook2->ops.dev &&
				    hook->ops.pf == hook2->ops.pf) {
					err = -EEXIST;
					goto err_unregister_net_hooks;
				}
			}
		}

		err = flowtable->data.type->setup(&flowtable->data,
						  hook->ops.dev,
						  FLOW_BLOCK_BIND);
		if (err < 0)
			goto err_unregister_net_hooks;

		err = nf_register_net_hook(net, &hook->ops);
		if (err < 0) {
			flowtable->data.type->setup(&flowtable->data,
						    hook->ops.dev,
						    FLOW_BLOCK_UNBIND);
			goto err_unregister_net_hooks;
		}

		i++;
	}

	return 0;

err_unregister_net_hooks:
	list_for_each_entry_safe(hook, next, hook_list, list) {
		if (i-- <= 0)
			break;

		nft_unregister_flowtable_hook(net, flowtable, hook);
		list_del_rcu(&hook->list);
		kfree_rcu(hook, rcu);
	}

	return err;
}

static void nft_flowtable_hooks_destroy(struct list_head *hook_list)
{
	struct nft_hook *hook, *next;

	list_for_each_entry_safe(hook, next, hook_list, list) {
		list_del_rcu(&hook->list);
		kfree_rcu(hook, rcu);
	}
}

static int nft_flowtable_update(struct nft_ctx *ctx, const struct nlmsghdr *nlh,
				struct nft_flowtable *flowtable)
{
	const struct nlattr * const *nla = ctx->nla;
	struct nft_flowtable_hook flowtable_hook;
	struct nft_hook *hook, *next;
	struct nft_trans *trans;
	bool unregister = false;
	u32 flags;
	int err;

	err = nft_flowtable_parse_hook(ctx, nla[NFTA_FLOWTABLE_HOOK],
				       &flowtable_hook, flowtable, false);
	if (err < 0)
		return err;

	list_for_each_entry_safe(hook, next, &flowtable_hook.list, list) {
		if (nft_hook_list_find(&flowtable->hook_list, hook)) {
			list_del(&hook->list);
			kfree(hook);
		}
	}

	if (nla[NFTA_FLOWTABLE_FLAGS]) {
		flags = ntohl(nla_get_be32(nla[NFTA_FLOWTABLE_FLAGS]));
		if (flags & ~NFT_FLOWTABLE_MASK)
			return -EOPNOTSUPP;
		if ((flowtable->data.flags & NFT_FLOWTABLE_HW_OFFLOAD) ^
		    (flags & NFT_FLOWTABLE_HW_OFFLOAD))
			return -EOPNOTSUPP;
	} else {
		flags = flowtable->data.flags;
	}

	err = nft_register_flowtable_net_hooks(ctx->net, ctx->table,
					       &flowtable_hook.list, flowtable);
	if (err < 0)
		goto err_flowtable_update_hook;

	trans = nft_trans_alloc(ctx, NFT_MSG_NEWFLOWTABLE,
				sizeof(struct nft_trans_flowtable));
	if (!trans) {
		unregister = true;
		err = -ENOMEM;
		goto err_flowtable_update_hook;
	}

	nft_trans_flowtable_flags(trans) = flags;
	nft_trans_flowtable(trans) = flowtable;
	nft_trans_flowtable_update(trans) = true;
	INIT_LIST_HEAD(&nft_trans_flowtable_hooks(trans));
	list_splice(&flowtable_hook.list, &nft_trans_flowtable_hooks(trans));

	nft_trans_commit_list_add_tail(ctx->net, trans);

	return 0;

err_flowtable_update_hook:
	list_for_each_entry_safe(hook, next, &flowtable_hook.list, list) {
		if (unregister)
			nft_unregister_flowtable_hook(ctx->net, flowtable, hook);
		list_del_rcu(&hook->list);
		kfree_rcu(hook, rcu);
	}

	return err;

}

static int nf_tables_newflowtable(struct sk_buff *skb,
				  const struct nfnl_info *info,
				  const struct nlattr * const nla[])
{
	const struct nfgenmsg *nfmsg = nlmsg_data(info->nlh);
	struct netlink_ext_ack *extack = info->extack;
	struct nft_flowtable_hook flowtable_hook;
	u8 genmask = nft_genmask_next(info->net);
	const struct nf_flowtable_type *type;
	int family = nfmsg->nfgen_family;
	struct nft_flowtable *flowtable;
	struct nft_hook *hook, *next;
	struct net *net = info->net;
	struct nft_table *table;
	struct nft_ctx ctx;
	int err;

	if (!nla[NFTA_FLOWTABLE_TABLE] ||
	    !nla[NFTA_FLOWTABLE_NAME] ||
	    !nla[NFTA_FLOWTABLE_HOOK])
		return -EINVAL;

	table = nft_table_lookup(net, nla[NFTA_FLOWTABLE_TABLE], family,
				 genmask, NETLINK_CB(skb).portid);
	if (IS_ERR(table)) {
		NL_SET_BAD_ATTR(extack, nla[NFTA_FLOWTABLE_TABLE]);
		return PTR_ERR(table);
	}

	flowtable = nft_flowtable_lookup(table, nla[NFTA_FLOWTABLE_NAME],
					 genmask);
	if (IS_ERR(flowtable)) {
		err = PTR_ERR(flowtable);
		if (err != -ENOENT) {
			NL_SET_BAD_ATTR(extack, nla[NFTA_FLOWTABLE_NAME]);
			return err;
		}
	} else {
		if (info->nlh->nlmsg_flags & NLM_F_EXCL) {
			NL_SET_BAD_ATTR(extack, nla[NFTA_FLOWTABLE_NAME]);
			return -EEXIST;
		}

		nft_ctx_init(&ctx, net, skb, info->nlh, family, table, NULL, nla);

		return nft_flowtable_update(&ctx, info->nlh, flowtable);
	}

	nft_ctx_init(&ctx, net, skb, info->nlh, family, table, NULL, nla);

	flowtable = kzalloc(sizeof(*flowtable), GFP_KERNEL);
	if (!flowtable)
		return -ENOMEM;

	flowtable->table = table;
	flowtable->handle = nf_tables_alloc_handle(table);
	INIT_LIST_HEAD(&flowtable->hook_list);

	flowtable->name = nla_strdup(nla[NFTA_FLOWTABLE_NAME], GFP_KERNEL);
	if (!flowtable->name) {
		err = -ENOMEM;
		goto err1;
	}

	type = nft_flowtable_type_get(net, family);
	if (IS_ERR(type)) {
		err = PTR_ERR(type);
		goto err2;
	}

	if (nla[NFTA_FLOWTABLE_FLAGS]) {
		flowtable->data.flags =
			ntohl(nla_get_be32(nla[NFTA_FLOWTABLE_FLAGS]));
		if (flowtable->data.flags & ~NFT_FLOWTABLE_MASK) {
			err = -EOPNOTSUPP;
			goto err3;
		}
	}

	write_pnet(&flowtable->data.net, net);
	flowtable->data.type = type;
	err = type->init(&flowtable->data);
	if (err < 0)
		goto err3;

	err = nft_flowtable_parse_hook(&ctx, nla[NFTA_FLOWTABLE_HOOK],
				       &flowtable_hook, flowtable, true);
	if (err < 0)
		goto err4;

	list_splice(&flowtable_hook.list, &flowtable->hook_list);
	flowtable->data.priority = flowtable_hook.priority;
	flowtable->hooknum = flowtable_hook.num;

	err = nft_register_flowtable_net_hooks(ctx.net, table,
					       &flowtable->hook_list,
					       flowtable);
	if (err < 0) {
		nft_flowtable_hooks_destroy(&flowtable->hook_list);
		goto err4;
	}

	err = nft_trans_flowtable_add(&ctx, NFT_MSG_NEWFLOWTABLE, flowtable);
	if (err < 0)
		goto err5;

	list_add_tail_rcu(&flowtable->list, &table->flowtables);
	table->use++;

	return 0;
err5:
	list_for_each_entry_safe(hook, next, &flowtable->hook_list, list) {
		nft_unregister_flowtable_hook(net, flowtable, hook);
		list_del_rcu(&hook->list);
		kfree_rcu(hook, rcu);
	}
err4:
	flowtable->data.type->free(&flowtable->data);
err3:
	module_put(type->owner);
err2:
	kfree(flowtable->name);
err1:
	kfree(flowtable);
	return err;
}

static void nft_flowtable_hook_release(struct nft_flowtable_hook *flowtable_hook)
{
	struct nft_hook *this, *next;

	list_for_each_entry_safe(this, next, &flowtable_hook->list, list) {
		list_del(&this->list);
		kfree(this);
	}
}

static int nft_delflowtable_hook(struct nft_ctx *ctx,
				 struct nft_flowtable *flowtable)
{
	const struct nlattr * const *nla = ctx->nla;
	struct nft_flowtable_hook flowtable_hook;
	struct nft_hook *this, *hook;
	struct nft_trans *trans;
	int err;

	err = nft_flowtable_parse_hook(ctx, nla[NFTA_FLOWTABLE_HOOK],
				       &flowtable_hook, flowtable, false);
	if (err < 0)
		return err;

	list_for_each_entry(this, &flowtable_hook.list, list) {
		hook = nft_hook_list_find(&flowtable->hook_list, this);
		if (!hook) {
			err = -ENOENT;
			goto err_flowtable_del_hook;
		}
		hook->inactive = true;
	}

	trans = nft_trans_alloc(ctx, NFT_MSG_DELFLOWTABLE,
				sizeof(struct nft_trans_flowtable));
	if (!trans) {
		err = -ENOMEM;
		goto err_flowtable_del_hook;
	}

	nft_trans_flowtable(trans) = flowtable;
	nft_trans_flowtable_update(trans) = true;
	INIT_LIST_HEAD(&nft_trans_flowtable_hooks(trans));
	nft_flowtable_hook_release(&flowtable_hook);

	nft_trans_commit_list_add_tail(ctx->net, trans);

	return 0;

err_flowtable_del_hook:
	list_for_each_entry(this, &flowtable_hook.list, list) {
		hook = nft_hook_list_find(&flowtable->hook_list, this);
		if (!hook)
			break;

		hook->inactive = false;
	}
	nft_flowtable_hook_release(&flowtable_hook);

	return err;
}

static int nf_tables_delflowtable(struct sk_buff *skb,
				  const struct nfnl_info *info,
				  const struct nlattr * const nla[])
{
	const struct nfgenmsg *nfmsg = nlmsg_data(info->nlh);
	struct netlink_ext_ack *extack = info->extack;
	u8 genmask = nft_genmask_next(info->net);
	int family = nfmsg->nfgen_family;
	struct nft_flowtable *flowtable;
	struct net *net = info->net;
	const struct nlattr *attr;
	struct nft_table *table;
	struct nft_ctx ctx;

	if (!nla[NFTA_FLOWTABLE_TABLE] ||
	    (!nla[NFTA_FLOWTABLE_NAME] &&
	     !nla[NFTA_FLOWTABLE_HANDLE]))
		return -EINVAL;

	table = nft_table_lookup(net, nla[NFTA_FLOWTABLE_TABLE], family,
				 genmask, NETLINK_CB(skb).portid);
	if (IS_ERR(table)) {
		NL_SET_BAD_ATTR(extack, nla[NFTA_FLOWTABLE_TABLE]);
		return PTR_ERR(table);
	}

	if (nla[NFTA_FLOWTABLE_HANDLE]) {
		attr = nla[NFTA_FLOWTABLE_HANDLE];
		flowtable = nft_flowtable_lookup_byhandle(table, attr, genmask);
	} else {
		attr = nla[NFTA_FLOWTABLE_NAME];
		flowtable = nft_flowtable_lookup(table, attr, genmask);
	}

	if (IS_ERR(flowtable)) {
		NL_SET_BAD_ATTR(extack, attr);
		return PTR_ERR(flowtable);
	}

	nft_ctx_init(&ctx, net, skb, info->nlh, family, table, NULL, nla);

	if (nla[NFTA_FLOWTABLE_HOOK])
		return nft_delflowtable_hook(&ctx, flowtable);

	if (flowtable->use > 0) {
		NL_SET_BAD_ATTR(extack, attr);
		return -EBUSY;
	}

	return nft_delflowtable(&ctx, flowtable);
}

static int nf_tables_fill_flowtable_info(struct sk_buff *skb, struct net *net,
					 u32 portid, u32 seq, int event,
					 u32 flags, int family,
					 struct nft_flowtable *flowtable,
					 struct list_head *hook_list)
{
	struct nlattr *nest, *nest_devs;
	struct nft_hook *hook;
	struct nlmsghdr *nlh;

	event = nfnl_msg_type(NFNL_SUBSYS_NFTABLES, event);
	nlh = nfnl_msg_put(skb, portid, seq, event, flags, family,
			   NFNETLINK_V0, nft_base_seq(net));
	if (!nlh)
		goto nla_put_failure;

	if (nla_put_string(skb, NFTA_FLOWTABLE_TABLE, flowtable->table->name) ||
	    nla_put_string(skb, NFTA_FLOWTABLE_NAME, flowtable->name) ||
	    nla_put_be32(skb, NFTA_FLOWTABLE_USE, htonl(flowtable->use)) ||
	    nla_put_be64(skb, NFTA_FLOWTABLE_HANDLE, cpu_to_be64(flowtable->handle),
			 NFTA_FLOWTABLE_PAD) ||
	    nla_put_be32(skb, NFTA_FLOWTABLE_FLAGS, htonl(flowtable->data.flags)))
		goto nla_put_failure;

	nest = nla_nest_start_noflag(skb, NFTA_FLOWTABLE_HOOK);
	if (!nest)
		goto nla_put_failure;
	if (nla_put_be32(skb, NFTA_FLOWTABLE_HOOK_NUM, htonl(flowtable->hooknum)) ||
	    nla_put_be32(skb, NFTA_FLOWTABLE_HOOK_PRIORITY, htonl(flowtable->data.priority)))
		goto nla_put_failure;

	nest_devs = nla_nest_start_noflag(skb, NFTA_FLOWTABLE_HOOK_DEVS);
	if (!nest_devs)
		goto nla_put_failure;

	list_for_each_entry_rcu(hook, hook_list, list) {
		if (nla_put_string(skb, NFTA_DEVICE_NAME, hook->ops.dev->name))
			goto nla_put_failure;
	}
	nla_nest_end(skb, nest_devs);
	nla_nest_end(skb, nest);

	nlmsg_end(skb, nlh);
	return 0;

nla_put_failure:
	nlmsg_trim(skb, nlh);
	return -1;
}

struct nft_flowtable_filter {
	char		*table;
};

static int nf_tables_dump_flowtable(struct sk_buff *skb,
				    struct netlink_callback *cb)
{
	const struct nfgenmsg *nfmsg = nlmsg_data(cb->nlh);
	struct nft_flowtable_filter *filter = cb->data;
	unsigned int idx = 0, s_idx = cb->args[0];
	struct net *net = sock_net(skb->sk);
	int family = nfmsg->nfgen_family;
	struct nft_flowtable *flowtable;
	struct nftables_pernet *nft_net;
	const struct nft_table *table;

	rcu_read_lock();
	nft_net = nft_pernet(net);
	cb->seq = nft_net->base_seq;

	list_for_each_entry_rcu(table, &nft_net->tables, list) {
		if (family != NFPROTO_UNSPEC && family != table->family)
			continue;

		list_for_each_entry_rcu(flowtable, &table->flowtables, list) {
			if (!nft_is_active(net, flowtable))
				goto cont;
			if (idx < s_idx)
				goto cont;
			if (idx > s_idx)
				memset(&cb->args[1], 0,
				       sizeof(cb->args) - sizeof(cb->args[0]));
			if (filter && filter->table &&
			    strcmp(filter->table, table->name))
				goto cont;

			if (nf_tables_fill_flowtable_info(skb, net, NETLINK_CB(cb->skb).portid,
							  cb->nlh->nlmsg_seq,
							  NFT_MSG_NEWFLOWTABLE,
							  NLM_F_MULTI | NLM_F_APPEND,
							  table->family,
							  flowtable,
							  &flowtable->hook_list) < 0)
				goto done;

			nl_dump_check_consistent(cb, nlmsg_hdr(skb));
cont:
			idx++;
		}
	}
done:
	rcu_read_unlock();

	cb->args[0] = idx;
	return skb->len;
}

static int nf_tables_dump_flowtable_start(struct netlink_callback *cb)
{
	const struct nlattr * const *nla = cb->data;
	struct nft_flowtable_filter *filter = NULL;

	if (nla[NFTA_FLOWTABLE_TABLE]) {
		filter = kzalloc(sizeof(*filter), GFP_ATOMIC);
		if (!filter)
			return -ENOMEM;

		filter->table = nla_strdup(nla[NFTA_FLOWTABLE_TABLE],
					   GFP_ATOMIC);
		if (!filter->table) {
			kfree(filter);
			return -ENOMEM;
		}
	}

	cb->data = filter;
	return 0;
}

static int nf_tables_dump_flowtable_done(struct netlink_callback *cb)
{
	struct nft_flowtable_filter *filter = cb->data;

	if (!filter)
		return 0;

	kfree(filter->table);
	kfree(filter);

	return 0;
}

/* called with rcu_read_lock held */
static int nf_tables_getflowtable(struct sk_buff *skb,
				  const struct nfnl_info *info,
				  const struct nlattr * const nla[])
{
	const struct nfgenmsg *nfmsg = nlmsg_data(info->nlh);
	u8 genmask = nft_genmask_cur(info->net);
	int family = nfmsg->nfgen_family;
	struct nft_flowtable *flowtable;
	const struct nft_table *table;
	struct net *net = info->net;
	struct sk_buff *skb2;
	int err;

	if (info->nlh->nlmsg_flags & NLM_F_DUMP) {
		struct netlink_dump_control c = {
			.start = nf_tables_dump_flowtable_start,
			.dump = nf_tables_dump_flowtable,
			.done = nf_tables_dump_flowtable_done,
			.module = THIS_MODULE,
			.data = (void *)nla,
		};

		return nft_netlink_dump_start_rcu(info->sk, skb, info->nlh, &c);
	}

	if (!nla[NFTA_FLOWTABLE_NAME])
		return -EINVAL;

	table = nft_table_lookup(net, nla[NFTA_FLOWTABLE_TABLE], family,
				 genmask, 0);
	if (IS_ERR(table))
		return PTR_ERR(table);

	flowtable = nft_flowtable_lookup(table, nla[NFTA_FLOWTABLE_NAME],
					 genmask);
	if (IS_ERR(flowtable))
		return PTR_ERR(flowtable);

	skb2 = alloc_skb(NLMSG_GOODSIZE, GFP_ATOMIC);
	if (!skb2)
		return -ENOMEM;

	err = nf_tables_fill_flowtable_info(skb2, net, NETLINK_CB(skb).portid,
					    info->nlh->nlmsg_seq,
					    NFT_MSG_NEWFLOWTABLE, 0, family,
					    flowtable, &flowtable->hook_list);
	if (err < 0)
		goto err_fill_flowtable_info;

	return nfnetlink_unicast(skb2, net, NETLINK_CB(skb).portid);

err_fill_flowtable_info:
	kfree_skb(skb2);
	return err;
}

static void nf_tables_flowtable_notify(struct nft_ctx *ctx,
				       struct nft_flowtable *flowtable,
				       struct list_head *hook_list,
				       int event)
{
	struct nftables_pernet *nft_net = nft_pernet(ctx->net);
	struct sk_buff *skb;
	int err;

	if (!ctx->report &&
	    !nfnetlink_has_listeners(ctx->net, NFNLGRP_NFTABLES))
		return;

	skb = nlmsg_new(NLMSG_GOODSIZE, GFP_KERNEL);
	if (skb == NULL)
		goto err;

	err = nf_tables_fill_flowtable_info(skb, ctx->net, ctx->portid,
					    ctx->seq, event, 0,
					    ctx->family, flowtable, hook_list);
	if (err < 0) {
		kfree_skb(skb);
		goto err;
	}

	nft_notify_enqueue(skb, ctx->report, &nft_net->notify_list);
	return;
err:
	nfnetlink_set_err(ctx->net, ctx->portid, NFNLGRP_NFTABLES, -ENOBUFS);
}

static void nf_tables_flowtable_destroy(struct nft_flowtable *flowtable)
{
	struct nft_hook *hook, *next;

	flowtable->data.type->free(&flowtable->data);
	list_for_each_entry_safe(hook, next, &flowtable->hook_list, list) {
		flowtable->data.type->setup(&flowtable->data, hook->ops.dev,
					    FLOW_BLOCK_UNBIND);
		list_del_rcu(&hook->list);
		kfree(hook);
	}
	kfree(flowtable->name);
	module_put(flowtable->data.type->owner);
	kfree(flowtable);
}

static int nf_tables_fill_gen_info(struct sk_buff *skb, struct net *net,
				   u32 portid, u32 seq)
{
	struct nftables_pernet *nft_net = nft_pernet(net);
	struct nlmsghdr *nlh;
	char buf[TASK_COMM_LEN];
	int event = nfnl_msg_type(NFNL_SUBSYS_NFTABLES, NFT_MSG_NEWGEN);

	nlh = nfnl_msg_put(skb, portid, seq, event, 0, AF_UNSPEC,
			   NFNETLINK_V0, nft_base_seq(net));
	if (!nlh)
		goto nla_put_failure;

	if (nla_put_be32(skb, NFTA_GEN_ID, htonl(nft_net->base_seq)) ||
	    nla_put_be32(skb, NFTA_GEN_PROC_PID, htonl(task_pid_nr(current))) ||
	    nla_put_string(skb, NFTA_GEN_PROC_NAME, get_task_comm(buf, current)))
		goto nla_put_failure;

	nlmsg_end(skb, nlh);
	return 0;

nla_put_failure:
	nlmsg_trim(skb, nlh);
	return -EMSGSIZE;
}

static void nft_flowtable_event(unsigned long event, struct net_device *dev,
				struct nft_flowtable *flowtable)
{
	struct nft_hook *hook;

	list_for_each_entry(hook, &flowtable->hook_list, list) {
		if (hook->ops.dev != dev)
			continue;

		/* flow_offload_netdev_event() cleans up entries for us. */
		nft_unregister_flowtable_hook(dev_net(dev), flowtable, hook);
		list_del_rcu(&hook->list);
		kfree_rcu(hook, rcu);
		break;
	}
}

static int nf_tables_flowtable_event(struct notifier_block *this,
				     unsigned long event, void *ptr)
{
	struct net_device *dev = netdev_notifier_info_to_dev(ptr);
	struct nft_flowtable *flowtable;
	struct nftables_pernet *nft_net;
	struct nft_table *table;
	struct net *net;

	if (event != NETDEV_UNREGISTER)
		return 0;

	net = dev_net(dev);
	nft_net = nft_pernet(net);
	mutex_lock(&nft_net->commit_mutex);
	list_for_each_entry(table, &nft_net->tables, list) {
		list_for_each_entry(flowtable, &table->flowtables, list) {
			nft_flowtable_event(event, dev, flowtable);
		}
	}
	mutex_unlock(&nft_net->commit_mutex);

	return NOTIFY_DONE;
}

static struct notifier_block nf_tables_flowtable_notifier = {
	.notifier_call	= nf_tables_flowtable_event,
};

static void nf_tables_gen_notify(struct net *net, struct sk_buff *skb,
				 int event)
{
	struct nlmsghdr *nlh = nlmsg_hdr(skb);
	struct sk_buff *skb2;
	int err;

	if (!nlmsg_report(nlh) &&
	    !nfnetlink_has_listeners(net, NFNLGRP_NFTABLES))
		return;

	skb2 = nlmsg_new(NLMSG_GOODSIZE, GFP_KERNEL);
	if (skb2 == NULL)
		goto err;

	err = nf_tables_fill_gen_info(skb2, net, NETLINK_CB(skb).portid,
				      nlh->nlmsg_seq);
	if (err < 0) {
		kfree_skb(skb2);
		goto err;
	}

	nfnetlink_send(skb2, net, NETLINK_CB(skb).portid, NFNLGRP_NFTABLES,
		       nlmsg_report(nlh), GFP_KERNEL);
	return;
err:
	nfnetlink_set_err(net, NETLINK_CB(skb).portid, NFNLGRP_NFTABLES,
			  -ENOBUFS);
}

static int nf_tables_getgen(struct sk_buff *skb, const struct nfnl_info *info,
			    const struct nlattr * const nla[])
{
	struct sk_buff *skb2;
	int err;

	skb2 = alloc_skb(NLMSG_GOODSIZE, GFP_ATOMIC);
	if (skb2 == NULL)
		return -ENOMEM;

	err = nf_tables_fill_gen_info(skb2, info->net, NETLINK_CB(skb).portid,
				      info->nlh->nlmsg_seq);
	if (err < 0)
		goto err_fill_gen_info;

	return nfnetlink_unicast(skb2, info->net, NETLINK_CB(skb).portid);

err_fill_gen_info:
	kfree_skb(skb2);
	return err;
}

static const struct nfnl_callback nf_tables_cb[NFT_MSG_MAX] = {
	[NFT_MSG_NEWTABLE] = {
		.call		= nf_tables_newtable,
		.type		= NFNL_CB_BATCH,
		.attr_count	= NFTA_TABLE_MAX,
		.policy		= nft_table_policy,
	},
	[NFT_MSG_GETTABLE] = {
		.call		= nf_tables_gettable,
		.type		= NFNL_CB_RCU,
		.attr_count	= NFTA_TABLE_MAX,
		.policy		= nft_table_policy,
	},
	[NFT_MSG_DELTABLE] = {
		.call		= nf_tables_deltable,
		.type		= NFNL_CB_BATCH,
		.attr_count	= NFTA_TABLE_MAX,
		.policy		= nft_table_policy,
	},
	[NFT_MSG_NEWCHAIN] = {
		.call		= nf_tables_newchain,
		.type		= NFNL_CB_BATCH,
		.attr_count	= NFTA_CHAIN_MAX,
		.policy		= nft_chain_policy,
	},
	[NFT_MSG_GETCHAIN] = {
		.call		= nf_tables_getchain,
		.type		= NFNL_CB_RCU,
		.attr_count	= NFTA_CHAIN_MAX,
		.policy		= nft_chain_policy,
	},
	[NFT_MSG_DELCHAIN] = {
		.call		= nf_tables_delchain,
		.type		= NFNL_CB_BATCH,
		.attr_count	= NFTA_CHAIN_MAX,
		.policy		= nft_chain_policy,
	},
	[NFT_MSG_NEWRULE] = {
		.call		= nf_tables_newrule,
		.type		= NFNL_CB_BATCH,
		.attr_count	= NFTA_RULE_MAX,
		.policy		= nft_rule_policy,
	},
	[NFT_MSG_GETRULE] = {
		.call		= nf_tables_getrule,
		.type		= NFNL_CB_RCU,
		.attr_count	= NFTA_RULE_MAX,
		.policy		= nft_rule_policy,
	},
	[NFT_MSG_DELRULE] = {
		.call		= nf_tables_delrule,
		.type		= NFNL_CB_BATCH,
		.attr_count	= NFTA_RULE_MAX,
		.policy		= nft_rule_policy,
	},
	[NFT_MSG_NEWSET] = {
		.call		= nf_tables_newset,
		.type		= NFNL_CB_BATCH,
		.attr_count	= NFTA_SET_MAX,
		.policy		= nft_set_policy,
	},
	[NFT_MSG_GETSET] = {
		.call		= nf_tables_getset,
		.type		= NFNL_CB_RCU,
		.attr_count	= NFTA_SET_MAX,
		.policy		= nft_set_policy,
	},
	[NFT_MSG_DELSET] = {
		.call		= nf_tables_delset,
		.type		= NFNL_CB_BATCH,
		.attr_count	= NFTA_SET_MAX,
		.policy		= nft_set_policy,
	},
	[NFT_MSG_NEWSETELEM] = {
		.call		= nf_tables_newsetelem,
		.type		= NFNL_CB_BATCH,
		.attr_count	= NFTA_SET_ELEM_LIST_MAX,
		.policy		= nft_set_elem_list_policy,
	},
	[NFT_MSG_GETSETELEM] = {
		.call		= nf_tables_getsetelem,
		.type		= NFNL_CB_RCU,
		.attr_count	= NFTA_SET_ELEM_LIST_MAX,
		.policy		= nft_set_elem_list_policy,
	},
	[NFT_MSG_DELSETELEM] = {
		.call		= nf_tables_delsetelem,
		.type		= NFNL_CB_BATCH,
		.attr_count	= NFTA_SET_ELEM_LIST_MAX,
		.policy		= nft_set_elem_list_policy,
	},
	[NFT_MSG_GETGEN] = {
		.call		= nf_tables_getgen,
		.type		= NFNL_CB_RCU,
	},
	[NFT_MSG_NEWOBJ] = {
		.call		= nf_tables_newobj,
		.type		= NFNL_CB_BATCH,
		.attr_count	= NFTA_OBJ_MAX,
		.policy		= nft_obj_policy,
	},
	[NFT_MSG_GETOBJ] = {
		.call		= nf_tables_getobj,
		.type		= NFNL_CB_RCU,
		.attr_count	= NFTA_OBJ_MAX,
		.policy		= nft_obj_policy,
	},
	[NFT_MSG_DELOBJ] = {
		.call		= nf_tables_delobj,
		.type		= NFNL_CB_BATCH,
		.attr_count	= NFTA_OBJ_MAX,
		.policy		= nft_obj_policy,
	},
	[NFT_MSG_GETOBJ_RESET] = {
		.call		= nf_tables_getobj,
		.type		= NFNL_CB_RCU,
		.attr_count	= NFTA_OBJ_MAX,
		.policy		= nft_obj_policy,
	},
	[NFT_MSG_NEWFLOWTABLE] = {
		.call		= nf_tables_newflowtable,
		.type		= NFNL_CB_BATCH,
		.attr_count	= NFTA_FLOWTABLE_MAX,
		.policy		= nft_flowtable_policy,
	},
	[NFT_MSG_GETFLOWTABLE] = {
		.call		= nf_tables_getflowtable,
		.type		= NFNL_CB_RCU,
		.attr_count	= NFTA_FLOWTABLE_MAX,
		.policy		= nft_flowtable_policy,
	},
	[NFT_MSG_DELFLOWTABLE] = {
		.call		= nf_tables_delflowtable,
		.type		= NFNL_CB_BATCH,
		.attr_count	= NFTA_FLOWTABLE_MAX,
		.policy		= nft_flowtable_policy,
	},
};

static int nf_tables_validate(struct net *net)
{
	struct nftables_pernet *nft_net = nft_pernet(net);
	struct nft_table *table;

	switch (nft_net->validate_state) {
	case NFT_VALIDATE_SKIP:
		break;
	case NFT_VALIDATE_NEED:
		nft_validate_state_update(net, NFT_VALIDATE_DO);
		fallthrough;
	case NFT_VALIDATE_DO:
		list_for_each_entry(table, &nft_net->tables, list) {
			if (nft_table_validate(net, table) < 0)
				return -EAGAIN;
		}
		break;
	}

	return 0;
}

/* a drop policy has to be deferred until all rules have been activated,
 * otherwise a large ruleset that contains a drop-policy base chain will
 * cause all packets to get dropped until the full transaction has been
 * processed.
 *
 * We defer the drop policy until the transaction has been finalized.
 */
static void nft_chain_commit_drop_policy(struct nft_trans *trans)
{
	struct nft_base_chain *basechain;

	if (nft_trans_chain_policy(trans) != NF_DROP)
		return;

	if (!nft_is_base_chain(trans->ctx.chain))
		return;

	basechain = nft_base_chain(trans->ctx.chain);
	basechain->policy = NF_DROP;
}

static void nft_chain_commit_update(struct nft_trans *trans)
{
	struct nft_base_chain *basechain;

	if (nft_trans_chain_name(trans)) {
		rhltable_remove(&trans->ctx.table->chains_ht,
				&trans->ctx.chain->rhlhead,
				nft_chain_ht_params);
		swap(trans->ctx.chain->name, nft_trans_chain_name(trans));
		rhltable_insert_key(&trans->ctx.table->chains_ht,
				    trans->ctx.chain->name,
				    &trans->ctx.chain->rhlhead,
				    nft_chain_ht_params);
	}

	if (!nft_is_base_chain(trans->ctx.chain))
		return;

	nft_chain_stats_replace(trans);

	basechain = nft_base_chain(trans->ctx.chain);

	switch (nft_trans_chain_policy(trans)) {
	case NF_DROP:
	case NF_ACCEPT:
		basechain->policy = nft_trans_chain_policy(trans);
		break;
	}
}

static void nft_obj_commit_update(struct nft_trans *trans)
{
	struct nft_object *newobj;
	struct nft_object *obj;

	obj = nft_trans_obj(trans);
	newobj = nft_trans_obj_newobj(trans);

	if (obj->ops->update)
		obj->ops->update(obj, newobj);

	kfree(newobj);
}

static void nft_commit_release(struct nft_trans *trans)
{
	switch (trans->msg_type) {
	case NFT_MSG_DELTABLE:
		nf_tables_table_destroy(&trans->ctx);
		break;
	case NFT_MSG_NEWCHAIN:
		free_percpu(nft_trans_chain_stats(trans));
		kfree(nft_trans_chain_name(trans));
		break;
	case NFT_MSG_DELCHAIN:
		nf_tables_chain_destroy(&trans->ctx);
		break;
	case NFT_MSG_DELRULE:
		nf_tables_rule_destroy(&trans->ctx, nft_trans_rule(trans));
		break;
	case NFT_MSG_DELSET:
		nft_set_destroy(&trans->ctx, nft_trans_set(trans));
		break;
	case NFT_MSG_DELSETELEM:
		nf_tables_set_elem_destroy(&trans->ctx,
					   nft_trans_elem_set(trans),
					   nft_trans_elem(trans).priv);
		break;
	case NFT_MSG_DELOBJ:
		nft_obj_destroy(&trans->ctx, nft_trans_obj(trans));
		break;
	case NFT_MSG_DELFLOWTABLE:
		if (nft_trans_flowtable_update(trans))
			nft_flowtable_hooks_destroy(&nft_trans_flowtable_hooks(trans));
		else
			nf_tables_flowtable_destroy(nft_trans_flowtable(trans));
		break;
	}

	if (trans->put_net)
		put_net(trans->ctx.net);

	kfree(trans);
}

static void nf_tables_trans_destroy_work(struct work_struct *w)
{
	struct nft_trans *trans, *next;
	LIST_HEAD(head);

	spin_lock(&nf_tables_destroy_list_lock);
	list_splice_init(&nf_tables_destroy_list, &head);
	spin_unlock(&nf_tables_destroy_list_lock);

	if (list_empty(&head))
		return;

	synchronize_rcu();

	list_for_each_entry_safe(trans, next, &head, list) {
		list_del(&trans->list);
		nft_commit_release(trans);
	}
}

void nf_tables_trans_destroy_flush_work(void)
{
	flush_work(&trans_destroy_work);
}
EXPORT_SYMBOL_GPL(nf_tables_trans_destroy_flush_work);

static int nf_tables_commit_chain_prepare(struct net *net, struct nft_chain *chain)
{
	struct nft_rule *rule;
	unsigned int alloc = 0;
	int i;

	/* already handled or inactive chain? */
	if (chain->rules_next || !nft_is_active_next(net, chain))
		return 0;

	rule = list_entry(&chain->rules, struct nft_rule, list);
	i = 0;

	list_for_each_entry_continue(rule, &chain->rules, list) {
		if (nft_is_active_next(net, rule))
			alloc++;
	}

	chain->rules_next = nf_tables_chain_alloc_rules(chain, alloc);
	if (!chain->rules_next)
		return -ENOMEM;

	list_for_each_entry_continue(rule, &chain->rules, list) {
		if (nft_is_active_next(net, rule))
			chain->rules_next[i++] = rule;
	}

	chain->rules_next[i] = NULL;
	return 0;
}

static void nf_tables_commit_chain_prepare_cancel(struct net *net)
{
	struct nftables_pernet *nft_net = nft_pernet(net);
	struct nft_trans *trans, *next;

	list_for_each_entry_safe(trans, next, &nft_net->commit_list, list) {
		struct nft_chain *chain = trans->ctx.chain;

		if (trans->msg_type == NFT_MSG_NEWRULE ||
		    trans->msg_type == NFT_MSG_DELRULE) {
			kvfree(chain->rules_next);
			chain->rules_next = NULL;
		}
	}
}

static void __nf_tables_commit_chain_free_rules_old(struct rcu_head *h)
{
	struct nft_rules_old *o = container_of(h, struct nft_rules_old, h);

	kvfree(o->start);
}

static void nf_tables_commit_chain_free_rules_old(struct nft_rule **rules)
{
	struct nft_rule **r = rules;
	struct nft_rules_old *old;

	while (*r)
		r++;

	r++;	/* rcu_head is after end marker */
	old = (void *) r;
	old->start = rules;

	call_rcu(&old->h, __nf_tables_commit_chain_free_rules_old);
}

static void nf_tables_commit_chain(struct net *net, struct nft_chain *chain)
{
	struct nft_rule **g0, **g1;
	bool next_genbit;

	next_genbit = nft_gencursor_next(net);

	g0 = rcu_dereference_protected(chain->rules_gen_0,
				       lockdep_commit_lock_is_held(net));
	g1 = rcu_dereference_protected(chain->rules_gen_1,
				       lockdep_commit_lock_is_held(net));

	/* No changes to this chain? */
	if (chain->rules_next == NULL) {
		/* chain had no change in last or next generation */
		if (g0 == g1)
			return;
		/*
		 * chain had no change in this generation; make sure next
		 * one uses same rules as current generation.
		 */
		if (next_genbit) {
			rcu_assign_pointer(chain->rules_gen_1, g0);
			nf_tables_commit_chain_free_rules_old(g1);
		} else {
			rcu_assign_pointer(chain->rules_gen_0, g1);
			nf_tables_commit_chain_free_rules_old(g0);
		}

		return;
	}

	if (next_genbit)
		rcu_assign_pointer(chain->rules_gen_1, chain->rules_next);
	else
		rcu_assign_pointer(chain->rules_gen_0, chain->rules_next);

	chain->rules_next = NULL;

	if (g0 == g1)
		return;

	if (next_genbit)
		nf_tables_commit_chain_free_rules_old(g1);
	else
		nf_tables_commit_chain_free_rules_old(g0);
}

static void nft_obj_del(struct nft_object *obj)
{
	rhltable_remove(&nft_objname_ht, &obj->rhlhead, nft_objname_ht_params);
	list_del_rcu(&obj->list);
}

void nft_chain_del(struct nft_chain *chain)
{
	struct nft_table *table = chain->table;

	WARN_ON_ONCE(rhltable_remove(&table->chains_ht, &chain->rhlhead,
				     nft_chain_ht_params));
	list_del_rcu(&chain->list);
}

static void nft_flowtable_hooks_del(struct nft_flowtable *flowtable,
				    struct list_head *hook_list)
{
	struct nft_hook *hook, *next;

	list_for_each_entry_safe(hook, next, &flowtable->hook_list, list) {
		if (hook->inactive)
			list_move(&hook->list, hook_list);
	}
}

static void nf_tables_module_autoload_cleanup(struct net *net)
{
	struct nftables_pernet *nft_net = nft_pernet(net);
	struct nft_module_request *req, *next;

	WARN_ON_ONCE(!list_empty(&nft_net->commit_list));
	list_for_each_entry_safe(req, next, &nft_net->module_list, list) {
		WARN_ON_ONCE(!req->done);
		list_del(&req->list);
		kfree(req);
	}
}

static void nf_tables_commit_release(struct net *net)
{
	struct nftables_pernet *nft_net = nft_pernet(net);
	struct nft_trans *trans;

	/* all side effects have to be made visible.
	 * For example, if a chain named 'foo' has been deleted, a
	 * new transaction must not find it anymore.
	 *
	 * Memory reclaim happens asynchronously from work queue
	 * to prevent expensive synchronize_rcu() in commit phase.
	 */
	if (list_empty(&nft_net->commit_list)) {
		nf_tables_module_autoload_cleanup(net);
		mutex_unlock(&nft_net->commit_mutex);
		return;
	}

	trans = list_last_entry(&nft_net->commit_list,
				struct nft_trans, list);
	get_net(trans->ctx.net);
	WARN_ON_ONCE(trans->put_net);

	trans->put_net = true;
	spin_lock(&nf_tables_destroy_list_lock);
	list_splice_tail_init(&nft_net->commit_list, &nf_tables_destroy_list);
	spin_unlock(&nf_tables_destroy_list_lock);

	nf_tables_module_autoload_cleanup(net);
	schedule_work(&trans_destroy_work);

	mutex_unlock(&nft_net->commit_mutex);
}

static void nft_commit_notify(struct net *net, u32 portid)
{
	struct nftables_pernet *nft_net = nft_pernet(net);
	struct sk_buff *batch_skb = NULL, *nskb, *skb;
	unsigned char *data;
	int len;

	list_for_each_entry_safe(skb, nskb, &nft_net->notify_list, list) {
		if (!batch_skb) {
new_batch:
			batch_skb = skb;
			len = NLMSG_GOODSIZE - skb->len;
			list_del(&skb->list);
			continue;
		}
		len -= skb->len;
		if (len > 0 && NFT_CB(skb).report == NFT_CB(batch_skb).report) {
			data = skb_put(batch_skb, skb->len);
			memcpy(data, skb->data, skb->len);
			list_del(&skb->list);
			kfree_skb(skb);
			continue;
		}
		nfnetlink_send(batch_skb, net, portid, NFNLGRP_NFTABLES,
			       NFT_CB(batch_skb).report, GFP_KERNEL);
		goto new_batch;
	}

	if (batch_skb) {
		nfnetlink_send(batch_skb, net, portid, NFNLGRP_NFTABLES,
			       NFT_CB(batch_skb).report, GFP_KERNEL);
	}

	WARN_ON_ONCE(!list_empty(&nft_net->notify_list));
}

static int nf_tables_commit_audit_alloc(struct list_head *adl,
					struct nft_table *table)
{
	struct nft_audit_data *adp;

	list_for_each_entry(adp, adl, list) {
		if (adp->table == table)
			return 0;
	}
	adp = kzalloc(sizeof(*adp), GFP_KERNEL);
	if (!adp)
		return -ENOMEM;
	adp->table = table;
	list_add(&adp->list, adl);
	return 0;
}

static void nf_tables_commit_audit_collect(struct list_head *adl,
					   struct nft_table *table, u32 op)
{
	struct nft_audit_data *adp;

	list_for_each_entry(adp, adl, list) {
		if (adp->table == table)
			goto found;
	}
	WARN_ONCE(1, "table=%s not expected in commit list", table->name);
	return;
found:
	adp->entries++;
	if (!adp->op || adp->op > op)
		adp->op = op;
}

#define AUNFTABLENAMELEN (NFT_TABLE_MAXNAMELEN + 22)

static void nf_tables_commit_audit_log(struct list_head *adl, u32 generation)
{
	struct nft_audit_data *adp, *adn;
	char aubuf[AUNFTABLENAMELEN];

	list_for_each_entry_safe(adp, adn, adl, list) {
		snprintf(aubuf, AUNFTABLENAMELEN, "%s:%u", adp->table->name,
			 generation);
		audit_log_nfcfg(aubuf, adp->table->family, adp->entries,
				nft2audit_op[adp->op], GFP_KERNEL);
		list_del(&adp->list);
		kfree(adp);
	}
}

static int nf_tables_commit(struct net *net, struct sk_buff *skb)
{
	struct nftables_pernet *nft_net = nft_pernet(net);
	struct nft_trans *trans, *next;
	struct nft_trans_elem *te;
	struct nft_chain *chain;
	struct nft_table *table;
	LIST_HEAD(adl);
	int err;

	if (list_empty(&nft_net->commit_list)) {
		mutex_unlock(&nft_net->commit_mutex);
		return 0;
	}

	/* 0. Validate ruleset, otherwise roll back for error reporting. */
	if (nf_tables_validate(net) < 0)
		return -EAGAIN;

	err = nft_flow_rule_offload_commit(net);
	if (err < 0)
		return err;

	/* 1.  Allocate space for next generation rules_gen_X[] */
	list_for_each_entry_safe(trans, next, &nft_net->commit_list, list) {
		int ret;

		ret = nf_tables_commit_audit_alloc(&adl, trans->ctx.table);
		if (ret) {
			nf_tables_commit_chain_prepare_cancel(net);
			return ret;
		}
		if (trans->msg_type == NFT_MSG_NEWRULE ||
		    trans->msg_type == NFT_MSG_DELRULE) {
			chain = trans->ctx.chain;

			ret = nf_tables_commit_chain_prepare(net, chain);
			if (ret < 0) {
				nf_tables_commit_chain_prepare_cancel(net);
				return ret;
			}
		}
	}

	/* step 2.  Make rules_gen_X visible to packet path */
	list_for_each_entry(table, &nft_net->tables, list) {
		list_for_each_entry(chain, &table->chains, list)
			nf_tables_commit_chain(net, chain);
	}

	/*
	 * Bump generation counter, invalidate any dump in progress.
	 * Cannot fail after this point.
	 */
	while (++nft_net->base_seq == 0)
		;

	/* step 3. Start new generation, rules_gen_X now in use. */
	net->nft.gencursor = nft_gencursor_next(net);

	list_for_each_entry_safe(trans, next, &nft_net->commit_list, list) {
		nf_tables_commit_audit_collect(&adl, trans->ctx.table,
					       trans->msg_type);
		switch (trans->msg_type) {
		case NFT_MSG_NEWTABLE:
			if (nft_trans_table_update(trans)) {
<<<<<<< HEAD
				if (nft_trans_table_state(trans) == NFT_TABLE_STATE_DORMANT)
					nf_tables_table_disable(net, trans->ctx.table);

				trans->ctx.table->flags = nft_trans_table_flags(trans);
=======
				if (!(trans->ctx.table->flags & __NFT_TABLE_F_UPDATE)) {
					nft_trans_destroy(trans);
					break;
				}
				if (trans->ctx.table->flags & NFT_TABLE_F_DORMANT)
					nf_tables_table_disable(net, trans->ctx.table);

				trans->ctx.table->flags &= ~__NFT_TABLE_F_UPDATE;
>>>>>>> 8e0eb2fb
			} else {
				nft_clear(net, trans->ctx.table);
			}
			nf_tables_table_notify(&trans->ctx, NFT_MSG_NEWTABLE);
			nft_trans_destroy(trans);
			break;
		case NFT_MSG_DELTABLE:
			list_del_rcu(&trans->ctx.table->list);
			nf_tables_table_notify(&trans->ctx, NFT_MSG_DELTABLE);
			break;
		case NFT_MSG_NEWCHAIN:
			if (nft_trans_chain_update(trans)) {
				nft_chain_commit_update(trans);
				nf_tables_chain_notify(&trans->ctx, NFT_MSG_NEWCHAIN);
				/* trans destroyed after rcu grace period */
			} else {
				nft_chain_commit_drop_policy(trans);
				nft_clear(net, trans->ctx.chain);
				nf_tables_chain_notify(&trans->ctx, NFT_MSG_NEWCHAIN);
				nft_trans_destroy(trans);
			}
			break;
		case NFT_MSG_DELCHAIN:
			nft_chain_del(trans->ctx.chain);
			nf_tables_chain_notify(&trans->ctx, NFT_MSG_DELCHAIN);
			nf_tables_unregister_hook(trans->ctx.net,
						  trans->ctx.table,
						  trans->ctx.chain);
			break;
		case NFT_MSG_NEWRULE:
			nft_clear(trans->ctx.net, nft_trans_rule(trans));
			nf_tables_rule_notify(&trans->ctx,
					      nft_trans_rule(trans),
					      NFT_MSG_NEWRULE);
			nft_trans_destroy(trans);
			break;
		case NFT_MSG_DELRULE:
			list_del_rcu(&nft_trans_rule(trans)->list);
			nf_tables_rule_notify(&trans->ctx,
					      nft_trans_rule(trans),
					      NFT_MSG_DELRULE);
			nft_rule_expr_deactivate(&trans->ctx,
						 nft_trans_rule(trans),
						 NFT_TRANS_COMMIT);
			break;
		case NFT_MSG_NEWSET:
			nft_clear(net, nft_trans_set(trans));
			/* This avoids hitting -EBUSY when deleting the table
			 * from the transaction.
			 */
			if (nft_set_is_anonymous(nft_trans_set(trans)) &&
			    !list_empty(&nft_trans_set(trans)->bindings))
				trans->ctx.table->use--;

			nf_tables_set_notify(&trans->ctx, nft_trans_set(trans),
					     NFT_MSG_NEWSET, GFP_KERNEL);
			nft_trans_destroy(trans);
			break;
		case NFT_MSG_DELSET:
			list_del_rcu(&nft_trans_set(trans)->list);
			nf_tables_set_notify(&trans->ctx, nft_trans_set(trans),
					     NFT_MSG_DELSET, GFP_KERNEL);
			break;
		case NFT_MSG_NEWSETELEM:
			te = (struct nft_trans_elem *)trans->data;

			nft_setelem_activate(net, te->set, &te->elem);
			nf_tables_setelem_notify(&trans->ctx, te->set,
						 &te->elem,
						 NFT_MSG_NEWSETELEM, 0);
			nft_trans_destroy(trans);
			break;
		case NFT_MSG_DELSETELEM:
			te = (struct nft_trans_elem *)trans->data;

			nf_tables_setelem_notify(&trans->ctx, te->set,
						 &te->elem,
						 NFT_MSG_DELSETELEM, 0);
			nft_setelem_remove(net, te->set, &te->elem);
			if (!nft_setelem_is_catchall(te->set, &te->elem)) {
				atomic_dec(&te->set->nelems);
				te->set->ndeact--;
			}
			break;
		case NFT_MSG_NEWOBJ:
			if (nft_trans_obj_update(trans)) {
				nft_obj_commit_update(trans);
				nf_tables_obj_notify(&trans->ctx,
						     nft_trans_obj(trans),
						     NFT_MSG_NEWOBJ);
			} else {
				nft_clear(net, nft_trans_obj(trans));
				nf_tables_obj_notify(&trans->ctx,
						     nft_trans_obj(trans),
						     NFT_MSG_NEWOBJ);
				nft_trans_destroy(trans);
			}
			break;
		case NFT_MSG_DELOBJ:
			nft_obj_del(nft_trans_obj(trans));
			nf_tables_obj_notify(&trans->ctx, nft_trans_obj(trans),
					     NFT_MSG_DELOBJ);
			break;
		case NFT_MSG_NEWFLOWTABLE:
			if (nft_trans_flowtable_update(trans)) {
				nft_trans_flowtable(trans)->data.flags =
					nft_trans_flowtable_flags(trans);
				nf_tables_flowtable_notify(&trans->ctx,
							   nft_trans_flowtable(trans),
							   &nft_trans_flowtable_hooks(trans),
							   NFT_MSG_NEWFLOWTABLE);
				list_splice(&nft_trans_flowtable_hooks(trans),
					    &nft_trans_flowtable(trans)->hook_list);
			} else {
				nft_clear(net, nft_trans_flowtable(trans));
				nf_tables_flowtable_notify(&trans->ctx,
							   nft_trans_flowtable(trans),
							   &nft_trans_flowtable(trans)->hook_list,
							   NFT_MSG_NEWFLOWTABLE);
			}
			nft_trans_destroy(trans);
			break;
		case NFT_MSG_DELFLOWTABLE:
			if (nft_trans_flowtable_update(trans)) {
				nft_flowtable_hooks_del(nft_trans_flowtable(trans),
							&nft_trans_flowtable_hooks(trans));
				nf_tables_flowtable_notify(&trans->ctx,
							   nft_trans_flowtable(trans),
							   &nft_trans_flowtable_hooks(trans),
							   NFT_MSG_DELFLOWTABLE);
				nft_unregister_flowtable_net_hooks(net,
								   &nft_trans_flowtable_hooks(trans));
			} else {
				list_del_rcu(&nft_trans_flowtable(trans)->list);
				nf_tables_flowtable_notify(&trans->ctx,
							   nft_trans_flowtable(trans),
							   &nft_trans_flowtable(trans)->hook_list,
							   NFT_MSG_DELFLOWTABLE);
				nft_unregister_flowtable_net_hooks(net,
						&nft_trans_flowtable(trans)->hook_list);
			}
			break;
		}
	}

	nft_commit_notify(net, NETLINK_CB(skb).portid);
	nf_tables_gen_notify(net, skb, NFT_MSG_NEWGEN);
	nf_tables_commit_audit_log(&adl, nft_net->base_seq);
	nf_tables_commit_release(net);

	return 0;
}

static void nf_tables_module_autoload(struct net *net)
{
	struct nftables_pernet *nft_net = nft_pernet(net);
	struct nft_module_request *req, *next;
	LIST_HEAD(module_list);

	list_splice_init(&nft_net->module_list, &module_list);
	mutex_unlock(&nft_net->commit_mutex);
	list_for_each_entry_safe(req, next, &module_list, list) {
		request_module("%s", req->module);
		req->done = true;
	}
	mutex_lock(&nft_net->commit_mutex);
	list_splice(&module_list, &nft_net->module_list);
}

static void nf_tables_abort_release(struct nft_trans *trans)
{
	switch (trans->msg_type) {
	case NFT_MSG_NEWTABLE:
		nf_tables_table_destroy(&trans->ctx);
		break;
	case NFT_MSG_NEWCHAIN:
		nf_tables_chain_destroy(&trans->ctx);
		break;
	case NFT_MSG_NEWRULE:
		nf_tables_rule_destroy(&trans->ctx, nft_trans_rule(trans));
		break;
	case NFT_MSG_NEWSET:
		nft_set_destroy(&trans->ctx, nft_trans_set(trans));
		break;
	case NFT_MSG_NEWSETELEM:
		nft_set_elem_destroy(nft_trans_elem_set(trans),
				     nft_trans_elem(trans).priv, true);
		break;
	case NFT_MSG_NEWOBJ:
		nft_obj_destroy(&trans->ctx, nft_trans_obj(trans));
		break;
	case NFT_MSG_NEWFLOWTABLE:
		if (nft_trans_flowtable_update(trans))
			nft_flowtable_hooks_destroy(&nft_trans_flowtable_hooks(trans));
		else
			nf_tables_flowtable_destroy(nft_trans_flowtable(trans));
		break;
	}
	kfree(trans);
}

static int __nf_tables_abort(struct net *net, enum nfnl_abort_action action)
{
	struct nftables_pernet *nft_net = nft_pernet(net);
	struct nft_trans *trans, *next;
	struct nft_trans_elem *te;
	struct nft_hook *hook;

	if (action == NFNL_ABORT_VALIDATE &&
	    nf_tables_validate(net) < 0)
		return -EAGAIN;

	list_for_each_entry_safe_reverse(trans, next, &nft_net->commit_list,
					 list) {
		switch (trans->msg_type) {
		case NFT_MSG_NEWTABLE:
			if (nft_trans_table_update(trans)) {
<<<<<<< HEAD
				if (nft_trans_table_state(trans) == NFT_TABLE_STATE_WAKEUP)
					nf_tables_table_disable(net, trans->ctx.table);

=======
				if (!(trans->ctx.table->flags & __NFT_TABLE_F_UPDATE)) {
					nft_trans_destroy(trans);
					break;
				}
				if (trans->ctx.table->flags & __NFT_TABLE_F_WAS_DORMANT) {
					nf_tables_table_disable(net, trans->ctx.table);
					trans->ctx.table->flags |= NFT_TABLE_F_DORMANT;
				} else if (trans->ctx.table->flags & __NFT_TABLE_F_WAS_AWAKEN) {
					trans->ctx.table->flags &= ~NFT_TABLE_F_DORMANT;
				}
				trans->ctx.table->flags &= ~__NFT_TABLE_F_UPDATE;
>>>>>>> 8e0eb2fb
				nft_trans_destroy(trans);
			} else {
				list_del_rcu(&trans->ctx.table->list);
			}
			break;
		case NFT_MSG_DELTABLE:
			nft_clear(trans->ctx.net, trans->ctx.table);
			nft_trans_destroy(trans);
			break;
		case NFT_MSG_NEWCHAIN:
			if (nft_trans_chain_update(trans)) {
				free_percpu(nft_trans_chain_stats(trans));
				kfree(nft_trans_chain_name(trans));
				nft_trans_destroy(trans);
			} else {
				if (nft_chain_is_bound(trans->ctx.chain)) {
					nft_trans_destroy(trans);
					break;
				}
				trans->ctx.table->use--;
				nft_chain_del(trans->ctx.chain);
				nf_tables_unregister_hook(trans->ctx.net,
							  trans->ctx.table,
							  trans->ctx.chain);
			}
			break;
		case NFT_MSG_DELCHAIN:
			trans->ctx.table->use++;
			nft_clear(trans->ctx.net, trans->ctx.chain);
			nft_trans_destroy(trans);
			break;
		case NFT_MSG_NEWRULE:
			trans->ctx.chain->use--;
			list_del_rcu(&nft_trans_rule(trans)->list);
			nft_rule_expr_deactivate(&trans->ctx,
						 nft_trans_rule(trans),
						 NFT_TRANS_ABORT);
			break;
		case NFT_MSG_DELRULE:
			trans->ctx.chain->use++;
			nft_clear(trans->ctx.net, nft_trans_rule(trans));
			nft_rule_expr_activate(&trans->ctx, nft_trans_rule(trans));
			nft_trans_destroy(trans);
			break;
		case NFT_MSG_NEWSET:
			trans->ctx.table->use--;
			if (nft_trans_set_bound(trans)) {
				nft_trans_destroy(trans);
				break;
			}
			list_del_rcu(&nft_trans_set(trans)->list);
			break;
		case NFT_MSG_DELSET:
			trans->ctx.table->use++;
			nft_clear(trans->ctx.net, nft_trans_set(trans));
			nft_trans_destroy(trans);
			break;
		case NFT_MSG_NEWSETELEM:
			if (nft_trans_elem_set_bound(trans)) {
				nft_trans_destroy(trans);
				break;
			}
			te = (struct nft_trans_elem *)trans->data;
			nft_setelem_remove(net, te->set, &te->elem);
			if (!nft_setelem_is_catchall(te->set, &te->elem))
				atomic_dec(&te->set->nelems);
			break;
		case NFT_MSG_DELSETELEM:
			te = (struct nft_trans_elem *)trans->data;

			nft_setelem_data_activate(net, te->set, &te->elem);
			nft_setelem_activate(net, te->set, &te->elem);
			if (!nft_setelem_is_catchall(te->set, &te->elem))
				te->set->ndeact--;

			nft_trans_destroy(trans);
			break;
		case NFT_MSG_NEWOBJ:
			if (nft_trans_obj_update(trans)) {
				kfree(nft_trans_obj_newobj(trans));
				nft_trans_destroy(trans);
			} else {
				trans->ctx.table->use--;
				nft_obj_del(nft_trans_obj(trans));
			}
			break;
		case NFT_MSG_DELOBJ:
			trans->ctx.table->use++;
			nft_clear(trans->ctx.net, nft_trans_obj(trans));
			nft_trans_destroy(trans);
			break;
		case NFT_MSG_NEWFLOWTABLE:
			if (nft_trans_flowtable_update(trans)) {
				nft_unregister_flowtable_net_hooks(net,
						&nft_trans_flowtable_hooks(trans));
			} else {
				trans->ctx.table->use--;
				list_del_rcu(&nft_trans_flowtable(trans)->list);
				nft_unregister_flowtable_net_hooks(net,
						&nft_trans_flowtable(trans)->hook_list);
			}
			break;
		case NFT_MSG_DELFLOWTABLE:
			if (nft_trans_flowtable_update(trans)) {
				list_for_each_entry(hook, &nft_trans_flowtable(trans)->hook_list, list)
					hook->inactive = false;
			} else {
				trans->ctx.table->use++;
				nft_clear(trans->ctx.net, nft_trans_flowtable(trans));
			}
			nft_trans_destroy(trans);
			break;
		}
	}

	synchronize_rcu();

	list_for_each_entry_safe_reverse(trans, next,
					 &nft_net->commit_list, list) {
		list_del(&trans->list);
		nf_tables_abort_release(trans);
	}

	if (action == NFNL_ABORT_AUTOLOAD)
		nf_tables_module_autoload(net);
	else
		nf_tables_module_autoload_cleanup(net);

	return 0;
}

static void nf_tables_cleanup(struct net *net)
{
	nft_validate_state_update(net, NFT_VALIDATE_SKIP);
}

static int nf_tables_abort(struct net *net, struct sk_buff *skb,
			   enum nfnl_abort_action action)
{
	struct nftables_pernet *nft_net = nft_pernet(net);
	int ret = __nf_tables_abort(net, action);

	mutex_unlock(&nft_net->commit_mutex);

	return ret;
}

static bool nf_tables_valid_genid(struct net *net, u32 genid)
{
	struct nftables_pernet *nft_net = nft_pernet(net);
	bool genid_ok;

	mutex_lock(&nft_net->commit_mutex);

	genid_ok = genid == 0 || nft_net->base_seq == genid;
	if (!genid_ok)
		mutex_unlock(&nft_net->commit_mutex);

	/* else, commit mutex has to be released by commit or abort function */
	return genid_ok;
}

static const struct nfnetlink_subsystem nf_tables_subsys = {
	.name		= "nf_tables",
	.subsys_id	= NFNL_SUBSYS_NFTABLES,
	.cb_count	= NFT_MSG_MAX,
	.cb		= nf_tables_cb,
	.commit		= nf_tables_commit,
	.abort		= nf_tables_abort,
	.cleanup	= nf_tables_cleanup,
	.valid_genid	= nf_tables_valid_genid,
	.owner		= THIS_MODULE,
};

int nft_chain_validate_dependency(const struct nft_chain *chain,
				  enum nft_chain_types type)
{
	const struct nft_base_chain *basechain;

	if (nft_is_base_chain(chain)) {
		basechain = nft_base_chain(chain);
		if (basechain->type->type != type)
			return -EOPNOTSUPP;
	}
	return 0;
}
EXPORT_SYMBOL_GPL(nft_chain_validate_dependency);

int nft_chain_validate_hooks(const struct nft_chain *chain,
			     unsigned int hook_flags)
{
	struct nft_base_chain *basechain;

	if (nft_is_base_chain(chain)) {
		basechain = nft_base_chain(chain);

		if ((1 << basechain->ops.hooknum) & hook_flags)
			return 0;

		return -EOPNOTSUPP;
	}

	return 0;
}
EXPORT_SYMBOL_GPL(nft_chain_validate_hooks);

/*
 * Loop detection - walk through the ruleset beginning at the destination chain
 * of a new jump until either the source chain is reached (loop) or all
 * reachable chains have been traversed.
 *
 * The loop check is performed whenever a new jump verdict is added to an
 * expression or verdict map or a verdict map is bound to a new chain.
 */

static int nf_tables_check_loops(const struct nft_ctx *ctx,
				 const struct nft_chain *chain);

static int nft_check_loops(const struct nft_ctx *ctx,
			   const struct nft_set_ext *ext)
{
	const struct nft_data *data;
	int ret;

	data = nft_set_ext_data(ext);
	switch (data->verdict.code) {
	case NFT_JUMP:
	case NFT_GOTO:
		ret = nf_tables_check_loops(ctx, data->verdict.chain);
		break;
	default:
		ret = 0;
		break;
	}

	return ret;
}

static int nf_tables_loop_check_setelem(const struct nft_ctx *ctx,
					struct nft_set *set,
					const struct nft_set_iter *iter,
					struct nft_set_elem *elem)
{
	const struct nft_set_ext *ext = nft_set_elem_ext(set, elem->priv);

	if (nft_set_ext_exists(ext, NFT_SET_EXT_FLAGS) &&
	    *nft_set_ext_flags(ext) & NFT_SET_ELEM_INTERVAL_END)
		return 0;

	return nft_check_loops(ctx, ext);
}

static int nft_set_catchall_loops(const struct nft_ctx *ctx,
				  struct nft_set *set)
{
	u8 genmask = nft_genmask_next(ctx->net);
	struct nft_set_elem_catchall *catchall;
	struct nft_set_ext *ext;
	int ret = 0;

	list_for_each_entry_rcu(catchall, &set->catchall_list, list) {
		ext = nft_set_elem_ext(set, catchall->elem);
		if (!nft_set_elem_active(ext, genmask))
			continue;

		ret = nft_check_loops(ctx, ext);
		if (ret < 0)
			return ret;
	}

	return ret;
}

static int nf_tables_check_loops(const struct nft_ctx *ctx,
				 const struct nft_chain *chain)
{
	const struct nft_rule *rule;
	const struct nft_expr *expr, *last;
	struct nft_set *set;
	struct nft_set_binding *binding;
	struct nft_set_iter iter;

	if (ctx->chain == chain)
		return -ELOOP;

	list_for_each_entry(rule, &chain->rules, list) {
		nft_rule_for_each_expr(expr, last, rule) {
			struct nft_immediate_expr *priv;
			const struct nft_data *data;
			int err;

			if (strcmp(expr->ops->type->name, "immediate"))
				continue;

			priv = nft_expr_priv(expr);
			if (priv->dreg != NFT_REG_VERDICT)
				continue;

			data = &priv->data;
			switch (data->verdict.code) {
			case NFT_JUMP:
			case NFT_GOTO:
				err = nf_tables_check_loops(ctx,
							data->verdict.chain);
				if (err < 0)
					return err;
				break;
			default:
				break;
			}
		}
	}

	list_for_each_entry(set, &ctx->table->sets, list) {
		if (!nft_is_active_next(ctx->net, set))
			continue;
		if (!(set->flags & NFT_SET_MAP) ||
		    set->dtype != NFT_DATA_VERDICT)
			continue;

		list_for_each_entry(binding, &set->bindings, list) {
			if (!(binding->flags & NFT_SET_MAP) ||
			    binding->chain != chain)
				continue;

			iter.genmask	= nft_genmask_next(ctx->net);
			iter.skip 	= 0;
			iter.count	= 0;
			iter.err	= 0;
			iter.fn		= nf_tables_loop_check_setelem;

			set->ops->walk(ctx, set, &iter);
			if (!iter.err)
				iter.err = nft_set_catchall_loops(ctx, set);

			if (iter.err < 0)
				return iter.err;
		}
	}

	return 0;
}

/**
 *	nft_parse_u32_check - fetch u32 attribute and check for maximum value
 *
 *	@attr: netlink attribute to fetch value from
 *	@max: maximum value to be stored in dest
 *	@dest: pointer to the variable
 *
 *	Parse, check and store a given u32 netlink attribute into variable.
 *	This function returns -ERANGE if the value goes over maximum value.
 *	Otherwise a 0 is returned and the attribute value is stored in the
 *	destination variable.
 */
int nft_parse_u32_check(const struct nlattr *attr, int max, u32 *dest)
{
	u32 val;

	val = ntohl(nla_get_be32(attr));
	if (val > max)
		return -ERANGE;

	*dest = val;
	return 0;
}
EXPORT_SYMBOL_GPL(nft_parse_u32_check);

static unsigned int nft_parse_register(const struct nlattr *attr)
{
	unsigned int reg;

	reg = ntohl(nla_get_be32(attr));
	switch (reg) {
	case NFT_REG_VERDICT...NFT_REG_4:
		return reg * NFT_REG_SIZE / NFT_REG32_SIZE;
	default:
		return reg + NFT_REG_SIZE / NFT_REG32_SIZE - NFT_REG32_00;
	}
}

/**
 *	nft_dump_register - dump a register value to a netlink attribute
 *
 *	@skb: socket buffer
 *	@attr: attribute number
 *	@reg: register number
 *
 *	Construct a netlink attribute containing the register number. For
 *	compatibility reasons, register numbers being a multiple of 4 are
 *	translated to the corresponding 128 bit register numbers.
 */
int nft_dump_register(struct sk_buff *skb, unsigned int attr, unsigned int reg)
{
	if (reg % (NFT_REG_SIZE / NFT_REG32_SIZE) == 0)
		reg = reg / (NFT_REG_SIZE / NFT_REG32_SIZE);
	else
		reg = reg - NFT_REG_SIZE / NFT_REG32_SIZE + NFT_REG32_00;

	return nla_put_be32(skb, attr, htonl(reg));
}
EXPORT_SYMBOL_GPL(nft_dump_register);

static int nft_validate_register_load(enum nft_registers reg, unsigned int len)
{
	if (reg < NFT_REG_1 * NFT_REG_SIZE / NFT_REG32_SIZE)
		return -EINVAL;
	if (len == 0)
		return -EINVAL;
	if (reg * NFT_REG32_SIZE + len > sizeof_field(struct nft_regs, data))
		return -ERANGE;

	return 0;
}

int nft_parse_register_load(const struct nlattr *attr, u8 *sreg, u32 len)
{
	u32 reg;
	int err;

	reg = nft_parse_register(attr);
	err = nft_validate_register_load(reg, len);
	if (err < 0)
		return err;

	*sreg = reg;
	return 0;
}
EXPORT_SYMBOL_GPL(nft_parse_register_load);

static int nft_validate_register_store(const struct nft_ctx *ctx,
				       enum nft_registers reg,
				       const struct nft_data *data,
				       enum nft_data_types type,
				       unsigned int len)
{
	int err;

	switch (reg) {
	case NFT_REG_VERDICT:
		if (type != NFT_DATA_VERDICT)
			return -EINVAL;

		if (data != NULL &&
		    (data->verdict.code == NFT_GOTO ||
		     data->verdict.code == NFT_JUMP)) {
			err = nf_tables_check_loops(ctx, data->verdict.chain);
			if (err < 0)
				return err;
		}

		return 0;
	default:
		if (reg < NFT_REG_1 * NFT_REG_SIZE / NFT_REG32_SIZE)
			return -EINVAL;
		if (len == 0)
			return -EINVAL;
		if (reg * NFT_REG32_SIZE + len >
		    sizeof_field(struct nft_regs, data))
			return -ERANGE;

		if (data != NULL && type != NFT_DATA_VALUE)
			return -EINVAL;
		return 0;
	}
}

int nft_parse_register_store(const struct nft_ctx *ctx,
			     const struct nlattr *attr, u8 *dreg,
			     const struct nft_data *data,
			     enum nft_data_types type, unsigned int len)
{
	int err;
	u32 reg;

	reg = nft_parse_register(attr);
	err = nft_validate_register_store(ctx, reg, data, type, len);
	if (err < 0)
		return err;

	*dreg = reg;
	return 0;
}
EXPORT_SYMBOL_GPL(nft_parse_register_store);

static const struct nla_policy nft_verdict_policy[NFTA_VERDICT_MAX + 1] = {
	[NFTA_VERDICT_CODE]	= { .type = NLA_U32 },
	[NFTA_VERDICT_CHAIN]	= { .type = NLA_STRING,
				    .len = NFT_CHAIN_MAXNAMELEN - 1 },
	[NFTA_VERDICT_CHAIN_ID]	= { .type = NLA_U32 },
};

static int nft_verdict_init(const struct nft_ctx *ctx, struct nft_data *data,
			    struct nft_data_desc *desc, const struct nlattr *nla)
{
	u8 genmask = nft_genmask_next(ctx->net);
	struct nlattr *tb[NFTA_VERDICT_MAX + 1];
	struct nft_chain *chain;
	int err;

	err = nla_parse_nested_deprecated(tb, NFTA_VERDICT_MAX, nla,
					  nft_verdict_policy, NULL);
	if (err < 0)
		return err;

	if (!tb[NFTA_VERDICT_CODE])
		return -EINVAL;
	data->verdict.code = ntohl(nla_get_be32(tb[NFTA_VERDICT_CODE]));

	switch (data->verdict.code) {
	default:
		switch (data->verdict.code & NF_VERDICT_MASK) {
		case NF_ACCEPT:
		case NF_DROP:
		case NF_QUEUE:
			break;
		default:
			return -EINVAL;
		}
		fallthrough;
	case NFT_CONTINUE:
	case NFT_BREAK:
	case NFT_RETURN:
		break;
	case NFT_JUMP:
	case NFT_GOTO:
		if (tb[NFTA_VERDICT_CHAIN]) {
			chain = nft_chain_lookup(ctx->net, ctx->table,
						 tb[NFTA_VERDICT_CHAIN],
						 genmask);
		} else if (tb[NFTA_VERDICT_CHAIN_ID]) {
			chain = nft_chain_lookup_byid(ctx->net,
						      tb[NFTA_VERDICT_CHAIN_ID]);
			if (IS_ERR(chain))
				return PTR_ERR(chain);
		} else {
			return -EINVAL;
		}

		if (IS_ERR(chain))
			return PTR_ERR(chain);
		if (nft_is_base_chain(chain))
			return -EOPNOTSUPP;

		chain->use++;
		data->verdict.chain = chain;
		break;
	}

	desc->len = sizeof(data->verdict);
	desc->type = NFT_DATA_VERDICT;
	return 0;
}

static void nft_verdict_uninit(const struct nft_data *data)
{
	struct nft_chain *chain;
	struct nft_rule *rule;

	switch (data->verdict.code) {
	case NFT_JUMP:
	case NFT_GOTO:
		chain = data->verdict.chain;
		chain->use--;

		if (!nft_chain_is_bound(chain))
			break;

		chain->table->use--;
		list_for_each_entry(rule, &chain->rules, list)
			chain->use--;

		nft_chain_del(chain);
		break;
	}
}

int nft_verdict_dump(struct sk_buff *skb, int type, const struct nft_verdict *v)
{
	struct nlattr *nest;

	nest = nla_nest_start_noflag(skb, type);
	if (!nest)
		goto nla_put_failure;

	if (nla_put_be32(skb, NFTA_VERDICT_CODE, htonl(v->code)))
		goto nla_put_failure;

	switch (v->code) {
	case NFT_JUMP:
	case NFT_GOTO:
		if (nla_put_string(skb, NFTA_VERDICT_CHAIN,
				   v->chain->name))
			goto nla_put_failure;
	}
	nla_nest_end(skb, nest);
	return 0;

nla_put_failure:
	return -1;
}

static int nft_value_init(const struct nft_ctx *ctx,
			  struct nft_data *data, unsigned int size,
			  struct nft_data_desc *desc, const struct nlattr *nla)
{
	unsigned int len;

	len = nla_len(nla);
	if (len == 0)
		return -EINVAL;
	if (len > size)
		return -EOVERFLOW;

	nla_memcpy(data->data, nla, len);
	desc->type = NFT_DATA_VALUE;
	desc->len  = len;
	return 0;
}

static int nft_value_dump(struct sk_buff *skb, const struct nft_data *data,
			  unsigned int len)
{
	return nla_put(skb, NFTA_DATA_VALUE, len, data->data);
}

static const struct nla_policy nft_data_policy[NFTA_DATA_MAX + 1] = {
	[NFTA_DATA_VALUE]	= { .type = NLA_BINARY },
	[NFTA_DATA_VERDICT]	= { .type = NLA_NESTED },
};

/**
 *	nft_data_init - parse nf_tables data netlink attributes
 *
 *	@ctx: context of the expression using the data
 *	@data: destination struct nft_data
 *	@size: maximum data length
 *	@desc: data description
 *	@nla: netlink attribute containing data
 *
 *	Parse the netlink data attributes and initialize a struct nft_data.
 *	The type and length of data are returned in the data description.
 *
 *	The caller can indicate that it only wants to accept data of type
 *	NFT_DATA_VALUE by passing NULL for the ctx argument.
 */
int nft_data_init(const struct nft_ctx *ctx,
		  struct nft_data *data, unsigned int size,
		  struct nft_data_desc *desc, const struct nlattr *nla)
{
	struct nlattr *tb[NFTA_DATA_MAX + 1];
	int err;

	err = nla_parse_nested_deprecated(tb, NFTA_DATA_MAX, nla,
					  nft_data_policy, NULL);
	if (err < 0)
		return err;

	if (tb[NFTA_DATA_VALUE])
		return nft_value_init(ctx, data, size, desc,
				      tb[NFTA_DATA_VALUE]);
	if (tb[NFTA_DATA_VERDICT] && ctx != NULL)
		return nft_verdict_init(ctx, data, desc, tb[NFTA_DATA_VERDICT]);
	return -EINVAL;
}
EXPORT_SYMBOL_GPL(nft_data_init);

/**
 *	nft_data_release - release a nft_data item
 *
 *	@data: struct nft_data to release
 *	@type: type of data
 *
 *	Release a nft_data item. NFT_DATA_VALUE types can be silently discarded,
 *	all others need to be released by calling this function.
 */
void nft_data_release(const struct nft_data *data, enum nft_data_types type)
{
	if (type < NFT_DATA_VERDICT)
		return;
	switch (type) {
	case NFT_DATA_VERDICT:
		return nft_verdict_uninit(data);
	default:
		WARN_ON(1);
	}
}
EXPORT_SYMBOL_GPL(nft_data_release);

int nft_data_dump(struct sk_buff *skb, int attr, const struct nft_data *data,
		  enum nft_data_types type, unsigned int len)
{
	struct nlattr *nest;
	int err;

	nest = nla_nest_start_noflag(skb, attr);
	if (nest == NULL)
		return -1;

	switch (type) {
	case NFT_DATA_VALUE:
		err = nft_value_dump(skb, data, len);
		break;
	case NFT_DATA_VERDICT:
		err = nft_verdict_dump(skb, NFTA_DATA_VERDICT, &data->verdict);
		break;
	default:
		err = -EINVAL;
		WARN_ON(1);
	}

	nla_nest_end(skb, nest);
	return err;
}
EXPORT_SYMBOL_GPL(nft_data_dump);

int __nft_release_basechain(struct nft_ctx *ctx)
{
	struct nft_rule *rule, *nr;

	if (WARN_ON(!nft_is_base_chain(ctx->chain)))
		return 0;

	nf_tables_unregister_hook(ctx->net, ctx->chain->table, ctx->chain);
	list_for_each_entry_safe(rule, nr, &ctx->chain->rules, list) {
		list_del(&rule->list);
		ctx->chain->use--;
		nf_tables_rule_release(ctx, rule);
	}
	nft_chain_del(ctx->chain);
	ctx->table->use--;
	nf_tables_chain_destroy(ctx);

	return 0;
}
EXPORT_SYMBOL_GPL(__nft_release_basechain);

static void __nft_release_hook(struct net *net, struct nft_table *table)
{
	struct nft_chain *chain;

	list_for_each_entry(chain, &table->chains, list)
		nf_tables_unregister_hook(net, table, chain);
}

static void __nft_release_hooks(struct net *net)
{
	struct nftables_pernet *nft_net = nft_pernet(net);
	struct nft_table *table;

	list_for_each_entry(table, &nft_net->tables, list) {
		if (nft_table_has_owner(table))
			continue;

		__nft_release_hook(net, table);
	}
}

static void __nft_release_table(struct net *net, struct nft_table *table)
{
	struct nft_flowtable *flowtable, *nf;
	struct nft_chain *chain, *nc;
	struct nft_object *obj, *ne;
	struct nft_rule *rule, *nr;
	struct nft_set *set, *ns;
	struct nft_ctx ctx = {
		.net	= net,
		.family	= NFPROTO_NETDEV,
	};

	ctx.family = table->family;
	ctx.table = table;
	list_for_each_entry(chain, &table->chains, list) {
		ctx.chain = chain;
		list_for_each_entry_safe(rule, nr, &chain->rules, list) {
			list_del(&rule->list);
			chain->use--;
			nf_tables_rule_release(&ctx, rule);
		}
	}
	list_for_each_entry_safe(flowtable, nf, &table->flowtables, list) {
		list_del(&flowtable->list);
		table->use--;
		nf_tables_flowtable_destroy(flowtable);
	}
	list_for_each_entry_safe(set, ns, &table->sets, list) {
		list_del(&set->list);
		table->use--;
		nft_set_destroy(&ctx, set);
	}
	list_for_each_entry_safe(obj, ne, &table->objects, list) {
		nft_obj_del(obj);
		table->use--;
		nft_obj_destroy(&ctx, obj);
	}
	list_for_each_entry_safe(chain, nc, &table->chains, list) {
		ctx.chain = chain;
		nft_chain_del(chain);
		table->use--;
		nf_tables_chain_destroy(&ctx);
	}
	list_del(&table->list);
	nf_tables_table_destroy(&ctx);
}

static void __nft_release_tables(struct net *net)
{
	struct nftables_pernet *nft_net = nft_pernet(net);
	struct nft_table *table, *nt;

	list_for_each_entry_safe(table, nt, &nft_net->tables, list) {
		if (nft_table_has_owner(table))
			continue;

		__nft_release_table(net, table);
	}
}

static int nft_rcv_nl_event(struct notifier_block *this, unsigned long event,
			    void *ptr)
{
	struct nftables_pernet *nft_net;
	struct netlink_notify *n = ptr;
	struct nft_table *table, *nt;
	struct net *net = n->net;
	bool release = false;

	if (event != NETLINK_URELEASE || n->protocol != NETLINK_NETFILTER)
		return NOTIFY_DONE;

	nft_net = nft_pernet(net);
	mutex_lock(&nft_net->commit_mutex);
	list_for_each_entry(table, &nft_net->tables, list) {
		if (nft_table_has_owner(table) &&
		    n->portid == table->nlpid) {
			__nft_release_hook(net, table);
			release = true;
		}
	}
	if (release) {
		synchronize_rcu();
		list_for_each_entry_safe(table, nt, &nft_net->tables, list) {
			if (nft_table_has_owner(table) &&
			    n->portid == table->nlpid)
				__nft_release_table(net, table);
		}
	}
	mutex_unlock(&nft_net->commit_mutex);

	return NOTIFY_DONE;
}

static struct notifier_block nft_nl_notifier = {
	.notifier_call  = nft_rcv_nl_event,
};

static int __net_init nf_tables_init_net(struct net *net)
{
	struct nftables_pernet *nft_net = nft_pernet(net);

	INIT_LIST_HEAD(&nft_net->tables);
	INIT_LIST_HEAD(&nft_net->commit_list);
	INIT_LIST_HEAD(&nft_net->module_list);
	INIT_LIST_HEAD(&nft_net->notify_list);
	mutex_init(&nft_net->commit_mutex);
	nft_net->base_seq = 1;
	nft_net->validate_state = NFT_VALIDATE_SKIP;

	return 0;
}

static void __net_exit nf_tables_pre_exit_net(struct net *net)
{
	__nft_release_hooks(net);
}

static void __net_exit nf_tables_exit_net(struct net *net)
{
	struct nftables_pernet *nft_net = nft_pernet(net);

	mutex_lock(&nft_net->commit_mutex);
	if (!list_empty(&nft_net->commit_list))
		__nf_tables_abort(net, NFNL_ABORT_NONE);
	__nft_release_tables(net);
	mutex_unlock(&nft_net->commit_mutex);
	WARN_ON_ONCE(!list_empty(&nft_net->tables));
	WARN_ON_ONCE(!list_empty(&nft_net->module_list));
	WARN_ON_ONCE(!list_empty(&nft_net->notify_list));
}

static struct pernet_operations nf_tables_net_ops = {
	.init		= nf_tables_init_net,
	.pre_exit	= nf_tables_pre_exit_net,
	.exit		= nf_tables_exit_net,
	.id		= &nf_tables_net_id,
	.size		= sizeof(struct nftables_pernet),
};

static int __init nf_tables_module_init(void)
{
	int err;

	err = register_pernet_subsys(&nf_tables_net_ops);
	if (err < 0)
		return err;

	err = nft_chain_filter_init();
	if (err < 0)
		goto err_chain_filter;

	err = nf_tables_core_module_init();
	if (err < 0)
		goto err_core_module;

	err = register_netdevice_notifier(&nf_tables_flowtable_notifier);
	if (err < 0)
		goto err_netdev_notifier;

	err = rhltable_init(&nft_objname_ht, &nft_objname_ht_params);
	if (err < 0)
		goto err_rht_objname;

	err = nft_offload_init();
	if (err < 0)
		goto err_offload;

	err = netlink_register_notifier(&nft_nl_notifier);
	if (err < 0)
		goto err_netlink_notifier;

	/* must be last */
	err = nfnetlink_subsys_register(&nf_tables_subsys);
	if (err < 0)
		goto err_nfnl_subsys;

	nft_chain_route_init();

	return err;

err_nfnl_subsys:
	netlink_unregister_notifier(&nft_nl_notifier);
err_netlink_notifier:
	nft_offload_exit();
err_offload:
	rhltable_destroy(&nft_objname_ht);
err_rht_objname:
	unregister_netdevice_notifier(&nf_tables_flowtable_notifier);
err_netdev_notifier:
	nf_tables_core_module_exit();
err_core_module:
	nft_chain_filter_fini();
err_chain_filter:
	unregister_pernet_subsys(&nf_tables_net_ops);
	return err;
}

static void __exit nf_tables_module_exit(void)
{
	nfnetlink_subsys_unregister(&nf_tables_subsys);
	netlink_unregister_notifier(&nft_nl_notifier);
	nft_offload_exit();
	unregister_netdevice_notifier(&nf_tables_flowtable_notifier);
	nft_chain_filter_fini();
	nft_chain_route_fini();
	unregister_pernet_subsys(&nf_tables_net_ops);
	cancel_work_sync(&trans_destroy_work);
	rcu_barrier();
	rhltable_destroy(&nft_objname_ht);
	nf_tables_core_module_exit();
}

module_init(nf_tables_module_init);
module_exit(nf_tables_module_exit);

MODULE_LICENSE("GPL");
MODULE_AUTHOR("Patrick McHardy <kaber@trash.net>");
MODULE_ALIAS_NFNL_SUBSYS(NFNL_SUBSYS_NFTABLES);<|MERGE_RESOLUTION|>--- conflicted
+++ resolved
@@ -953,19 +953,11 @@
 	table->flags |= NFT_TABLE_F_DORMANT;
 }
 
-<<<<<<< HEAD
-enum {
-	NFT_TABLE_STATE_UNCHANGED	= 0,
-	NFT_TABLE_STATE_DORMANT,
-	NFT_TABLE_STATE_WAKEUP
-};
-=======
 #define __NFT_TABLE_F_INTERNAL		(NFT_TABLE_F_MASK + 1)
 #define __NFT_TABLE_F_WAS_DORMANT	(__NFT_TABLE_F_INTERNAL << 0)
 #define __NFT_TABLE_F_WAS_AWAKEN	(__NFT_TABLE_F_INTERNAL << 1)
 #define __NFT_TABLE_F_UPDATE		(__NFT_TABLE_F_WAS_DORMANT | \
 					 __NFT_TABLE_F_WAS_AWAKEN)
->>>>>>> 8e0eb2fb
 
 static int nf_tables_updtable(struct nft_ctx *ctx)
 {
@@ -996,14 +988,6 @@
 
 	if ((flags & NFT_TABLE_F_DORMANT) &&
 	    !(ctx->table->flags & NFT_TABLE_F_DORMANT)) {
-<<<<<<< HEAD
-		nft_trans_table_state(trans) = NFT_TABLE_STATE_DORMANT;
-	} else if (!(flags & NFT_TABLE_F_DORMANT) &&
-		   ctx->table->flags & NFT_TABLE_F_DORMANT) {
-		ret = nf_tables_table_enable(ctx->net, ctx->table);
-		if (ret >= 0)
-			nft_trans_table_state(trans) = NFT_TABLE_STATE_WAKEUP;
-=======
 		ctx->table->flags |= NFT_TABLE_F_DORMANT;
 		if (!(ctx->table->flags & __NFT_TABLE_F_UPDATE))
 			ctx->table->flags |= __NFT_TABLE_F_WAS_AWAKEN;
@@ -1017,16 +1001,11 @@
 
 			ctx->table->flags |= __NFT_TABLE_F_WAS_DORMANT;
 		}
->>>>>>> 8e0eb2fb
-	}
-
-	nft_trans_table_flags(trans) = flags;
+	}
+
 	nft_trans_table_update(trans) = true;
 	nft_trans_commit_list_add_tail(ctx->net, trans);
-<<<<<<< HEAD
-=======
-
->>>>>>> 8e0eb2fb
+
 	return 0;
 
 err_register_hooks:
@@ -3365,15 +3344,10 @@
 			if (n == NFT_RULE_MAXEXPRS)
 				goto err1;
 			err = nf_tables_expr_parse(&ctx, tmp, &expr_info[n]);
-<<<<<<< HEAD
-			if (err < 0)
-				goto err1;
-=======
 			if (err < 0) {
 				NL_SET_BAD_ATTR(extack, tmp);
 				goto err1;
 			}
->>>>>>> 8e0eb2fb
 			size += expr_info[n].ops->size;
 			n++;
 		}
@@ -5480,7 +5454,6 @@
 	struct nft_set_elem_expr *elem_expr = nft_set_ext_expr(ext);
 	struct nft_expr *expr;
 	int i, err;
-<<<<<<< HEAD
 
 	for (i = 0; i < num_exprs; i++) {
 		expr = nft_setelem_expr_at(elem_expr, elem_expr->size);
@@ -5495,227 +5468,6 @@
 
 	return 0;
 
-err_elem_expr_setup:
-	for (; i < num_exprs; i++) {
-		nft_expr_destroy(ctx, expr_array[i]);
-		expr_array[i] = NULL;
-	}
-
-	return -ENOMEM;
-}
-
-struct nft_set_ext *nft_set_catchall_lookup(const struct net *net,
-					    const struct nft_set *set)
-{
-	struct nft_set_elem_catchall *catchall;
-	u8 genmask = nft_genmask_cur(net);
-	struct nft_set_ext *ext;
-
-	list_for_each_entry_rcu(catchall, &set->catchall_list, list) {
-		ext = nft_set_elem_ext(set, catchall->elem);
-		if (nft_set_elem_active(ext, genmask) &&
-		    !nft_set_elem_expired(ext))
-			return ext;
-	}
-
-	return NULL;
-}
-EXPORT_SYMBOL_GPL(nft_set_catchall_lookup);
-
-void *nft_set_catchall_gc(const struct nft_set *set)
-{
-	struct nft_set_elem_catchall *catchall, *next;
-	struct nft_set_ext *ext;
-	void *elem = NULL;
-
-	list_for_each_entry_safe(catchall, next, &set->catchall_list, list) {
-		ext = nft_set_elem_ext(set, catchall->elem);
-
-		if (!nft_set_elem_expired(ext) ||
-		    nft_set_elem_mark_busy(ext))
-			continue;
-
-		elem = catchall->elem;
-		list_del_rcu(&catchall->list);
-		kfree_rcu(catchall, rcu);
-		break;
-	}
-
-	return elem;
-}
-EXPORT_SYMBOL_GPL(nft_set_catchall_gc);
-
-static int nft_setelem_catchall_insert(const struct net *net,
-				       struct nft_set *set,
-				       const struct nft_set_elem *elem,
-				       struct nft_set_ext **pext)
-{
-	struct nft_set_elem_catchall *catchall;
-	u8 genmask = nft_genmask_next(net);
-	struct nft_set_ext *ext;
-
-	list_for_each_entry(catchall, &set->catchall_list, list) {
-		ext = nft_set_elem_ext(set, catchall->elem);
-		if (nft_set_elem_active(ext, genmask)) {
-			*pext = ext;
-			return -EEXIST;
-		}
-	}
-
-	catchall = kmalloc(sizeof(*catchall), GFP_KERNEL);
-	if (!catchall)
-		return -ENOMEM;
-
-	catchall->elem = elem->priv;
-	list_add_tail_rcu(&catchall->list, &set->catchall_list);
-
-	return 0;
-}
-
-static int nft_setelem_insert(const struct net *net,
-			      struct nft_set *set,
-			      const struct nft_set_elem *elem,
-			      struct nft_set_ext **ext, unsigned int flags)
-{
-	int ret;
-
-	if (flags & NFT_SET_ELEM_CATCHALL)
-		ret = nft_setelem_catchall_insert(net, set, elem, ext);
-	else
-		ret = set->ops->insert(net, set, elem, ext);
-
-	return ret;
-}
-
-static bool nft_setelem_is_catchall(const struct nft_set *set,
-				    const struct nft_set_elem *elem)
-{
-	struct nft_set_ext *ext = nft_set_elem_ext(set, elem->priv);
-
-	if (nft_set_ext_exists(ext, NFT_SET_EXT_FLAGS) &&
-	    *nft_set_ext_flags(ext) & NFT_SET_ELEM_CATCHALL)
-		return true;
-
-	return false;
-}
-
-static void nft_setelem_activate(struct net *net, struct nft_set *set,
-				 struct nft_set_elem *elem)
-{
-	struct nft_set_ext *ext = nft_set_elem_ext(set, elem->priv);
-
-	if (nft_setelem_is_catchall(set, elem)) {
-		nft_set_elem_change_active(net, set, ext);
-		nft_set_elem_clear_busy(ext);
-	} else {
-		set->ops->activate(net, set, elem);
-	}
-}
-
-static int nft_setelem_catchall_deactivate(const struct net *net,
-					   struct nft_set *set,
-					   struct nft_set_elem *elem)
-{
-	struct nft_set_elem_catchall *catchall;
-	struct nft_set_ext *ext;
-
-	list_for_each_entry(catchall, &set->catchall_list, list) {
-		ext = nft_set_elem_ext(set, catchall->elem);
-		if (!nft_is_active(net, ext) ||
-		    nft_set_elem_mark_busy(ext))
-			continue;
-
-		kfree(elem->priv);
-		elem->priv = catchall->elem;
-		nft_set_elem_change_active(net, set, ext);
-		return 0;
-	}
-
-	return -ENOENT;
-}
-
-static int __nft_setelem_deactivate(const struct net *net,
-				    struct nft_set *set,
-				    struct nft_set_elem *elem)
-{
-	void *priv;
-
-	priv = set->ops->deactivate(net, set, elem);
-	if (!priv)
-		return -ENOENT;
-
-	kfree(elem->priv);
-	elem->priv = priv;
-	set->ndeact++;
-
-	return 0;
-}
-
-static int nft_setelem_deactivate(const struct net *net,
-				  struct nft_set *set,
-				  struct nft_set_elem *elem, u32 flags)
-{
-	int ret;
-
-	if (flags & NFT_SET_ELEM_CATCHALL)
-		ret = nft_setelem_catchall_deactivate(net, set, elem);
-	else
-		ret = __nft_setelem_deactivate(net, set, elem);
-
-	return ret;
-}
-
-static void nft_setelem_catchall_remove(const struct net *net,
-					const struct nft_set *set,
-					const struct nft_set_elem *elem)
-{
-	struct nft_set_elem_catchall *catchall, *next;
-
-	list_for_each_entry_safe(catchall, next, &set->catchall_list, list) {
-		if (catchall->elem == elem->priv) {
-			list_del_rcu(&catchall->list);
-			kfree_rcu(catchall);
-			break;
-		}
-	}
-}
-
-static void nft_setelem_remove(const struct net *net,
-			       const struct nft_set *set,
-			       const struct nft_set_elem *elem)
-{
-	if (nft_setelem_is_catchall(set, elem))
-		nft_setelem_catchall_remove(net, set, elem);
-	else
-		set->ops->remove(net, set, elem);
-}
-=======
-
-	for (i = 0; i < num_exprs; i++) {
-		expr = nft_setelem_expr_at(elem_expr, elem_expr->size);
-		err = nft_expr_clone(expr, expr_array[i]);
-		if (err < 0)
-			goto err_elem_expr_setup;
->>>>>>> 8e0eb2fb
-
-		elem_expr->size += expr_array[i]->ops->size;
-		nft_expr_destroy(ctx, expr_array[i]);
-		expr_array[i] = NULL;
-	}
-
-	return 0;
-
-<<<<<<< HEAD
-	nft_set_ext_prepare(&tmpl);
-
-	err = nft_setelem_parse_flags(set, nla[NFTA_SET_ELEM_FLAGS], &flags);
-	if (err < 0)
-		return err;
-
-	if (!nla[NFTA_SET_ELEM_KEY] && !(flags & NFT_SET_ELEM_CATCHALL))
-		return -EINVAL;
-
-=======
 err_elem_expr_setup:
 	for (; i < num_exprs; i++) {
 		nft_expr_destroy(ctx, expr_array[i]);
@@ -5946,7 +5698,6 @@
 	if (!nla[NFTA_SET_ELEM_KEY] && !(flags & NFT_SET_ELEM_CATCHALL))
 		return -EINVAL;
 
->>>>>>> 8e0eb2fb
 	if (flags != 0)
 		nft_set_ext_add(&tmpl, NFT_SET_EXT_FLAGS);
 
@@ -8814,12 +8565,6 @@
 		switch (trans->msg_type) {
 		case NFT_MSG_NEWTABLE:
 			if (nft_trans_table_update(trans)) {
-<<<<<<< HEAD
-				if (nft_trans_table_state(trans) == NFT_TABLE_STATE_DORMANT)
-					nf_tables_table_disable(net, trans->ctx.table);
-
-				trans->ctx.table->flags = nft_trans_table_flags(trans);
-=======
 				if (!(trans->ctx.table->flags & __NFT_TABLE_F_UPDATE)) {
 					nft_trans_destroy(trans);
 					break;
@@ -8828,7 +8573,6 @@
 					nf_tables_table_disable(net, trans->ctx.table);
 
 				trans->ctx.table->flags &= ~__NFT_TABLE_F_UPDATE;
->>>>>>> 8e0eb2fb
 			} else {
 				nft_clear(net, trans->ctx.table);
 			}
@@ -9046,11 +8790,6 @@
 		switch (trans->msg_type) {
 		case NFT_MSG_NEWTABLE:
 			if (nft_trans_table_update(trans)) {
-<<<<<<< HEAD
-				if (nft_trans_table_state(trans) == NFT_TABLE_STATE_WAKEUP)
-					nf_tables_table_disable(net, trans->ctx.table);
-
-=======
 				if (!(trans->ctx.table->flags & __NFT_TABLE_F_UPDATE)) {
 					nft_trans_destroy(trans);
 					break;
@@ -9062,7 +8801,6 @@
 					trans->ctx.table->flags &= ~NFT_TABLE_F_DORMANT;
 				}
 				trans->ctx.table->flags &= ~__NFT_TABLE_F_UPDATE;
->>>>>>> 8e0eb2fb
 				nft_trans_destroy(trans);
 			} else {
 				list_del_rcu(&trans->ctx.table->list);
