--- conflicted
+++ resolved
@@ -10,8 +10,6 @@
 	WARN_ON(!(sdata->flags & IEEE80211_SDATA_IN_DRIVER));
 }
 
-<<<<<<< HEAD
-=======
 static inline struct ieee80211_sub_if_data *
 get_bss_sdata(struct ieee80211_sub_if_data *sdata)
 {
@@ -22,7 +20,6 @@
 	return sdata;
 }
 
->>>>>>> d7a4858c
 static inline void drv_tx(struct ieee80211_local *local, struct sk_buff *skb)
 {
 	local->ops->tx(&local->hw, skb);
@@ -434,10 +431,7 @@
 				  enum sta_notify_cmd cmd,
 				  struct ieee80211_sta *sta)
 {
-<<<<<<< HEAD
-=======
 	sdata = get_bss_sdata(sdata);
->>>>>>> d7a4858c
 	check_sdata_in_driver(sdata);
 
 	trace_drv_sta_notify(local, sdata, cmd, sta);
@@ -454,10 +448,7 @@
 
 	might_sleep();
 
-<<<<<<< HEAD
-=======
 	sdata = get_bss_sdata(sdata);
->>>>>>> d7a4858c
 	check_sdata_in_driver(sdata);
 
 	trace_drv_sta_add(local, sdata, sta);
@@ -475,10 +466,7 @@
 {
 	might_sleep();
 
-<<<<<<< HEAD
-=======
 	sdata = get_bss_sdata(sdata);
->>>>>>> d7a4858c
 	check_sdata_in_driver(sdata);
 
 	trace_drv_sta_remove(local, sdata, sta);
@@ -572,10 +560,7 @@
 
 	might_sleep();
 
-<<<<<<< HEAD
-=======
 	sdata = get_bss_sdata(sdata);
->>>>>>> d7a4858c
 	check_sdata_in_driver(sdata);
 
 	trace_drv_ampdu_action(local, sdata, action, sta, tid, ssn, buf_size);
