// SPDX-License-Identifier: GPL-2.0
/* Copyright 2011-2014 Autronica Fire and Security AS
 *
 * Author(s):
 *	2011-2014 Arvid Brodin, arvid.brodin@alten.se
 */

#include <linux/netdevice.h>
#include <net/rtnetlink.h>
#include <linux/rculist.h>
#include <linux/timer.h>
#include <linux/etherdevice.h>
#include "hsr_main.h"
#include "hsr_device.h"
#include "hsr_netlink.h"
#include "hsr_framereg.h"
#include "hsr_slave.h"

static bool hsr_slave_empty(struct hsr_priv *hsr)
{
	struct hsr_port *port;

	hsr_for_each_port(hsr, port)
		if (port->type != HSR_PT_MASTER)
			return false;
	return true;
}

static int hsr_netdev_notify(struct notifier_block *nb, unsigned long event,
			     void *ptr)
{
	struct hsr_port *port, *master;
	struct net_device *dev;
	struct hsr_priv *hsr;
	LIST_HEAD(list_kill);
	int mtu_max;
	int res;

	dev = netdev_notifier_info_to_dev(ptr);
	port = hsr_port_get_rtnl(dev);
	if (!port) {
		if (!is_hsr_master(dev))
			return NOTIFY_DONE;	/* Not an HSR device */
		hsr = netdev_priv(dev);
		port = hsr_port_get_hsr(hsr, HSR_PT_MASTER);
		if (!port) {
			/* Resend of notification concerning removed device? */
			return NOTIFY_DONE;
		}
	} else {
		hsr = port->hsr;
	}

	switch (event) {
	case NETDEV_UP:		/* Administrative state DOWN */
	case NETDEV_DOWN:	/* Administrative state UP */
	case NETDEV_CHANGE:	/* Link (carrier) state changes */
		hsr_check_carrier_and_operstate(hsr);
		break;
	case NETDEV_CHANGENAME:
		if (is_hsr_master(dev))
			hsr_debugfs_rename(dev);
		break;
	case NETDEV_CHANGEADDR:
		if (port->type == HSR_PT_MASTER) {
			/* This should not happen since there's no
			 * ndo_set_mac_address() for HSR devices - i.e. not
			 * supported.
			 */
			break;
		}

		master = hsr_port_get_hsr(hsr, HSR_PT_MASTER);

		if (port->type == HSR_PT_SLAVE_A) {
			ether_addr_copy(master->dev->dev_addr, dev->dev_addr);
			call_netdevice_notifiers(NETDEV_CHANGEADDR,
						 master->dev);
		}

		/* Make sure we recognize frames from ourselves in hsr_rcv() */
		port = hsr_port_get_hsr(hsr, HSR_PT_SLAVE_B);
		res = hsr_create_self_node(hsr,
					   master->dev->dev_addr,
					   port ?
						port->dev->dev_addr :
						master->dev->dev_addr);
		if (res)
			netdev_warn(master->dev,
				    "Could not update HSR node address.\n");
		break;
	case NETDEV_CHANGEMTU:
		if (port->type == HSR_PT_MASTER)
			break; /* Handled in ndo_change_mtu() */
		mtu_max = hsr_get_max_mtu(port->hsr);
		master = hsr_port_get_hsr(port->hsr, HSR_PT_MASTER);
		master->dev->mtu = mtu_max;
		break;
	case NETDEV_UNREGISTER:
		if (!is_hsr_master(dev)) {
			master = hsr_port_get_hsr(port->hsr, HSR_PT_MASTER);
			hsr_del_port(port);
			if (hsr_slave_empty(master->hsr)) {
<<<<<<< HEAD
				unregister_netdevice_queue(master->dev,
							   &list_kill);
=======
				const struct rtnl_link_ops *ops;

				ops = master->dev->rtnl_link_ops;
				ops->dellink(master->dev, &list_kill);
>>>>>>> 84569f32
				unregister_netdevice_many(&list_kill);
			}
		}
		break;
	case NETDEV_PRE_TYPE_CHANGE:
		/* HSR works only on Ethernet devices. Refuse slave to change
		 * its type.
		 */
		return NOTIFY_BAD;
	}

	return NOTIFY_DONE;
}

struct hsr_port *hsr_port_get_hsr(struct hsr_priv *hsr, enum hsr_port_type pt)
{
	struct hsr_port *port;

	hsr_for_each_port(hsr, port)
		if (port->type == pt)
			return port;
	return NULL;
}

static struct notifier_block hsr_nb = {
	.notifier_call = hsr_netdev_notify,	/* Slave event notifications */
};

static int __init hsr_init(void)
{
	int res;

	BUILD_BUG_ON(sizeof(struct hsr_tag) != HSR_HLEN);

	register_netdevice_notifier(&hsr_nb);
	res = hsr_netlink_init();

	return res;
}

static void __exit hsr_exit(void)
{
	hsr_netlink_exit();
	hsr_debugfs_remove_root();
	unregister_netdevice_notifier(&hsr_nb);
}

module_init(hsr_init);
module_exit(hsr_exit);
MODULE_LICENSE("GPL");<|MERGE_RESOLUTION|>--- conflicted
+++ resolved
@@ -101,15 +101,10 @@
 			master = hsr_port_get_hsr(port->hsr, HSR_PT_MASTER);
 			hsr_del_port(port);
 			if (hsr_slave_empty(master->hsr)) {
-<<<<<<< HEAD
-				unregister_netdevice_queue(master->dev,
-							   &list_kill);
-=======
 				const struct rtnl_link_ops *ops;
 
 				ops = master->dev->rtnl_link_ops;
 				ops->dellink(master->dev, &list_kill);
->>>>>>> 84569f32
 				unregister_netdevice_many(&list_kill);
 			}
 		}
