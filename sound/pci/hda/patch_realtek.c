/*
 * Universal Interface for Intel High Definition Audio Codec
 *
 * HD audio interface patch for Realtek ALC codecs
 *
 * Copyright (c) 2004 Kailang Yang <kailang@realtek.com.tw>
 *                    PeiSen Hou <pshou@realtek.com.tw>
 *                    Takashi Iwai <tiwai@suse.de>
 *                    Jonathan Woithe <jwoithe@just42.net>
 *
 *  This driver is free software; you can redistribute it and/or modify
 *  it under the terms of the GNU General Public License as published by
 *  the Free Software Foundation; either version 2 of the License, or
 *  (at your option) any later version.
 *
 *  This driver is distributed in the hope that it will be useful,
 *  but WITHOUT ANY WARRANTY; without even the implied warranty of
 *  MERCHANTABILITY or FITNESS FOR A PARTICULAR PURPOSE.  See the
 *  GNU General Public License for more details.
 *
 *  You should have received a copy of the GNU General Public License
 *  along with this program; if not, write to the Free Software
 *  Foundation, Inc., 59 Temple Place, Suite 330, Boston, MA  02111-1307 USA
 */

#include <linux/init.h>
#include <linux/delay.h>
#include <linux/slab.h>
#include <linux/pci.h>
#include <linux/dmi.h>
#include <linux/module.h>
#include <linux/input.h>
#include <sound/core.h>
#include <sound/jack.h>
#include <sound/hda_codec.h>
#include "hda_local.h"
#include "hda_auto_parser.h"
#include "hda_jack.h"
#include "hda_generic.h"

/* keep halting ALC5505 DSP, for power saving */
#define HALT_REALTEK_ALC5505

/* extra amp-initialization sequence types */
enum {
	ALC_INIT_UNDEFINED,
	ALC_INIT_NONE,
	ALC_INIT_DEFAULT,
};

enum {
	ALC_HEADSET_MODE_UNKNOWN,
	ALC_HEADSET_MODE_UNPLUGGED,
	ALC_HEADSET_MODE_HEADSET,
	ALC_HEADSET_MODE_MIC,
	ALC_HEADSET_MODE_HEADPHONE,
};

enum {
	ALC_HEADSET_TYPE_UNKNOWN,
	ALC_HEADSET_TYPE_CTIA,
	ALC_HEADSET_TYPE_OMTP,
};

enum {
	ALC_KEY_MICMUTE_INDEX,
};

struct alc_customize_define {
	unsigned int  sku_cfg;
	unsigned char port_connectivity;
	unsigned char check_sum;
	unsigned char customization;
	unsigned char external_amp;
	unsigned int  enable_pcbeep:1;
	unsigned int  platform_type:1;
	unsigned int  swap:1;
	unsigned int  override:1;
	unsigned int  fixup:1; /* Means that this sku is set by driver, not read from hw */
};

struct alc_spec {
	struct hda_gen_spec gen; /* must be at head */

	/* codec parameterization */
	struct alc_customize_define cdefine;
	unsigned int parse_flags; /* flag for snd_hda_parse_pin_defcfg() */

	/* GPIO bits */
	unsigned int gpio_mask;
	unsigned int gpio_dir;
	unsigned int gpio_data;
	bool gpio_write_delay;	/* add a delay before writing gpio_data */

	/* mute LED for HP laptops, see alc269_fixup_mic_mute_hook() */
	int mute_led_polarity;
	hda_nid_t mute_led_nid;
	hda_nid_t cap_mute_led_nid;

	unsigned int gpio_mute_led_mask;
	unsigned int gpio_mic_led_mask;

	hda_nid_t headset_mic_pin;
	hda_nid_t headphone_mic_pin;
	int current_headset_mode;
	int current_headset_type;

	/* hooks */
	void (*init_hook)(struct hda_codec *codec);
#ifdef CONFIG_PM
	void (*power_hook)(struct hda_codec *codec);
#endif
	void (*shutup)(struct hda_codec *codec);
	void (*reboot_notify)(struct hda_codec *codec);

	int init_amp;
	int codec_variant;	/* flag for other variants */
	unsigned int has_alc5505_dsp:1;
	unsigned int no_depop_delay:1;

	/* for PLL fix */
	hda_nid_t pll_nid;
	unsigned int pll_coef_idx, pll_coef_bit;
	unsigned int coef0;
	struct input_dev *kb_dev;
	u8 alc_mute_keycode_map[1];
};

/*
 * COEF access helper functions
 */

static int alc_read_coefex_idx(struct hda_codec *codec, hda_nid_t nid,
			       unsigned int coef_idx)
{
	unsigned int val;

	snd_hda_codec_write(codec, nid, 0, AC_VERB_SET_COEF_INDEX, coef_idx);
	val = snd_hda_codec_read(codec, nid, 0, AC_VERB_GET_PROC_COEF, 0);
	return val;
}

#define alc_read_coef_idx(codec, coef_idx) \
	alc_read_coefex_idx(codec, 0x20, coef_idx)

static void alc_write_coefex_idx(struct hda_codec *codec, hda_nid_t nid,
				 unsigned int coef_idx, unsigned int coef_val)
{
	snd_hda_codec_write(codec, nid, 0, AC_VERB_SET_COEF_INDEX, coef_idx);
	snd_hda_codec_write(codec, nid, 0, AC_VERB_SET_PROC_COEF, coef_val);
}

#define alc_write_coef_idx(codec, coef_idx, coef_val) \
	alc_write_coefex_idx(codec, 0x20, coef_idx, coef_val)

static void alc_update_coefex_idx(struct hda_codec *codec, hda_nid_t nid,
				  unsigned int coef_idx, unsigned int mask,
				  unsigned int bits_set)
{
	unsigned int val = alc_read_coefex_idx(codec, nid, coef_idx);

	if (val != -1)
		alc_write_coefex_idx(codec, nid, coef_idx,
				     (val & ~mask) | bits_set);
}

#define alc_update_coef_idx(codec, coef_idx, mask, bits_set)	\
	alc_update_coefex_idx(codec, 0x20, coef_idx, mask, bits_set)

/* a special bypass for COEF 0; read the cached value at the second time */
static unsigned int alc_get_coef0(struct hda_codec *codec)
{
	struct alc_spec *spec = codec->spec;

	if (!spec->coef0)
		spec->coef0 = alc_read_coef_idx(codec, 0);
	return spec->coef0;
}

/* coef writes/updates batch */
struct coef_fw {
	unsigned char nid;
	unsigned char idx;
	unsigned short mask;
	unsigned short val;
};

#define UPDATE_COEFEX(_nid, _idx, _mask, _val) \
	{ .nid = (_nid), .idx = (_idx), .mask = (_mask), .val = (_val) }
#define WRITE_COEFEX(_nid, _idx, _val) UPDATE_COEFEX(_nid, _idx, -1, _val)
#define WRITE_COEF(_idx, _val) WRITE_COEFEX(0x20, _idx, _val)
#define UPDATE_COEF(_idx, _mask, _val) UPDATE_COEFEX(0x20, _idx, _mask, _val)

static void alc_process_coef_fw(struct hda_codec *codec,
				const struct coef_fw *fw)
{
	for (; fw->nid; fw++) {
		if (fw->mask == (unsigned short)-1)
			alc_write_coefex_idx(codec, fw->nid, fw->idx, fw->val);
		else
			alc_update_coefex_idx(codec, fw->nid, fw->idx,
					      fw->mask, fw->val);
	}
}

/*
 * GPIO setup tables, used in initialization
 */

/* Enable GPIO mask and set output */
static void alc_setup_gpio(struct hda_codec *codec, unsigned int mask)
{
	struct alc_spec *spec = codec->spec;

	spec->gpio_mask |= mask;
	spec->gpio_dir |= mask;
	spec->gpio_data |= mask;
}

static void alc_write_gpio_data(struct hda_codec *codec)
{
	struct alc_spec *spec = codec->spec;

	snd_hda_codec_write(codec, 0x01, 0, AC_VERB_SET_GPIO_DATA,
			    spec->gpio_data);
}

static void alc_update_gpio_data(struct hda_codec *codec, unsigned int mask,
				 bool on)
{
	struct alc_spec *spec = codec->spec;
	unsigned int oldval = spec->gpio_data;

	if (on)
		spec->gpio_data |= mask;
	else
		spec->gpio_data &= ~mask;
	if (oldval != spec->gpio_data)
		alc_write_gpio_data(codec);
}

static void alc_write_gpio(struct hda_codec *codec)
{
	struct alc_spec *spec = codec->spec;

	if (!spec->gpio_mask)
		return;

	snd_hda_codec_write(codec, codec->core.afg, 0,
			    AC_VERB_SET_GPIO_MASK, spec->gpio_mask);
	snd_hda_codec_write(codec, codec->core.afg, 0,
			    AC_VERB_SET_GPIO_DIRECTION, spec->gpio_dir);
	if (spec->gpio_write_delay)
		msleep(1);
	alc_write_gpio_data(codec);
}

static void alc_fixup_gpio(struct hda_codec *codec, int action,
			   unsigned int mask)
{
	if (action == HDA_FIXUP_ACT_PRE_PROBE)
		alc_setup_gpio(codec, mask);
}

static void alc_fixup_gpio1(struct hda_codec *codec,
			    const struct hda_fixup *fix, int action)
{
	alc_fixup_gpio(codec, action, 0x01);
}

static void alc_fixup_gpio2(struct hda_codec *codec,
			    const struct hda_fixup *fix, int action)
{
	alc_fixup_gpio(codec, action, 0x02);
}

static void alc_fixup_gpio3(struct hda_codec *codec,
			    const struct hda_fixup *fix, int action)
{
	alc_fixup_gpio(codec, action, 0x03);
}

static void alc_fixup_gpio4(struct hda_codec *codec,
			    const struct hda_fixup *fix, int action)
{
	alc_fixup_gpio(codec, action, 0x04);
}

/*
 * Fix hardware PLL issue
 * On some codecs, the analog PLL gating control must be off while
 * the default value is 1.
 */
static void alc_fix_pll(struct hda_codec *codec)
{
	struct alc_spec *spec = codec->spec;

	if (spec->pll_nid)
		alc_update_coefex_idx(codec, spec->pll_nid, spec->pll_coef_idx,
				      1 << spec->pll_coef_bit, 0);
}

static void alc_fix_pll_init(struct hda_codec *codec, hda_nid_t nid,
			     unsigned int coef_idx, unsigned int coef_bit)
{
	struct alc_spec *spec = codec->spec;
	spec->pll_nid = nid;
	spec->pll_coef_idx = coef_idx;
	spec->pll_coef_bit = coef_bit;
	alc_fix_pll(codec);
}

/* update the master volume per volume-knob's unsol event */
static void alc_update_knob_master(struct hda_codec *codec,
				   struct hda_jack_callback *jack)
{
	unsigned int val;
	struct snd_kcontrol *kctl;
	struct snd_ctl_elem_value *uctl;

	kctl = snd_hda_find_mixer_ctl(codec, "Master Playback Volume");
	if (!kctl)
		return;
	uctl = kzalloc(sizeof(*uctl), GFP_KERNEL);
	if (!uctl)
		return;
	val = snd_hda_codec_read(codec, jack->nid, 0,
				 AC_VERB_GET_VOLUME_KNOB_CONTROL, 0);
	val &= HDA_AMP_VOLMASK;
	uctl->value.integer.value[0] = val;
	uctl->value.integer.value[1] = val;
	kctl->put(kctl, uctl);
	kfree(uctl);
}

static void alc880_unsol_event(struct hda_codec *codec, unsigned int res)
{
	/* For some reason, the res given from ALC880 is broken.
	   Here we adjust it properly. */
	snd_hda_jack_unsol_event(codec, res >> 2);
}

/* Change EAPD to verb control */
static void alc_fill_eapd_coef(struct hda_codec *codec)
{
	int coef;

	coef = alc_get_coef0(codec);

	switch (codec->core.vendor_id) {
	case 0x10ec0262:
		alc_update_coef_idx(codec, 0x7, 0, 1<<5);
		break;
	case 0x10ec0267:
	case 0x10ec0268:
		alc_update_coef_idx(codec, 0x7, 0, 1<<13);
		break;
	case 0x10ec0269:
		if ((coef & 0x00f0) == 0x0010)
			alc_update_coef_idx(codec, 0xd, 0, 1<<14);
		if ((coef & 0x00f0) == 0x0020)
			alc_update_coef_idx(codec, 0x4, 1<<15, 0);
		if ((coef & 0x00f0) == 0x0030)
			alc_update_coef_idx(codec, 0x10, 1<<9, 0);
		break;
	case 0x10ec0280:
	case 0x10ec0284:
	case 0x10ec0290:
	case 0x10ec0292:
		alc_update_coef_idx(codec, 0x4, 1<<15, 0);
		break;
	case 0x10ec0225:
	case 0x10ec0295:
	case 0x10ec0299:
		alc_update_coef_idx(codec, 0x67, 0xf000, 0x3000);
		/* fallthrough */
	case 0x10ec0215:
	case 0x10ec0233:
	case 0x10ec0235:
	case 0x10ec0236:
	case 0x10ec0255:
	case 0x10ec0256:
	case 0x10ec0257:
	case 0x10ec0282:
	case 0x10ec0283:
	case 0x10ec0286:
	case 0x10ec0288:
	case 0x10ec0285:
	case 0x10ec0298:
	case 0x10ec0289:
	case 0x10ec0300:
		alc_update_coef_idx(codec, 0x10, 1<<9, 0);
		break;
	case 0x10ec0275:
		alc_update_coef_idx(codec, 0xe, 0, 1<<0);
		break;
	case 0x10ec0293:
		alc_update_coef_idx(codec, 0xa, 1<<13, 0);
		break;
	case 0x10ec0234:
	case 0x10ec0274:
	case 0x10ec0294:
	case 0x10ec0700:
	case 0x10ec0701:
	case 0x10ec0703:
		alc_update_coef_idx(codec, 0x10, 1<<15, 0);
		break;
	case 0x10ec0662:
		if ((coef & 0x00f0) == 0x0030)
			alc_update_coef_idx(codec, 0x4, 1<<10, 0); /* EAPD Ctrl */
		break;
	case 0x10ec0272:
	case 0x10ec0273:
	case 0x10ec0663:
	case 0x10ec0665:
	case 0x10ec0670:
	case 0x10ec0671:
	case 0x10ec0672:
		alc_update_coef_idx(codec, 0xd, 0, 1<<14); /* EAPD Ctrl */
		break;
	case 0x10ec0668:
		alc_update_coef_idx(codec, 0x7, 3<<13, 0);
		break;
	case 0x10ec0867:
		alc_update_coef_idx(codec, 0x4, 1<<10, 0);
		break;
	case 0x10ec0888:
		if ((coef & 0x00f0) == 0x0020 || (coef & 0x00f0) == 0x0030)
			alc_update_coef_idx(codec, 0x7, 1<<5, 0);
		break;
	case 0x10ec0892:
		alc_update_coef_idx(codec, 0x7, 1<<5, 0);
		break;
	case 0x10ec0899:
	case 0x10ec0900:
	case 0x10ec1168:
	case 0x10ec1220:
		alc_update_coef_idx(codec, 0x7, 1<<1, 0);
		break;
	}
}

/* additional initialization for ALC888 variants */
static void alc888_coef_init(struct hda_codec *codec)
{
	switch (alc_get_coef0(codec) & 0x00f0) {
	/* alc888-VA */
	case 0x00:
	/* alc888-VB */
	case 0x10:
		alc_update_coef_idx(codec, 7, 0, 0x2030); /* Turn EAPD to High */
		break;
	}
}

/* turn on/off EAPD control (only if available) */
static void set_eapd(struct hda_codec *codec, hda_nid_t nid, int on)
{
	if (get_wcaps_type(get_wcaps(codec, nid)) != AC_WID_PIN)
		return;
	if (snd_hda_query_pin_caps(codec, nid) & AC_PINCAP_EAPD)
		snd_hda_codec_write(codec, nid, 0, AC_VERB_SET_EAPD_BTLENABLE,
				    on ? 2 : 0);
}

/* turn on/off EAPD controls of the codec */
static void alc_auto_setup_eapd(struct hda_codec *codec, bool on)
{
	/* We currently only handle front, HP */
	static hda_nid_t pins[] = {
		0x0f, 0x10, 0x14, 0x15, 0x17, 0
	};
	hda_nid_t *p;
	for (p = pins; *p; p++)
		set_eapd(codec, *p, on);
}

/* generic shutup callback;
 * just turning off EAPD and a little pause for avoiding pop-noise
 */
static void alc_eapd_shutup(struct hda_codec *codec)
{
	struct alc_spec *spec = codec->spec;

	alc_auto_setup_eapd(codec, false);
	if (!spec->no_depop_delay)
		msleep(200);
	snd_hda_shutup_pins(codec);
}

/* generic EAPD initialization */
static void alc_auto_init_amp(struct hda_codec *codec, int type)
{
	alc_fill_eapd_coef(codec);
	alc_auto_setup_eapd(codec, true);
	alc_write_gpio(codec);
	switch (type) {
	case ALC_INIT_DEFAULT:
		switch (codec->core.vendor_id) {
		case 0x10ec0260:
			alc_update_coefex_idx(codec, 0x1a, 7, 0, 0x2010);
			break;
		case 0x10ec0880:
		case 0x10ec0882:
		case 0x10ec0883:
		case 0x10ec0885:
			alc_update_coef_idx(codec, 7, 0, 0x2030);
			break;
		case 0x10ec0888:
			alc888_coef_init(codec);
			break;
		}
		break;
	}
}


/*
 * Realtek SSID verification
 */

/* Could be any non-zero and even value. When used as fixup, tells
 * the driver to ignore any present sku defines.
 */
#define ALC_FIXUP_SKU_IGNORE (2)

static void alc_fixup_sku_ignore(struct hda_codec *codec,
				 const struct hda_fixup *fix, int action)
{
	struct alc_spec *spec = codec->spec;
	if (action == HDA_FIXUP_ACT_PRE_PROBE) {
		spec->cdefine.fixup = 1;
		spec->cdefine.sku_cfg = ALC_FIXUP_SKU_IGNORE;
	}
}

static void alc_fixup_no_depop_delay(struct hda_codec *codec,
				    const struct hda_fixup *fix, int action)
{
	struct alc_spec *spec = codec->spec;

	if (action == HDA_FIXUP_ACT_PROBE) {
		spec->no_depop_delay = 1;
		codec->depop_delay = 0;
	}
}

static int alc_auto_parse_customize_define(struct hda_codec *codec)
{
	unsigned int ass, tmp, i;
	unsigned nid = 0;
	struct alc_spec *spec = codec->spec;

	spec->cdefine.enable_pcbeep = 1; /* assume always enabled */

	if (spec->cdefine.fixup) {
		ass = spec->cdefine.sku_cfg;
		if (ass == ALC_FIXUP_SKU_IGNORE)
			return -1;
		goto do_sku;
	}

	if (!codec->bus->pci)
		return -1;
	ass = codec->core.subsystem_id & 0xffff;
	if (ass != codec->bus->pci->subsystem_device && (ass & 1))
		goto do_sku;

	nid = 0x1d;
	if (codec->core.vendor_id == 0x10ec0260)
		nid = 0x17;
	ass = snd_hda_codec_get_pincfg(codec, nid);

	if (!(ass & 1)) {
		codec_info(codec, "%s: SKU not ready 0x%08x\n",
			   codec->core.chip_name, ass);
		return -1;
	}

	/* check sum */
	tmp = 0;
	for (i = 1; i < 16; i++) {
		if ((ass >> i) & 1)
			tmp++;
	}
	if (((ass >> 16) & 0xf) != tmp)
		return -1;

	spec->cdefine.port_connectivity = ass >> 30;
	spec->cdefine.enable_pcbeep = (ass & 0x100000) >> 20;
	spec->cdefine.check_sum = (ass >> 16) & 0xf;
	spec->cdefine.customization = ass >> 8;
do_sku:
	spec->cdefine.sku_cfg = ass;
	spec->cdefine.external_amp = (ass & 0x38) >> 3;
	spec->cdefine.platform_type = (ass & 0x4) >> 2;
	spec->cdefine.swap = (ass & 0x2) >> 1;
	spec->cdefine.override = ass & 0x1;

	codec_dbg(codec, "SKU: Nid=0x%x sku_cfg=0x%08x\n",
		   nid, spec->cdefine.sku_cfg);
	codec_dbg(codec, "SKU: port_connectivity=0x%x\n",
		   spec->cdefine.port_connectivity);
	codec_dbg(codec, "SKU: enable_pcbeep=0x%x\n", spec->cdefine.enable_pcbeep);
	codec_dbg(codec, "SKU: check_sum=0x%08x\n", spec->cdefine.check_sum);
	codec_dbg(codec, "SKU: customization=0x%08x\n", spec->cdefine.customization);
	codec_dbg(codec, "SKU: external_amp=0x%x\n", spec->cdefine.external_amp);
	codec_dbg(codec, "SKU: platform_type=0x%x\n", spec->cdefine.platform_type);
	codec_dbg(codec, "SKU: swap=0x%x\n", spec->cdefine.swap);
	codec_dbg(codec, "SKU: override=0x%x\n", spec->cdefine.override);

	return 0;
}

/* return the position of NID in the list, or -1 if not found */
static int find_idx_in_nid_list(hda_nid_t nid, const hda_nid_t *list, int nums)
{
	int i;
	for (i = 0; i < nums; i++)
		if (list[i] == nid)
			return i;
	return -1;
}
/* return true if the given NID is found in the list */
static bool found_in_nid_list(hda_nid_t nid, const hda_nid_t *list, int nums)
{
	return find_idx_in_nid_list(nid, list, nums) >= 0;
}

/* check subsystem ID and set up device-specific initialization;
 * return 1 if initialized, 0 if invalid SSID
 */
/* 32-bit subsystem ID for BIOS loading in HD Audio codec.
 *	31 ~ 16 :	Manufacture ID
 *	15 ~ 8	:	SKU ID
 *	7  ~ 0	:	Assembly ID
 *	port-A --> pin 39/41, port-E --> pin 14/15, port-D --> pin 35/36
 */
static int alc_subsystem_id(struct hda_codec *codec, const hda_nid_t *ports)
{
	unsigned int ass, tmp, i;
	unsigned nid;
	struct alc_spec *spec = codec->spec;

	if (spec->cdefine.fixup) {
		ass = spec->cdefine.sku_cfg;
		if (ass == ALC_FIXUP_SKU_IGNORE)
			return 0;
		goto do_sku;
	}

	ass = codec->core.subsystem_id & 0xffff;
	if (codec->bus->pci &&
	    ass != codec->bus->pci->subsystem_device && (ass & 1))
		goto do_sku;

	/* invalid SSID, check the special NID pin defcfg instead */
	/*
	 * 31~30	: port connectivity
	 * 29~21	: reserve
	 * 20		: PCBEEP input
	 * 19~16	: Check sum (15:1)
	 * 15~1		: Custom
	 * 0		: override
	*/
	nid = 0x1d;
	if (codec->core.vendor_id == 0x10ec0260)
		nid = 0x17;
	ass = snd_hda_codec_get_pincfg(codec, nid);
	codec_dbg(codec,
		  "realtek: No valid SSID, checking pincfg 0x%08x for NID 0x%x\n",
		   ass, nid);
	if (!(ass & 1))
		return 0;
	if ((ass >> 30) != 1)	/* no physical connection */
		return 0;

	/* check sum */
	tmp = 0;
	for (i = 1; i < 16; i++) {
		if ((ass >> i) & 1)
			tmp++;
	}
	if (((ass >> 16) & 0xf) != tmp)
		return 0;
do_sku:
	codec_dbg(codec, "realtek: Enabling init ASM_ID=0x%04x CODEC_ID=%08x\n",
		   ass & 0xffff, codec->core.vendor_id);
	/*
	 * 0 : override
	 * 1 :	Swap Jack
	 * 2 : 0 --> Desktop, 1 --> Laptop
	 * 3~5 : External Amplifier control
	 * 7~6 : Reserved
	*/
	tmp = (ass & 0x38) >> 3;	/* external Amp control */
	if (spec->init_amp == ALC_INIT_UNDEFINED) {
		switch (tmp) {
		case 1:
			alc_setup_gpio(codec, 0x01);
			break;
		case 3:
			alc_setup_gpio(codec, 0x02);
			break;
		case 7:
			alc_setup_gpio(codec, 0x03);
			break;
		case 5:
		default:
			spec->init_amp = ALC_INIT_DEFAULT;
			break;
		}
	}

	/* is laptop or Desktop and enable the function "Mute internal speaker
	 * when the external headphone out jack is plugged"
	 */
	if (!(ass & 0x8000))
		return 1;
	/*
	 * 10~8 : Jack location
	 * 12~11: Headphone out -> 00: PortA, 01: PortE, 02: PortD, 03: Resvered
	 * 14~13: Resvered
	 * 15   : 1 --> enable the function "Mute internal speaker
	 *	        when the external headphone out jack is plugged"
	 */
	if (!spec->gen.autocfg.hp_pins[0] &&
	    !(spec->gen.autocfg.line_out_pins[0] &&
	      spec->gen.autocfg.line_out_type == AUTO_PIN_HP_OUT)) {
		hda_nid_t nid;
		tmp = (ass >> 11) & 0x3;	/* HP to chassis */
		nid = ports[tmp];
		if (found_in_nid_list(nid, spec->gen.autocfg.line_out_pins,
				      spec->gen.autocfg.line_outs))
			return 1;
		spec->gen.autocfg.hp_pins[0] = nid;
	}
	return 1;
}

/* Check the validity of ALC subsystem-id
 * ports contains an array of 4 pin NIDs for port-A, E, D and I */
static void alc_ssid_check(struct hda_codec *codec, const hda_nid_t *ports)
{
	if (!alc_subsystem_id(codec, ports)) {
		struct alc_spec *spec = codec->spec;
		codec_dbg(codec,
			  "realtek: Enable default setup for auto mode as fallback\n");
		spec->init_amp = ALC_INIT_DEFAULT;
	}
}

/*
 */

static void alc_fixup_inv_dmic(struct hda_codec *codec,
			       const struct hda_fixup *fix, int action)
{
	struct alc_spec *spec = codec->spec;

	spec->gen.inv_dmic_split = 1;
}


static int alc_build_controls(struct hda_codec *codec)
{
	int err;

	err = snd_hda_gen_build_controls(codec);
	if (err < 0)
		return err;

	snd_hda_apply_fixup(codec, HDA_FIXUP_ACT_BUILD);
	return 0;
}


/*
 * Common callbacks
 */

static int alc_init(struct hda_codec *codec)
{
	struct alc_spec *spec = codec->spec;

	if (spec->init_hook)
		spec->init_hook(codec);

	alc_fix_pll(codec);
	alc_auto_init_amp(codec, spec->init_amp);

	snd_hda_gen_init(codec);

	snd_hda_apply_fixup(codec, HDA_FIXUP_ACT_INIT);

	return 0;
}

static inline void alc_shutup(struct hda_codec *codec)
{
	struct alc_spec *spec = codec->spec;

	if (!snd_hda_get_bool_hint(codec, "shutup"))
		return; /* disabled explicitly by hints */

	if (spec && spec->shutup)
		spec->shutup(codec);
	else
		snd_hda_shutup_pins(codec);
}

static void alc_reboot_notify(struct hda_codec *codec)
{
	struct alc_spec *spec = codec->spec;

	if (spec && spec->reboot_notify)
		spec->reboot_notify(codec);
	else
		alc_shutup(codec);
}

/* power down codec to D3 at reboot/shutdown; set as reboot_notify ops */
static void alc_d3_at_reboot(struct hda_codec *codec)
{
	snd_hda_codec_set_power_to_all(codec, codec->core.afg, AC_PWRST_D3);
	snd_hda_codec_write(codec, codec->core.afg, 0,
			    AC_VERB_SET_POWER_STATE, AC_PWRST_D3);
	msleep(10);
}

#define alc_free	snd_hda_gen_free

#ifdef CONFIG_PM
static void alc_power_eapd(struct hda_codec *codec)
{
	alc_auto_setup_eapd(codec, false);
}

static int alc_suspend(struct hda_codec *codec)
{
	struct alc_spec *spec = codec->spec;
	alc_shutup(codec);
	if (spec && spec->power_hook)
		spec->power_hook(codec);
	return 0;
}
#endif

#ifdef CONFIG_PM
static int alc_resume(struct hda_codec *codec)
{
	struct alc_spec *spec = codec->spec;

	if (!spec->no_depop_delay)
		msleep(150); /* to avoid pop noise */
	codec->patch_ops.init(codec);
	regcache_sync(codec->core.regmap);
	hda_call_check_power_status(codec, 0x01);
	return 0;
}
#endif

/*
 */
static const struct hda_codec_ops alc_patch_ops = {
	.build_controls = alc_build_controls,
	.build_pcms = snd_hda_gen_build_pcms,
	.init = alc_init,
	.free = alc_free,
	.unsol_event = snd_hda_jack_unsol_event,
#ifdef CONFIG_PM
	.resume = alc_resume,
	.suspend = alc_suspend,
	.check_power_status = snd_hda_gen_check_power_status,
#endif
	.reboot_notify = alc_reboot_notify,
};


#define alc_codec_rename(codec, name) snd_hda_codec_set_name(codec, name)

/*
 * Rename codecs appropriately from COEF value or subvendor id
 */
struct alc_codec_rename_table {
	unsigned int vendor_id;
	unsigned short coef_mask;
	unsigned short coef_bits;
	const char *name;
};

struct alc_codec_rename_pci_table {
	unsigned int codec_vendor_id;
	unsigned short pci_subvendor;
	unsigned short pci_subdevice;
	const char *name;
};

static struct alc_codec_rename_table rename_tbl[] = {
	{ 0x10ec0221, 0xf00f, 0x1003, "ALC231" },
	{ 0x10ec0269, 0xfff0, 0x3010, "ALC277" },
	{ 0x10ec0269, 0xf0f0, 0x2010, "ALC259" },
	{ 0x10ec0269, 0xf0f0, 0x3010, "ALC258" },
	{ 0x10ec0269, 0x00f0, 0x0010, "ALC269VB" },
	{ 0x10ec0269, 0xffff, 0xa023, "ALC259" },
	{ 0x10ec0269, 0xffff, 0x6023, "ALC281X" },
	{ 0x10ec0269, 0x00f0, 0x0020, "ALC269VC" },
	{ 0x10ec0269, 0x00f0, 0x0030, "ALC269VD" },
	{ 0x10ec0662, 0xffff, 0x4020, "ALC656" },
	{ 0x10ec0887, 0x00f0, 0x0030, "ALC887-VD" },
	{ 0x10ec0888, 0x00f0, 0x0030, "ALC888-VD" },
	{ 0x10ec0888, 0xf0f0, 0x3020, "ALC886" },
	{ 0x10ec0899, 0x2000, 0x2000, "ALC899" },
	{ 0x10ec0892, 0xffff, 0x8020, "ALC661" },
	{ 0x10ec0892, 0xffff, 0x8011, "ALC661" },
	{ 0x10ec0892, 0xffff, 0x4011, "ALC656" },
	{ } /* terminator */
};

static struct alc_codec_rename_pci_table rename_pci_tbl[] = {
	{ 0x10ec0280, 0x1028, 0, "ALC3220" },
	{ 0x10ec0282, 0x1028, 0, "ALC3221" },
	{ 0x10ec0283, 0x1028, 0, "ALC3223" },
	{ 0x10ec0288, 0x1028, 0, "ALC3263" },
	{ 0x10ec0292, 0x1028, 0, "ALC3226" },
	{ 0x10ec0293, 0x1028, 0, "ALC3235" },
	{ 0x10ec0255, 0x1028, 0, "ALC3234" },
	{ 0x10ec0668, 0x1028, 0, "ALC3661" },
	{ 0x10ec0275, 0x1028, 0, "ALC3260" },
	{ 0x10ec0899, 0x1028, 0, "ALC3861" },
	{ 0x10ec0298, 0x1028, 0, "ALC3266" },
	{ 0x10ec0236, 0x1028, 0, "ALC3204" },
	{ 0x10ec0256, 0x1028, 0, "ALC3246" },
	{ 0x10ec0225, 0x1028, 0, "ALC3253" },
	{ 0x10ec0295, 0x1028, 0, "ALC3254" },
	{ 0x10ec0299, 0x1028, 0, "ALC3271" },
	{ 0x10ec0670, 0x1025, 0, "ALC669X" },
	{ 0x10ec0676, 0x1025, 0, "ALC679X" },
	{ 0x10ec0282, 0x1043, 0, "ALC3229" },
	{ 0x10ec0233, 0x1043, 0, "ALC3236" },
	{ 0x10ec0280, 0x103c, 0, "ALC3228" },
	{ 0x10ec0282, 0x103c, 0, "ALC3227" },
	{ 0x10ec0286, 0x103c, 0, "ALC3242" },
	{ 0x10ec0290, 0x103c, 0, "ALC3241" },
	{ 0x10ec0668, 0x103c, 0, "ALC3662" },
	{ 0x10ec0283, 0x17aa, 0, "ALC3239" },
	{ 0x10ec0292, 0x17aa, 0, "ALC3232" },
	{ } /* terminator */
};

static int alc_codec_rename_from_preset(struct hda_codec *codec)
{
	const struct alc_codec_rename_table *p;
	const struct alc_codec_rename_pci_table *q;

	for (p = rename_tbl; p->vendor_id; p++) {
		if (p->vendor_id != codec->core.vendor_id)
			continue;
		if ((alc_get_coef0(codec) & p->coef_mask) == p->coef_bits)
			return alc_codec_rename(codec, p->name);
	}

	if (!codec->bus->pci)
		return 0;
	for (q = rename_pci_tbl; q->codec_vendor_id; q++) {
		if (q->codec_vendor_id != codec->core.vendor_id)
			continue;
		if (q->pci_subvendor != codec->bus->pci->subsystem_vendor)
			continue;
		if (!q->pci_subdevice ||
		    q->pci_subdevice == codec->bus->pci->subsystem_device)
			return alc_codec_rename(codec, q->name);
	}

	return 0;
}


/*
 * Digital-beep handlers
 */
#ifdef CONFIG_SND_HDA_INPUT_BEEP

/* additional beep mixers; private_value will be overwritten */
static const struct snd_kcontrol_new alc_beep_mixer[] = {
	HDA_CODEC_VOLUME("Beep Playback Volume", 0, 0, HDA_INPUT),
	HDA_CODEC_MUTE_BEEP("Beep Playback Switch", 0, 0, HDA_INPUT),
};

/* set up and create beep controls */
static int set_beep_amp(struct alc_spec *spec, hda_nid_t nid,
			int idx, int dir)
{
	struct snd_kcontrol_new *knew;
	unsigned int beep_amp = HDA_COMPOSE_AMP_VAL(nid, 3, idx, dir);
	int i;

	for (i = 0; i < ARRAY_SIZE(alc_beep_mixer); i++) {
		knew = snd_hda_gen_add_kctl(&spec->gen, NULL,
					    &alc_beep_mixer[i]);
		if (!knew)
			return -ENOMEM;
		knew->private_value = beep_amp;
	}
	return 0;
}

static const struct snd_pci_quirk beep_white_list[] = {
	SND_PCI_QUIRK(0x1043, 0x103c, "ASUS", 1),
	SND_PCI_QUIRK(0x1043, 0x115d, "ASUS", 1),
	SND_PCI_QUIRK(0x1043, 0x829f, "ASUS", 1),
	SND_PCI_QUIRK(0x1043, 0x8376, "EeePC", 1),
	SND_PCI_QUIRK(0x1043, 0x83ce, "EeePC", 1),
	SND_PCI_QUIRK(0x1043, 0x831a, "EeePC", 1),
	SND_PCI_QUIRK(0x1043, 0x834a, "EeePC", 1),
	SND_PCI_QUIRK(0x1458, 0xa002, "GA-MA790X", 1),
	SND_PCI_QUIRK(0x8086, 0xd613, "Intel", 1),
	{}
};

static inline int has_cdefine_beep(struct hda_codec *codec)
{
	struct alc_spec *spec = codec->spec;
	const struct snd_pci_quirk *q;
	q = snd_pci_quirk_lookup(codec->bus->pci, beep_white_list);
	if (q)
		return q->value;
	return spec->cdefine.enable_pcbeep;
}
#else
#define set_beep_amp(spec, nid, idx, dir)	0
#define has_cdefine_beep(codec)		0
#endif

/* parse the BIOS configuration and set up the alc_spec */
/* return 1 if successful, 0 if the proper config is not found,
 * or a negative error code
 */
static int alc_parse_auto_config(struct hda_codec *codec,
				 const hda_nid_t *ignore_nids,
				 const hda_nid_t *ssid_nids)
{
	struct alc_spec *spec = codec->spec;
	struct auto_pin_cfg *cfg = &spec->gen.autocfg;
	int err;

	err = snd_hda_parse_pin_defcfg(codec, cfg, ignore_nids,
				       spec->parse_flags);
	if (err < 0)
		return err;

	if (ssid_nids)
		alc_ssid_check(codec, ssid_nids);

	err = snd_hda_gen_parse_auto_config(codec, cfg);
	if (err < 0)
		return err;

	return 1;
}

/* common preparation job for alc_spec */
static int alc_alloc_spec(struct hda_codec *codec, hda_nid_t mixer_nid)
{
	struct alc_spec *spec = kzalloc(sizeof(*spec), GFP_KERNEL);
	int err;

	if (!spec)
		return -ENOMEM;
	codec->spec = spec;
	snd_hda_gen_spec_init(&spec->gen);
	spec->gen.mixer_nid = mixer_nid;
	spec->gen.own_eapd_ctl = 1;
	codec->single_adc_amp = 1;
	/* FIXME: do we need this for all Realtek codec models? */
	codec->spdif_status_reset = 1;
	codec->patch_ops = alc_patch_ops;

	err = alc_codec_rename_from_preset(codec);
	if (err < 0) {
		kfree(spec);
		return err;
	}
	return 0;
}

static int alc880_parse_auto_config(struct hda_codec *codec)
{
	static const hda_nid_t alc880_ignore[] = { 0x1d, 0 };
	static const hda_nid_t alc880_ssids[] = { 0x15, 0x1b, 0x14, 0 };
	return alc_parse_auto_config(codec, alc880_ignore, alc880_ssids);
}

/*
 * ALC880 fix-ups
 */
enum {
	ALC880_FIXUP_GPIO1,
	ALC880_FIXUP_GPIO2,
	ALC880_FIXUP_MEDION_RIM,
	ALC880_FIXUP_LG,
	ALC880_FIXUP_LG_LW25,
	ALC880_FIXUP_W810,
	ALC880_FIXUP_EAPD_COEF,
	ALC880_FIXUP_TCL_S700,
	ALC880_FIXUP_VOL_KNOB,
	ALC880_FIXUP_FUJITSU,
	ALC880_FIXUP_F1734,
	ALC880_FIXUP_UNIWILL,
	ALC880_FIXUP_UNIWILL_DIG,
	ALC880_FIXUP_Z71V,
	ALC880_FIXUP_ASUS_W5A,
	ALC880_FIXUP_3ST_BASE,
	ALC880_FIXUP_3ST,
	ALC880_FIXUP_3ST_DIG,
	ALC880_FIXUP_5ST_BASE,
	ALC880_FIXUP_5ST,
	ALC880_FIXUP_5ST_DIG,
	ALC880_FIXUP_6ST_BASE,
	ALC880_FIXUP_6ST,
	ALC880_FIXUP_6ST_DIG,
	ALC880_FIXUP_6ST_AUTOMUTE,
};

/* enable the volume-knob widget support on NID 0x21 */
static void alc880_fixup_vol_knob(struct hda_codec *codec,
				  const struct hda_fixup *fix, int action)
{
	if (action == HDA_FIXUP_ACT_PROBE)
		snd_hda_jack_detect_enable_callback(codec, 0x21,
						    alc_update_knob_master);
}

static const struct hda_fixup alc880_fixups[] = {
	[ALC880_FIXUP_GPIO1] = {
		.type = HDA_FIXUP_FUNC,
		.v.func = alc_fixup_gpio1,
	},
	[ALC880_FIXUP_GPIO2] = {
		.type = HDA_FIXUP_FUNC,
		.v.func = alc_fixup_gpio2,
	},
	[ALC880_FIXUP_MEDION_RIM] = {
		.type = HDA_FIXUP_VERBS,
		.v.verbs = (const struct hda_verb[]) {
			{ 0x20, AC_VERB_SET_COEF_INDEX, 0x07 },
			{ 0x20, AC_VERB_SET_PROC_COEF,  0x3060 },
			{ }
		},
		.chained = true,
		.chain_id = ALC880_FIXUP_GPIO2,
	},
	[ALC880_FIXUP_LG] = {
		.type = HDA_FIXUP_PINS,
		.v.pins = (const struct hda_pintbl[]) {
			/* disable bogus unused pins */
			{ 0x16, 0x411111f0 },
			{ 0x18, 0x411111f0 },
			{ 0x1a, 0x411111f0 },
			{ }
		}
	},
	[ALC880_FIXUP_LG_LW25] = {
		.type = HDA_FIXUP_PINS,
		.v.pins = (const struct hda_pintbl[]) {
			{ 0x1a, 0x0181344f }, /* line-in */
			{ 0x1b, 0x0321403f }, /* headphone */
			{ }
		}
	},
	[ALC880_FIXUP_W810] = {
		.type = HDA_FIXUP_PINS,
		.v.pins = (const struct hda_pintbl[]) {
			/* disable bogus unused pins */
			{ 0x17, 0x411111f0 },
			{ }
		},
		.chained = true,
		.chain_id = ALC880_FIXUP_GPIO2,
	},
	[ALC880_FIXUP_EAPD_COEF] = {
		.type = HDA_FIXUP_VERBS,
		.v.verbs = (const struct hda_verb[]) {
			/* change to EAPD mode */
			{ 0x20, AC_VERB_SET_COEF_INDEX, 0x07 },
			{ 0x20, AC_VERB_SET_PROC_COEF,  0x3060 },
			{}
		},
	},
	[ALC880_FIXUP_TCL_S700] = {
		.type = HDA_FIXUP_VERBS,
		.v.verbs = (const struct hda_verb[]) {
			/* change to EAPD mode */
			{ 0x20, AC_VERB_SET_COEF_INDEX, 0x07 },
			{ 0x20, AC_VERB_SET_PROC_COEF,  0x3070 },
			{}
		},
		.chained = true,
		.chain_id = ALC880_FIXUP_GPIO2,
	},
	[ALC880_FIXUP_VOL_KNOB] = {
		.type = HDA_FIXUP_FUNC,
		.v.func = alc880_fixup_vol_knob,
	},
	[ALC880_FIXUP_FUJITSU] = {
		/* override all pins as BIOS on old Amilo is broken */
		.type = HDA_FIXUP_PINS,
		.v.pins = (const struct hda_pintbl[]) {
			{ 0x14, 0x0121401f }, /* HP */
			{ 0x15, 0x99030120 }, /* speaker */
			{ 0x16, 0x99030130 }, /* bass speaker */
			{ 0x17, 0x411111f0 }, /* N/A */
			{ 0x18, 0x411111f0 }, /* N/A */
			{ 0x19, 0x01a19950 }, /* mic-in */
			{ 0x1a, 0x411111f0 }, /* N/A */
			{ 0x1b, 0x411111f0 }, /* N/A */
			{ 0x1c, 0x411111f0 }, /* N/A */
			{ 0x1d, 0x411111f0 }, /* N/A */
			{ 0x1e, 0x01454140 }, /* SPDIF out */
			{ }
		},
		.chained = true,
		.chain_id = ALC880_FIXUP_VOL_KNOB,
	},
	[ALC880_FIXUP_F1734] = {
		/* almost compatible with FUJITSU, but no bass and SPDIF */
		.type = HDA_FIXUP_PINS,
		.v.pins = (const struct hda_pintbl[]) {
			{ 0x14, 0x0121401f }, /* HP */
			{ 0x15, 0x99030120 }, /* speaker */
			{ 0x16, 0x411111f0 }, /* N/A */
			{ 0x17, 0x411111f0 }, /* N/A */
			{ 0x18, 0x411111f0 }, /* N/A */
			{ 0x19, 0x01a19950 }, /* mic-in */
			{ 0x1a, 0x411111f0 }, /* N/A */
			{ 0x1b, 0x411111f0 }, /* N/A */
			{ 0x1c, 0x411111f0 }, /* N/A */
			{ 0x1d, 0x411111f0 }, /* N/A */
			{ 0x1e, 0x411111f0 }, /* N/A */
			{ }
		},
		.chained = true,
		.chain_id = ALC880_FIXUP_VOL_KNOB,
	},
	[ALC880_FIXUP_UNIWILL] = {
		/* need to fix HP and speaker pins to be parsed correctly */
		.type = HDA_FIXUP_PINS,
		.v.pins = (const struct hda_pintbl[]) {
			{ 0x14, 0x0121411f }, /* HP */
			{ 0x15, 0x99030120 }, /* speaker */
			{ 0x16, 0x99030130 }, /* bass speaker */
			{ }
		},
	},
	[ALC880_FIXUP_UNIWILL_DIG] = {
		.type = HDA_FIXUP_PINS,
		.v.pins = (const struct hda_pintbl[]) {
			/* disable bogus unused pins */
			{ 0x17, 0x411111f0 },
			{ 0x19, 0x411111f0 },
			{ 0x1b, 0x411111f0 },
			{ 0x1f, 0x411111f0 },
			{ }
		}
	},
	[ALC880_FIXUP_Z71V] = {
		.type = HDA_FIXUP_PINS,
		.v.pins = (const struct hda_pintbl[]) {
			/* set up the whole pins as BIOS is utterly broken */
			{ 0x14, 0x99030120 }, /* speaker */
			{ 0x15, 0x0121411f }, /* HP */
			{ 0x16, 0x411111f0 }, /* N/A */
			{ 0x17, 0x411111f0 }, /* N/A */
			{ 0x18, 0x01a19950 }, /* mic-in */
			{ 0x19, 0x411111f0 }, /* N/A */
			{ 0x1a, 0x01813031 }, /* line-in */
			{ 0x1b, 0x411111f0 }, /* N/A */
			{ 0x1c, 0x411111f0 }, /* N/A */
			{ 0x1d, 0x411111f0 }, /* N/A */
			{ 0x1e, 0x0144111e }, /* SPDIF */
			{ }
		}
	},
	[ALC880_FIXUP_ASUS_W5A] = {
		.type = HDA_FIXUP_PINS,
		.v.pins = (const struct hda_pintbl[]) {
			/* set up the whole pins as BIOS is utterly broken */
			{ 0x14, 0x0121411f }, /* HP */
			{ 0x15, 0x411111f0 }, /* N/A */
			{ 0x16, 0x411111f0 }, /* N/A */
			{ 0x17, 0x411111f0 }, /* N/A */
			{ 0x18, 0x90a60160 }, /* mic */
			{ 0x19, 0x411111f0 }, /* N/A */
			{ 0x1a, 0x411111f0 }, /* N/A */
			{ 0x1b, 0x411111f0 }, /* N/A */
			{ 0x1c, 0x411111f0 }, /* N/A */
			{ 0x1d, 0x411111f0 }, /* N/A */
			{ 0x1e, 0xb743111e }, /* SPDIF out */
			{ }
		},
		.chained = true,
		.chain_id = ALC880_FIXUP_GPIO1,
	},
	[ALC880_FIXUP_3ST_BASE] = {
		.type = HDA_FIXUP_PINS,
		.v.pins = (const struct hda_pintbl[]) {
			{ 0x14, 0x01014010 }, /* line-out */
			{ 0x15, 0x411111f0 }, /* N/A */
			{ 0x16, 0x411111f0 }, /* N/A */
			{ 0x17, 0x411111f0 }, /* N/A */
			{ 0x18, 0x01a19c30 }, /* mic-in */
			{ 0x19, 0x0121411f }, /* HP */
			{ 0x1a, 0x01813031 }, /* line-in */
			{ 0x1b, 0x02a19c40 }, /* front-mic */
			{ 0x1c, 0x411111f0 }, /* N/A */
			{ 0x1d, 0x411111f0 }, /* N/A */
			/* 0x1e is filled in below */
			{ 0x1f, 0x411111f0 }, /* N/A */
			{ }
		}
	},
	[ALC880_FIXUP_3ST] = {
		.type = HDA_FIXUP_PINS,
		.v.pins = (const struct hda_pintbl[]) {
			{ 0x1e, 0x411111f0 }, /* N/A */
			{ }
		},
		.chained = true,
		.chain_id = ALC880_FIXUP_3ST_BASE,
	},
	[ALC880_FIXUP_3ST_DIG] = {
		.type = HDA_FIXUP_PINS,
		.v.pins = (const struct hda_pintbl[]) {
			{ 0x1e, 0x0144111e }, /* SPDIF */
			{ }
		},
		.chained = true,
		.chain_id = ALC880_FIXUP_3ST_BASE,
	},
	[ALC880_FIXUP_5ST_BASE] = {
		.type = HDA_FIXUP_PINS,
		.v.pins = (const struct hda_pintbl[]) {
			{ 0x14, 0x01014010 }, /* front */
			{ 0x15, 0x411111f0 }, /* N/A */
			{ 0x16, 0x01011411 }, /* CLFE */
			{ 0x17, 0x01016412 }, /* surr */
			{ 0x18, 0x01a19c30 }, /* mic-in */
			{ 0x19, 0x0121411f }, /* HP */
			{ 0x1a, 0x01813031 }, /* line-in */
			{ 0x1b, 0x02a19c40 }, /* front-mic */
			{ 0x1c, 0x411111f0 }, /* N/A */
			{ 0x1d, 0x411111f0 }, /* N/A */
			/* 0x1e is filled in below */
			{ 0x1f, 0x411111f0 }, /* N/A */
			{ }
		}
	},
	[ALC880_FIXUP_5ST] = {
		.type = HDA_FIXUP_PINS,
		.v.pins = (const struct hda_pintbl[]) {
			{ 0x1e, 0x411111f0 }, /* N/A */
			{ }
		},
		.chained = true,
		.chain_id = ALC880_FIXUP_5ST_BASE,
	},
	[ALC880_FIXUP_5ST_DIG] = {
		.type = HDA_FIXUP_PINS,
		.v.pins = (const struct hda_pintbl[]) {
			{ 0x1e, 0x0144111e }, /* SPDIF */
			{ }
		},
		.chained = true,
		.chain_id = ALC880_FIXUP_5ST_BASE,
	},
	[ALC880_FIXUP_6ST_BASE] = {
		.type = HDA_FIXUP_PINS,
		.v.pins = (const struct hda_pintbl[]) {
			{ 0x14, 0x01014010 }, /* front */
			{ 0x15, 0x01016412 }, /* surr */
			{ 0x16, 0x01011411 }, /* CLFE */
			{ 0x17, 0x01012414 }, /* side */
			{ 0x18, 0x01a19c30 }, /* mic-in */
			{ 0x19, 0x02a19c40 }, /* front-mic */
			{ 0x1a, 0x01813031 }, /* line-in */
			{ 0x1b, 0x0121411f }, /* HP */
			{ 0x1c, 0x411111f0 }, /* N/A */
			{ 0x1d, 0x411111f0 }, /* N/A */
			/* 0x1e is filled in below */
			{ 0x1f, 0x411111f0 }, /* N/A */
			{ }
		}
	},
	[ALC880_FIXUP_6ST] = {
		.type = HDA_FIXUP_PINS,
		.v.pins = (const struct hda_pintbl[]) {
			{ 0x1e, 0x411111f0 }, /* N/A */
			{ }
		},
		.chained = true,
		.chain_id = ALC880_FIXUP_6ST_BASE,
	},
	[ALC880_FIXUP_6ST_DIG] = {
		.type = HDA_FIXUP_PINS,
		.v.pins = (const struct hda_pintbl[]) {
			{ 0x1e, 0x0144111e }, /* SPDIF */
			{ }
		},
		.chained = true,
		.chain_id = ALC880_FIXUP_6ST_BASE,
	},
	[ALC880_FIXUP_6ST_AUTOMUTE] = {
		.type = HDA_FIXUP_PINS,
		.v.pins = (const struct hda_pintbl[]) {
			{ 0x1b, 0x0121401f }, /* HP with jack detect */
			{ }
		},
		.chained_before = true,
		.chain_id = ALC880_FIXUP_6ST_BASE,
	},
};

static const struct snd_pci_quirk alc880_fixup_tbl[] = {
	SND_PCI_QUIRK(0x1019, 0x0f69, "Coeus G610P", ALC880_FIXUP_W810),
	SND_PCI_QUIRK(0x1043, 0x10c3, "ASUS W5A", ALC880_FIXUP_ASUS_W5A),
	SND_PCI_QUIRK(0x1043, 0x1964, "ASUS Z71V", ALC880_FIXUP_Z71V),
	SND_PCI_QUIRK_VENDOR(0x1043, "ASUS", ALC880_FIXUP_GPIO1),
	SND_PCI_QUIRK(0x147b, 0x1045, "ABit AA8XE", ALC880_FIXUP_6ST_AUTOMUTE),
	SND_PCI_QUIRK(0x1558, 0x5401, "Clevo GPIO2", ALC880_FIXUP_GPIO2),
	SND_PCI_QUIRK_VENDOR(0x1558, "Clevo", ALC880_FIXUP_EAPD_COEF),
	SND_PCI_QUIRK(0x1584, 0x9050, "Uniwill", ALC880_FIXUP_UNIWILL_DIG),
	SND_PCI_QUIRK(0x1584, 0x9054, "Uniwill", ALC880_FIXUP_F1734),
	SND_PCI_QUIRK(0x1584, 0x9070, "Uniwill", ALC880_FIXUP_UNIWILL),
	SND_PCI_QUIRK(0x1584, 0x9077, "Uniwill P53", ALC880_FIXUP_VOL_KNOB),
	SND_PCI_QUIRK(0x161f, 0x203d, "W810", ALC880_FIXUP_W810),
	SND_PCI_QUIRK(0x161f, 0x205d, "Medion Rim 2150", ALC880_FIXUP_MEDION_RIM),
	SND_PCI_QUIRK(0x1631, 0xe011, "PB 13201056", ALC880_FIXUP_6ST_AUTOMUTE),
	SND_PCI_QUIRK(0x1734, 0x107c, "FSC Amilo M1437", ALC880_FIXUP_FUJITSU),
	SND_PCI_QUIRK(0x1734, 0x1094, "FSC Amilo M1451G", ALC880_FIXUP_FUJITSU),
	SND_PCI_QUIRK(0x1734, 0x10ac, "FSC AMILO Xi 1526", ALC880_FIXUP_F1734),
	SND_PCI_QUIRK(0x1734, 0x10b0, "FSC Amilo Pi1556", ALC880_FIXUP_FUJITSU),
	SND_PCI_QUIRK(0x1854, 0x003b, "LG", ALC880_FIXUP_LG),
	SND_PCI_QUIRK(0x1854, 0x005f, "LG P1 Express", ALC880_FIXUP_LG),
	SND_PCI_QUIRK(0x1854, 0x0068, "LG w1", ALC880_FIXUP_LG),
	SND_PCI_QUIRK(0x1854, 0x0077, "LG LW25", ALC880_FIXUP_LG_LW25),
	SND_PCI_QUIRK(0x19db, 0x4188, "TCL S700", ALC880_FIXUP_TCL_S700),

	/* Below is the copied entries from alc880_quirks.c.
	 * It's not quite sure whether BIOS sets the correct pin-config table
	 * on these machines, thus they are kept to be compatible with
	 * the old static quirks.  Once when it's confirmed to work without
	 * these overrides, it'd be better to remove.
	 */
	SND_PCI_QUIRK(0x1019, 0xa880, "ECS", ALC880_FIXUP_5ST_DIG),
	SND_PCI_QUIRK(0x1019, 0xa884, "Acer APFV", ALC880_FIXUP_6ST),
	SND_PCI_QUIRK(0x1025, 0x0070, "ULI", ALC880_FIXUP_3ST_DIG),
	SND_PCI_QUIRK(0x1025, 0x0077, "ULI", ALC880_FIXUP_6ST_DIG),
	SND_PCI_QUIRK(0x1025, 0x0078, "ULI", ALC880_FIXUP_6ST_DIG),
	SND_PCI_QUIRK(0x1025, 0x0087, "ULI", ALC880_FIXUP_6ST_DIG),
	SND_PCI_QUIRK(0x1025, 0xe309, "ULI", ALC880_FIXUP_3ST_DIG),
	SND_PCI_QUIRK(0x1025, 0xe310, "ULI", ALC880_FIXUP_3ST),
	SND_PCI_QUIRK(0x1039, 0x1234, NULL, ALC880_FIXUP_6ST_DIG),
	SND_PCI_QUIRK(0x104d, 0x81a0, "Sony", ALC880_FIXUP_3ST),
	SND_PCI_QUIRK(0x104d, 0x81d6, "Sony", ALC880_FIXUP_3ST),
	SND_PCI_QUIRK(0x107b, 0x3032, "Gateway", ALC880_FIXUP_5ST),
	SND_PCI_QUIRK(0x107b, 0x3033, "Gateway", ALC880_FIXUP_5ST),
	SND_PCI_QUIRK(0x107b, 0x4039, "Gateway", ALC880_FIXUP_5ST),
	SND_PCI_QUIRK(0x1297, 0xc790, "Shuttle ST20G5", ALC880_FIXUP_6ST_DIG),
	SND_PCI_QUIRK(0x1458, 0xa102, "Gigabyte K8", ALC880_FIXUP_6ST_DIG),
	SND_PCI_QUIRK(0x1462, 0x1150, "MSI", ALC880_FIXUP_6ST_DIG),
	SND_PCI_QUIRK(0x1509, 0x925d, "FIC P4M", ALC880_FIXUP_6ST_DIG),
	SND_PCI_QUIRK(0x1565, 0x8202, "Biostar", ALC880_FIXUP_5ST_DIG),
	SND_PCI_QUIRK(0x1695, 0x400d, "EPoX", ALC880_FIXUP_5ST_DIG),
	SND_PCI_QUIRK(0x1695, 0x4012, "EPox EP-5LDA", ALC880_FIXUP_5ST_DIG),
	SND_PCI_QUIRK(0x2668, 0x8086, NULL, ALC880_FIXUP_6ST_DIG), /* broken BIOS */
	SND_PCI_QUIRK(0x8086, 0x2668, NULL, ALC880_FIXUP_6ST_DIG),
	SND_PCI_QUIRK(0x8086, 0xa100, "Intel mobo", ALC880_FIXUP_5ST_DIG),
	SND_PCI_QUIRK(0x8086, 0xd400, "Intel mobo", ALC880_FIXUP_5ST_DIG),
	SND_PCI_QUIRK(0x8086, 0xd401, "Intel mobo", ALC880_FIXUP_5ST_DIG),
	SND_PCI_QUIRK(0x8086, 0xd402, "Intel mobo", ALC880_FIXUP_3ST_DIG),
	SND_PCI_QUIRK(0x8086, 0xe224, "Intel mobo", ALC880_FIXUP_5ST_DIG),
	SND_PCI_QUIRK(0x8086, 0xe305, "Intel mobo", ALC880_FIXUP_3ST_DIG),
	SND_PCI_QUIRK(0x8086, 0xe308, "Intel mobo", ALC880_FIXUP_3ST_DIG),
	SND_PCI_QUIRK(0x8086, 0xe400, "Intel mobo", ALC880_FIXUP_5ST_DIG),
	SND_PCI_QUIRK(0x8086, 0xe401, "Intel mobo", ALC880_FIXUP_5ST_DIG),
	SND_PCI_QUIRK(0x8086, 0xe402, "Intel mobo", ALC880_FIXUP_5ST_DIG),
	/* default Intel */
	SND_PCI_QUIRK_VENDOR(0x8086, "Intel mobo", ALC880_FIXUP_3ST),
	SND_PCI_QUIRK(0xa0a0, 0x0560, "AOpen i915GMm-HFS", ALC880_FIXUP_5ST_DIG),
	SND_PCI_QUIRK(0xe803, 0x1019, NULL, ALC880_FIXUP_6ST_DIG),
	{}
};

static const struct hda_model_fixup alc880_fixup_models[] = {
	{.id = ALC880_FIXUP_3ST, .name = "3stack"},
	{.id = ALC880_FIXUP_3ST_DIG, .name = "3stack-digout"},
	{.id = ALC880_FIXUP_5ST, .name = "5stack"},
	{.id = ALC880_FIXUP_5ST_DIG, .name = "5stack-digout"},
	{.id = ALC880_FIXUP_6ST, .name = "6stack"},
	{.id = ALC880_FIXUP_6ST_DIG, .name = "6stack-digout"},
	{.id = ALC880_FIXUP_6ST_AUTOMUTE, .name = "6stack-automute"},
	{}
};


/*
 * OK, here we have finally the patch for ALC880
 */
static int patch_alc880(struct hda_codec *codec)
{
	struct alc_spec *spec;
	int err;

	err = alc_alloc_spec(codec, 0x0b);
	if (err < 0)
		return err;

	spec = codec->spec;
	spec->gen.need_dac_fix = 1;
	spec->gen.beep_nid = 0x01;

	codec->patch_ops.unsol_event = alc880_unsol_event;

	snd_hda_pick_fixup(codec, alc880_fixup_models, alc880_fixup_tbl,
		       alc880_fixups);
	snd_hda_apply_fixup(codec, HDA_FIXUP_ACT_PRE_PROBE);

	/* automatic parse from the BIOS config */
	err = alc880_parse_auto_config(codec);
	if (err < 0)
		goto error;

	if (!spec->gen.no_analog) {
		err = set_beep_amp(spec, 0x0b, 0x05, HDA_INPUT);
		if (err < 0)
			goto error;
	}

	snd_hda_apply_fixup(codec, HDA_FIXUP_ACT_PROBE);

	return 0;

 error:
	alc_free(codec);
	return err;
}


/*
 * ALC260 support
 */
static int alc260_parse_auto_config(struct hda_codec *codec)
{
	static const hda_nid_t alc260_ignore[] = { 0x17, 0 };
	static const hda_nid_t alc260_ssids[] = { 0x10, 0x15, 0x0f, 0 };
	return alc_parse_auto_config(codec, alc260_ignore, alc260_ssids);
}

/*
 * Pin config fixes
 */
enum {
	ALC260_FIXUP_HP_DC5750,
	ALC260_FIXUP_HP_PIN_0F,
	ALC260_FIXUP_COEF,
	ALC260_FIXUP_GPIO1,
	ALC260_FIXUP_GPIO1_TOGGLE,
	ALC260_FIXUP_REPLACER,
	ALC260_FIXUP_HP_B1900,
	ALC260_FIXUP_KN1,
	ALC260_FIXUP_FSC_S7020,
	ALC260_FIXUP_FSC_S7020_JWSE,
	ALC260_FIXUP_VAIO_PINS,
};

static void alc260_gpio1_automute(struct hda_codec *codec)
{
	struct alc_spec *spec = codec->spec;

	alc_update_gpio_data(codec, 0x01, spec->gen.hp_jack_present);
}

static void alc260_fixup_gpio1_toggle(struct hda_codec *codec,
				      const struct hda_fixup *fix, int action)
{
	struct alc_spec *spec = codec->spec;
	if (action == HDA_FIXUP_ACT_PROBE) {
		/* although the machine has only one output pin, we need to
		 * toggle GPIO1 according to the jack state
		 */
		spec->gen.automute_hook = alc260_gpio1_automute;
		spec->gen.detect_hp = 1;
		spec->gen.automute_speaker = 1;
		spec->gen.autocfg.hp_pins[0] = 0x0f; /* copy it for automute */
		snd_hda_jack_detect_enable_callback(codec, 0x0f,
						    snd_hda_gen_hp_automute);
		alc_setup_gpio(codec, 0x01);
	}
}

static void alc260_fixup_kn1(struct hda_codec *codec,
			     const struct hda_fixup *fix, int action)
{
	struct alc_spec *spec = codec->spec;
	static const struct hda_pintbl pincfgs[] = {
		{ 0x0f, 0x02214000 }, /* HP/speaker */
		{ 0x12, 0x90a60160 }, /* int mic */
		{ 0x13, 0x02a19000 }, /* ext mic */
		{ 0x18, 0x01446000 }, /* SPDIF out */
		/* disable bogus I/O pins */
		{ 0x10, 0x411111f0 },
		{ 0x11, 0x411111f0 },
		{ 0x14, 0x411111f0 },
		{ 0x15, 0x411111f0 },
		{ 0x16, 0x411111f0 },
		{ 0x17, 0x411111f0 },
		{ 0x19, 0x411111f0 },
		{ }
	};

	switch (action) {
	case HDA_FIXUP_ACT_PRE_PROBE:
		snd_hda_apply_pincfgs(codec, pincfgs);
		spec->init_amp = ALC_INIT_NONE;
		break;
	}
}

static void alc260_fixup_fsc_s7020(struct hda_codec *codec,
				   const struct hda_fixup *fix, int action)
{
	struct alc_spec *spec = codec->spec;
	if (action == HDA_FIXUP_ACT_PRE_PROBE)
		spec->init_amp = ALC_INIT_NONE;
}

static void alc260_fixup_fsc_s7020_jwse(struct hda_codec *codec,
				   const struct hda_fixup *fix, int action)
{
	struct alc_spec *spec = codec->spec;
	if (action == HDA_FIXUP_ACT_PRE_PROBE) {
		spec->gen.add_jack_modes = 1;
		spec->gen.hp_mic = 1;
	}
}

static const struct hda_fixup alc260_fixups[] = {
	[ALC260_FIXUP_HP_DC5750] = {
		.type = HDA_FIXUP_PINS,
		.v.pins = (const struct hda_pintbl[]) {
			{ 0x11, 0x90130110 }, /* speaker */
			{ }
		}
	},
	[ALC260_FIXUP_HP_PIN_0F] = {
		.type = HDA_FIXUP_PINS,
		.v.pins = (const struct hda_pintbl[]) {
			{ 0x0f, 0x01214000 }, /* HP */
			{ }
		}
	},
	[ALC260_FIXUP_COEF] = {
		.type = HDA_FIXUP_VERBS,
		.v.verbs = (const struct hda_verb[]) {
			{ 0x1a, AC_VERB_SET_COEF_INDEX, 0x07 },
			{ 0x1a, AC_VERB_SET_PROC_COEF,  0x3040 },
			{ }
		},
	},
	[ALC260_FIXUP_GPIO1] = {
		.type = HDA_FIXUP_FUNC,
		.v.func = alc_fixup_gpio1,
	},
	[ALC260_FIXUP_GPIO1_TOGGLE] = {
		.type = HDA_FIXUP_FUNC,
		.v.func = alc260_fixup_gpio1_toggle,
		.chained = true,
		.chain_id = ALC260_FIXUP_HP_PIN_0F,
	},
	[ALC260_FIXUP_REPLACER] = {
		.type = HDA_FIXUP_VERBS,
		.v.verbs = (const struct hda_verb[]) {
			{ 0x1a, AC_VERB_SET_COEF_INDEX, 0x07 },
			{ 0x1a, AC_VERB_SET_PROC_COEF,  0x3050 },
			{ }
		},
		.chained = true,
		.chain_id = ALC260_FIXUP_GPIO1_TOGGLE,
	},
	[ALC260_FIXUP_HP_B1900] = {
		.type = HDA_FIXUP_FUNC,
		.v.func = alc260_fixup_gpio1_toggle,
		.chained = true,
		.chain_id = ALC260_FIXUP_COEF,
	},
	[ALC260_FIXUP_KN1] = {
		.type = HDA_FIXUP_FUNC,
		.v.func = alc260_fixup_kn1,
	},
	[ALC260_FIXUP_FSC_S7020] = {
		.type = HDA_FIXUP_FUNC,
		.v.func = alc260_fixup_fsc_s7020,
	},
	[ALC260_FIXUP_FSC_S7020_JWSE] = {
		.type = HDA_FIXUP_FUNC,
		.v.func = alc260_fixup_fsc_s7020_jwse,
		.chained = true,
		.chain_id = ALC260_FIXUP_FSC_S7020,
	},
	[ALC260_FIXUP_VAIO_PINS] = {
		.type = HDA_FIXUP_PINS,
		.v.pins = (const struct hda_pintbl[]) {
			/* Pin configs are missing completely on some VAIOs */
			{ 0x0f, 0x01211020 },
			{ 0x10, 0x0001003f },
			{ 0x11, 0x411111f0 },
			{ 0x12, 0x01a15930 },
			{ 0x13, 0x411111f0 },
			{ 0x14, 0x411111f0 },
			{ 0x15, 0x411111f0 },
			{ 0x16, 0x411111f0 },
			{ 0x17, 0x411111f0 },
			{ 0x18, 0x411111f0 },
			{ 0x19, 0x411111f0 },
			{ }
		}
	},
};

static const struct snd_pci_quirk alc260_fixup_tbl[] = {
	SND_PCI_QUIRK(0x1025, 0x007b, "Acer C20x", ALC260_FIXUP_GPIO1),
	SND_PCI_QUIRK(0x1025, 0x007f, "Acer Aspire 9500", ALC260_FIXUP_COEF),
	SND_PCI_QUIRK(0x1025, 0x008f, "Acer", ALC260_FIXUP_GPIO1),
	SND_PCI_QUIRK(0x103c, 0x280a, "HP dc5750", ALC260_FIXUP_HP_DC5750),
	SND_PCI_QUIRK(0x103c, 0x30ba, "HP Presario B1900", ALC260_FIXUP_HP_B1900),
	SND_PCI_QUIRK(0x104d, 0x81bb, "Sony VAIO", ALC260_FIXUP_VAIO_PINS),
	SND_PCI_QUIRK(0x104d, 0x81e2, "Sony VAIO TX", ALC260_FIXUP_HP_PIN_0F),
	SND_PCI_QUIRK(0x10cf, 0x1326, "FSC LifeBook S7020", ALC260_FIXUP_FSC_S7020),
	SND_PCI_QUIRK(0x1509, 0x4540, "Favorit 100XS", ALC260_FIXUP_GPIO1),
	SND_PCI_QUIRK(0x152d, 0x0729, "Quanta KN1", ALC260_FIXUP_KN1),
	SND_PCI_QUIRK(0x161f, 0x2057, "Replacer 672V", ALC260_FIXUP_REPLACER),
	SND_PCI_QUIRK(0x1631, 0xc017, "PB V7900", ALC260_FIXUP_COEF),
	{}
};

static const struct hda_model_fixup alc260_fixup_models[] = {
	{.id = ALC260_FIXUP_GPIO1, .name = "gpio1"},
	{.id = ALC260_FIXUP_COEF, .name = "coef"},
	{.id = ALC260_FIXUP_FSC_S7020, .name = "fujitsu"},
	{.id = ALC260_FIXUP_FSC_S7020_JWSE, .name = "fujitsu-jwse"},
	{}
};

/*
 */
static int patch_alc260(struct hda_codec *codec)
{
	struct alc_spec *spec;
	int err;

	err = alc_alloc_spec(codec, 0x07);
	if (err < 0)
		return err;

	spec = codec->spec;
	/* as quite a few machines require HP amp for speaker outputs,
	 * it's easier to enable it unconditionally; even if it's unneeded,
	 * it's almost harmless.
	 */
	spec->gen.prefer_hp_amp = 1;
	spec->gen.beep_nid = 0x01;

	spec->shutup = alc_eapd_shutup;

	snd_hda_pick_fixup(codec, alc260_fixup_models, alc260_fixup_tbl,
			   alc260_fixups);
	snd_hda_apply_fixup(codec, HDA_FIXUP_ACT_PRE_PROBE);

	/* automatic parse from the BIOS config */
	err = alc260_parse_auto_config(codec);
	if (err < 0)
		goto error;

	if (!spec->gen.no_analog) {
		err = set_beep_amp(spec, 0x07, 0x05, HDA_INPUT);
		if (err < 0)
			goto error;
	}

	snd_hda_apply_fixup(codec, HDA_FIXUP_ACT_PROBE);

	return 0;

 error:
	alc_free(codec);
	return err;
}


/*
 * ALC882/883/885/888/889 support
 *
 * ALC882 is almost identical with ALC880 but has cleaner and more flexible
 * configuration.  Each pin widget can choose any input DACs and a mixer.
 * Each ADC is connected from a mixer of all inputs.  This makes possible
 * 6-channel independent captures.
 *
 * In addition, an independent DAC for the multi-playback (not used in this
 * driver yet).
 */

/*
 * Pin config fixes
 */
enum {
	ALC882_FIXUP_ABIT_AW9D_MAX,
	ALC882_FIXUP_LENOVO_Y530,
	ALC882_FIXUP_PB_M5210,
	ALC882_FIXUP_ACER_ASPIRE_7736,
	ALC882_FIXUP_ASUS_W90V,
	ALC889_FIXUP_CD,
	ALC889_FIXUP_FRONT_HP_NO_PRESENCE,
	ALC889_FIXUP_VAIO_TT,
	ALC888_FIXUP_EEE1601,
	ALC882_FIXUP_EAPD,
	ALC883_FIXUP_EAPD,
	ALC883_FIXUP_ACER_EAPD,
	ALC882_FIXUP_GPIO1,
	ALC882_FIXUP_GPIO2,
	ALC882_FIXUP_GPIO3,
	ALC889_FIXUP_COEF,
	ALC882_FIXUP_ASUS_W2JC,
	ALC882_FIXUP_ACER_ASPIRE_4930G,
	ALC882_FIXUP_ACER_ASPIRE_8930G,
	ALC882_FIXUP_ASPIRE_8930G_VERBS,
	ALC885_FIXUP_MACPRO_GPIO,
	ALC889_FIXUP_DAC_ROUTE,
	ALC889_FIXUP_MBP_VREF,
	ALC889_FIXUP_IMAC91_VREF,
	ALC889_FIXUP_MBA11_VREF,
	ALC889_FIXUP_MBA21_VREF,
	ALC889_FIXUP_MP11_VREF,
	ALC889_FIXUP_MP41_VREF,
	ALC882_FIXUP_INV_DMIC,
	ALC882_FIXUP_NO_PRIMARY_HP,
	ALC887_FIXUP_ASUS_BASS,
	ALC887_FIXUP_BASS_CHMAP,
	ALC1220_FIXUP_GB_DUAL_CODECS,
	ALC1220_FIXUP_CLEVO_P950,
};

static void alc889_fixup_coef(struct hda_codec *codec,
			      const struct hda_fixup *fix, int action)
{
	if (action != HDA_FIXUP_ACT_INIT)
		return;
	alc_update_coef_idx(codec, 7, 0, 0x2030);
}

/* set up GPIO at initialization */
static void alc885_fixup_macpro_gpio(struct hda_codec *codec,
				     const struct hda_fixup *fix, int action)
{
	struct alc_spec *spec = codec->spec;

	spec->gpio_write_delay = true;
	alc_fixup_gpio3(codec, fix, action);
}

/* Fix the connection of some pins for ALC889:
 * At least, Acer Aspire 5935 shows the connections to DAC3/4 don't
 * work correctly (bko#42740)
 */
static void alc889_fixup_dac_route(struct hda_codec *codec,
				   const struct hda_fixup *fix, int action)
{
	if (action == HDA_FIXUP_ACT_PRE_PROBE) {
		/* fake the connections during parsing the tree */
		hda_nid_t conn1[2] = { 0x0c, 0x0d };
		hda_nid_t conn2[2] = { 0x0e, 0x0f };
		snd_hda_override_conn_list(codec, 0x14, 2, conn1);
		snd_hda_override_conn_list(codec, 0x15, 2, conn1);
		snd_hda_override_conn_list(codec, 0x18, 2, conn2);
		snd_hda_override_conn_list(codec, 0x1a, 2, conn2);
	} else if (action == HDA_FIXUP_ACT_PROBE) {
		/* restore the connections */
		hda_nid_t conn[5] = { 0x0c, 0x0d, 0x0e, 0x0f, 0x26 };
		snd_hda_override_conn_list(codec, 0x14, 5, conn);
		snd_hda_override_conn_list(codec, 0x15, 5, conn);
		snd_hda_override_conn_list(codec, 0x18, 5, conn);
		snd_hda_override_conn_list(codec, 0x1a, 5, conn);
	}
}

/* Set VREF on HP pin */
static void alc889_fixup_mbp_vref(struct hda_codec *codec,
				  const struct hda_fixup *fix, int action)
{
	struct alc_spec *spec = codec->spec;
	static hda_nid_t nids[3] = { 0x14, 0x15, 0x19 };
	int i;

	if (action != HDA_FIXUP_ACT_INIT)
		return;
	for (i = 0; i < ARRAY_SIZE(nids); i++) {
		unsigned int val = snd_hda_codec_get_pincfg(codec, nids[i]);
		if (get_defcfg_device(val) != AC_JACK_HP_OUT)
			continue;
		val = snd_hda_codec_get_pin_target(codec, nids[i]);
		val |= AC_PINCTL_VREF_80;
		snd_hda_set_pin_ctl(codec, nids[i], val);
		spec->gen.keep_vref_in_automute = 1;
		break;
	}
}

static void alc889_fixup_mac_pins(struct hda_codec *codec,
				  const hda_nid_t *nids, int num_nids)
{
	struct alc_spec *spec = codec->spec;
	int i;

	for (i = 0; i < num_nids; i++) {
		unsigned int val;
		val = snd_hda_codec_get_pin_target(codec, nids[i]);
		val |= AC_PINCTL_VREF_50;
		snd_hda_set_pin_ctl(codec, nids[i], val);
	}
	spec->gen.keep_vref_in_automute = 1;
}

/* Set VREF on speaker pins on imac91 */
static void alc889_fixup_imac91_vref(struct hda_codec *codec,
				     const struct hda_fixup *fix, int action)
{
	static hda_nid_t nids[2] = { 0x18, 0x1a };

	if (action == HDA_FIXUP_ACT_INIT)
		alc889_fixup_mac_pins(codec, nids, ARRAY_SIZE(nids));
}

/* Set VREF on speaker pins on mba11 */
static void alc889_fixup_mba11_vref(struct hda_codec *codec,
				    const struct hda_fixup *fix, int action)
{
	static hda_nid_t nids[1] = { 0x18 };

	if (action == HDA_FIXUP_ACT_INIT)
		alc889_fixup_mac_pins(codec, nids, ARRAY_SIZE(nids));
}

/* Set VREF on speaker pins on mba21 */
static void alc889_fixup_mba21_vref(struct hda_codec *codec,
				    const struct hda_fixup *fix, int action)
{
	static hda_nid_t nids[2] = { 0x18, 0x19 };

	if (action == HDA_FIXUP_ACT_INIT)
		alc889_fixup_mac_pins(codec, nids, ARRAY_SIZE(nids));
}

/* Don't take HP output as primary
 * Strangely, the speaker output doesn't work on Vaio Z and some Vaio
 * all-in-one desktop PCs (for example VGC-LN51JGB) through DAC 0x05
 */
static void alc882_fixup_no_primary_hp(struct hda_codec *codec,
				       const struct hda_fixup *fix, int action)
{
	struct alc_spec *spec = codec->spec;
	if (action == HDA_FIXUP_ACT_PRE_PROBE) {
		spec->gen.no_primary_hp = 1;
		spec->gen.no_multi_io = 1;
	}
}

static void alc_fixup_bass_chmap(struct hda_codec *codec,
				 const struct hda_fixup *fix, int action);

/* For dual-codec configuration, we need to disable some features to avoid
 * conflicts of kctls and PCM streams
 */
static void alc_fixup_dual_codecs(struct hda_codec *codec,
				  const struct hda_fixup *fix, int action)
{
	struct alc_spec *spec = codec->spec;

	if (action != HDA_FIXUP_ACT_PRE_PROBE)
		return;
	/* disable vmaster */
	spec->gen.suppress_vmaster = 1;
	/* auto-mute and auto-mic switch don't work with multiple codecs */
	spec->gen.suppress_auto_mute = 1;
	spec->gen.suppress_auto_mic = 1;
	/* disable aamix as well */
	spec->gen.mixer_nid = 0;
	/* add location prefix to avoid conflicts */
	codec->force_pin_prefix = 1;
}

static void rename_ctl(struct hda_codec *codec, const char *oldname,
		       const char *newname)
{
	struct snd_kcontrol *kctl;

	kctl = snd_hda_find_mixer_ctl(codec, oldname);
	if (kctl)
		strcpy(kctl->id.name, newname);
}

static void alc1220_fixup_gb_dual_codecs(struct hda_codec *codec,
					 const struct hda_fixup *fix,
					 int action)
{
	alc_fixup_dual_codecs(codec, fix, action);
	switch (action) {
	case HDA_FIXUP_ACT_PRE_PROBE:
		/* override card longname to provide a unique UCM profile */
		strcpy(codec->card->longname, "HDAudio-Gigabyte-ALC1220DualCodecs");
		break;
	case HDA_FIXUP_ACT_BUILD:
		/* rename Capture controls depending on the codec */
		rename_ctl(codec, "Capture Volume",
			   codec->addr == 0 ?
			   "Rear-Panel Capture Volume" :
			   "Front-Panel Capture Volume");
		rename_ctl(codec, "Capture Switch",
			   codec->addr == 0 ?
			   "Rear-Panel Capture Switch" :
			   "Front-Panel Capture Switch");
		break;
	}
}

static void alc1220_fixup_clevo_p950(struct hda_codec *codec,
				     const struct hda_fixup *fix,
				     int action)
{
	hda_nid_t conn1[1] = { 0x0c };

	if (action != HDA_FIXUP_ACT_PRE_PROBE)
		return;

	alc_update_coef_idx(codec, 0x7, 0, 0x3c3);
	/* We therefore want to make sure 0x14 (front headphone) and
	 * 0x1b (speakers) use the stereo DAC 0x02
	 */
	snd_hda_override_conn_list(codec, 0x14, 1, conn1);
	snd_hda_override_conn_list(codec, 0x1b, 1, conn1);
}

static const struct hda_fixup alc882_fixups[] = {
	[ALC882_FIXUP_ABIT_AW9D_MAX] = {
		.type = HDA_FIXUP_PINS,
		.v.pins = (const struct hda_pintbl[]) {
			{ 0x15, 0x01080104 }, /* side */
			{ 0x16, 0x01011012 }, /* rear */
			{ 0x17, 0x01016011 }, /* clfe */
			{ }
		}
	},
	[ALC882_FIXUP_LENOVO_Y530] = {
		.type = HDA_FIXUP_PINS,
		.v.pins = (const struct hda_pintbl[]) {
			{ 0x15, 0x99130112 }, /* rear int speakers */
			{ 0x16, 0x99130111 }, /* subwoofer */
			{ }
		}
	},
	[ALC882_FIXUP_PB_M5210] = {
		.type = HDA_FIXUP_PINCTLS,
		.v.pins = (const struct hda_pintbl[]) {
			{ 0x19, PIN_VREF50 },
			{}
		}
	},
	[ALC882_FIXUP_ACER_ASPIRE_7736] = {
		.type = HDA_FIXUP_FUNC,
		.v.func = alc_fixup_sku_ignore,
	},
	[ALC882_FIXUP_ASUS_W90V] = {
		.type = HDA_FIXUP_PINS,
		.v.pins = (const struct hda_pintbl[]) {
			{ 0x16, 0x99130110 }, /* fix sequence for CLFE */
			{ }
		}
	},
	[ALC889_FIXUP_CD] = {
		.type = HDA_FIXUP_PINS,
		.v.pins = (const struct hda_pintbl[]) {
			{ 0x1c, 0x993301f0 }, /* CD */
			{ }
		}
	},
	[ALC889_FIXUP_FRONT_HP_NO_PRESENCE] = {
		.type = HDA_FIXUP_PINS,
		.v.pins = (const struct hda_pintbl[]) {
			{ 0x1b, 0x02214120 }, /* Front HP jack is flaky, disable jack detect */
			{ }
		},
		.chained = true,
		.chain_id = ALC889_FIXUP_CD,
	},
	[ALC889_FIXUP_VAIO_TT] = {
		.type = HDA_FIXUP_PINS,
		.v.pins = (const struct hda_pintbl[]) {
			{ 0x17, 0x90170111 }, /* hidden surround speaker */
			{ }
		}
	},
	[ALC888_FIXUP_EEE1601] = {
		.type = HDA_FIXUP_VERBS,
		.v.verbs = (const struct hda_verb[]) {
			{ 0x20, AC_VERB_SET_COEF_INDEX, 0x0b },
			{ 0x20, AC_VERB_SET_PROC_COEF,  0x0838 },
			{ }
		}
	},
	[ALC882_FIXUP_EAPD] = {
		.type = HDA_FIXUP_VERBS,
		.v.verbs = (const struct hda_verb[]) {
			/* change to EAPD mode */
			{ 0x20, AC_VERB_SET_COEF_INDEX, 0x07 },
			{ 0x20, AC_VERB_SET_PROC_COEF, 0x3060 },
			{ }
		}
	},
	[ALC883_FIXUP_EAPD] = {
		.type = HDA_FIXUP_VERBS,
		.v.verbs = (const struct hda_verb[]) {
			/* change to EAPD mode */
			{ 0x20, AC_VERB_SET_COEF_INDEX, 0x07 },
			{ 0x20, AC_VERB_SET_PROC_COEF, 0x3070 },
			{ }
		}
	},
	[ALC883_FIXUP_ACER_EAPD] = {
		.type = HDA_FIXUP_VERBS,
		.v.verbs = (const struct hda_verb[]) {
			/* eanable EAPD on Acer laptops */
			{ 0x20, AC_VERB_SET_COEF_INDEX, 0x07 },
			{ 0x20, AC_VERB_SET_PROC_COEF, 0x3050 },
			{ }
		}
	},
	[ALC882_FIXUP_GPIO1] = {
		.type = HDA_FIXUP_FUNC,
		.v.func = alc_fixup_gpio1,
	},
	[ALC882_FIXUP_GPIO2] = {
		.type = HDA_FIXUP_FUNC,
		.v.func = alc_fixup_gpio2,
	},
	[ALC882_FIXUP_GPIO3] = {
		.type = HDA_FIXUP_FUNC,
		.v.func = alc_fixup_gpio3,
	},
	[ALC882_FIXUP_ASUS_W2JC] = {
		.type = HDA_FIXUP_FUNC,
		.v.func = alc_fixup_gpio1,
		.chained = true,
		.chain_id = ALC882_FIXUP_EAPD,
	},
	[ALC889_FIXUP_COEF] = {
		.type = HDA_FIXUP_FUNC,
		.v.func = alc889_fixup_coef,
	},
	[ALC882_FIXUP_ACER_ASPIRE_4930G] = {
		.type = HDA_FIXUP_PINS,
		.v.pins = (const struct hda_pintbl[]) {
			{ 0x16, 0x99130111 }, /* CLFE speaker */
			{ 0x17, 0x99130112 }, /* surround speaker */
			{ }
		},
		.chained = true,
		.chain_id = ALC882_FIXUP_GPIO1,
	},
	[ALC882_FIXUP_ACER_ASPIRE_8930G] = {
		.type = HDA_FIXUP_PINS,
		.v.pins = (const struct hda_pintbl[]) {
			{ 0x16, 0x99130111 }, /* CLFE speaker */
			{ 0x1b, 0x99130112 }, /* surround speaker */
			{ }
		},
		.chained = true,
		.chain_id = ALC882_FIXUP_ASPIRE_8930G_VERBS,
	},
	[ALC882_FIXUP_ASPIRE_8930G_VERBS] = {
		/* additional init verbs for Acer Aspire 8930G */
		.type = HDA_FIXUP_VERBS,
		.v.verbs = (const struct hda_verb[]) {
			/* Enable all DACs */
			/* DAC DISABLE/MUTE 1? */
			/*  setting bits 1-5 disables DAC nids 0x02-0x06
			 *  apparently. Init=0x38 */
			{ 0x20, AC_VERB_SET_COEF_INDEX, 0x03 },
			{ 0x20, AC_VERB_SET_PROC_COEF, 0x0000 },
			/* DAC DISABLE/MUTE 2? */
			/*  some bit here disables the other DACs.
			 *  Init=0x4900 */
			{ 0x20, AC_VERB_SET_COEF_INDEX, 0x08 },
			{ 0x20, AC_VERB_SET_PROC_COEF, 0x0000 },
			/* DMIC fix
			 * This laptop has a stereo digital microphone.
			 * The mics are only 1cm apart which makes the stereo
			 * useless. However, either the mic or the ALC889
			 * makes the signal become a difference/sum signal
			 * instead of standard stereo, which is annoying.
			 * So instead we flip this bit which makes the
			 * codec replicate the sum signal to both channels,
			 * turning it into a normal mono mic.
			 */
			/* DMIC_CONTROL? Init value = 0x0001 */
			{ 0x20, AC_VERB_SET_COEF_INDEX, 0x0b },
			{ 0x20, AC_VERB_SET_PROC_COEF, 0x0003 },
			{ 0x20, AC_VERB_SET_COEF_INDEX, 0x07 },
			{ 0x20, AC_VERB_SET_PROC_COEF, 0x3050 },
			{ }
		},
		.chained = true,
		.chain_id = ALC882_FIXUP_GPIO1,
	},
	[ALC885_FIXUP_MACPRO_GPIO] = {
		.type = HDA_FIXUP_FUNC,
		.v.func = alc885_fixup_macpro_gpio,
	},
	[ALC889_FIXUP_DAC_ROUTE] = {
		.type = HDA_FIXUP_FUNC,
		.v.func = alc889_fixup_dac_route,
	},
	[ALC889_FIXUP_MBP_VREF] = {
		.type = HDA_FIXUP_FUNC,
		.v.func = alc889_fixup_mbp_vref,
		.chained = true,
		.chain_id = ALC882_FIXUP_GPIO1,
	},
	[ALC889_FIXUP_IMAC91_VREF] = {
		.type = HDA_FIXUP_FUNC,
		.v.func = alc889_fixup_imac91_vref,
		.chained = true,
		.chain_id = ALC882_FIXUP_GPIO1,
	},
	[ALC889_FIXUP_MBA11_VREF] = {
		.type = HDA_FIXUP_FUNC,
		.v.func = alc889_fixup_mba11_vref,
		.chained = true,
		.chain_id = ALC889_FIXUP_MBP_VREF,
	},
	[ALC889_FIXUP_MBA21_VREF] = {
		.type = HDA_FIXUP_FUNC,
		.v.func = alc889_fixup_mba21_vref,
		.chained = true,
		.chain_id = ALC889_FIXUP_MBP_VREF,
	},
	[ALC889_FIXUP_MP11_VREF] = {
		.type = HDA_FIXUP_FUNC,
		.v.func = alc889_fixup_mba11_vref,
		.chained = true,
		.chain_id = ALC885_FIXUP_MACPRO_GPIO,
	},
	[ALC889_FIXUP_MP41_VREF] = {
		.type = HDA_FIXUP_FUNC,
		.v.func = alc889_fixup_mbp_vref,
		.chained = true,
		.chain_id = ALC885_FIXUP_MACPRO_GPIO,
	},
	[ALC882_FIXUP_INV_DMIC] = {
		.type = HDA_FIXUP_FUNC,
		.v.func = alc_fixup_inv_dmic,
	},
	[ALC882_FIXUP_NO_PRIMARY_HP] = {
		.type = HDA_FIXUP_FUNC,
		.v.func = alc882_fixup_no_primary_hp,
	},
	[ALC887_FIXUP_ASUS_BASS] = {
		.type = HDA_FIXUP_PINS,
		.v.pins = (const struct hda_pintbl[]) {
			{0x16, 0x99130130}, /* bass speaker */
			{}
		},
		.chained = true,
		.chain_id = ALC887_FIXUP_BASS_CHMAP,
	},
	[ALC887_FIXUP_BASS_CHMAP] = {
		.type = HDA_FIXUP_FUNC,
		.v.func = alc_fixup_bass_chmap,
	},
	[ALC1220_FIXUP_GB_DUAL_CODECS] = {
		.type = HDA_FIXUP_FUNC,
		.v.func = alc1220_fixup_gb_dual_codecs,
	},
	[ALC1220_FIXUP_CLEVO_P950] = {
		.type = HDA_FIXUP_FUNC,
		.v.func = alc1220_fixup_clevo_p950,
	},
};

static const struct snd_pci_quirk alc882_fixup_tbl[] = {
	SND_PCI_QUIRK(0x1025, 0x006c, "Acer Aspire 9810", ALC883_FIXUP_ACER_EAPD),
	SND_PCI_QUIRK(0x1025, 0x0090, "Acer Aspire", ALC883_FIXUP_ACER_EAPD),
	SND_PCI_QUIRK(0x1025, 0x0107, "Acer Aspire", ALC883_FIXUP_ACER_EAPD),
	SND_PCI_QUIRK(0x1025, 0x010a, "Acer Ferrari 5000", ALC883_FIXUP_ACER_EAPD),
	SND_PCI_QUIRK(0x1025, 0x0110, "Acer Aspire", ALC883_FIXUP_ACER_EAPD),
	SND_PCI_QUIRK(0x1025, 0x0112, "Acer Aspire 9303", ALC883_FIXUP_ACER_EAPD),
	SND_PCI_QUIRK(0x1025, 0x0121, "Acer Aspire 5920G", ALC883_FIXUP_ACER_EAPD),
	SND_PCI_QUIRK(0x1025, 0x013e, "Acer Aspire 4930G",
		      ALC882_FIXUP_ACER_ASPIRE_4930G),
	SND_PCI_QUIRK(0x1025, 0x013f, "Acer Aspire 5930G",
		      ALC882_FIXUP_ACER_ASPIRE_4930G),
	SND_PCI_QUIRK(0x1025, 0x0145, "Acer Aspire 8930G",
		      ALC882_FIXUP_ACER_ASPIRE_8930G),
	SND_PCI_QUIRK(0x1025, 0x0146, "Acer Aspire 6935G",
		      ALC882_FIXUP_ACER_ASPIRE_8930G),
	SND_PCI_QUIRK(0x1025, 0x015e, "Acer Aspire 6930G",
		      ALC882_FIXUP_ACER_ASPIRE_4930G),
	SND_PCI_QUIRK(0x1025, 0x0166, "Acer Aspire 6530G",
		      ALC882_FIXUP_ACER_ASPIRE_4930G),
	SND_PCI_QUIRK(0x1025, 0x0142, "Acer Aspire 7730G",
		      ALC882_FIXUP_ACER_ASPIRE_4930G),
	SND_PCI_QUIRK(0x1025, 0x0155, "Packard-Bell M5120", ALC882_FIXUP_PB_M5210),
	SND_PCI_QUIRK(0x1025, 0x021e, "Acer Aspire 5739G",
		      ALC882_FIXUP_ACER_ASPIRE_4930G),
	SND_PCI_QUIRK(0x1025, 0x0259, "Acer Aspire 5935", ALC889_FIXUP_DAC_ROUTE),
	SND_PCI_QUIRK(0x1025, 0x026b, "Acer Aspire 8940G", ALC882_FIXUP_ACER_ASPIRE_8930G),
	SND_PCI_QUIRK(0x1025, 0x0296, "Acer Aspire 7736z", ALC882_FIXUP_ACER_ASPIRE_7736),
	SND_PCI_QUIRK(0x1043, 0x13c2, "Asus A7M", ALC882_FIXUP_EAPD),
	SND_PCI_QUIRK(0x1043, 0x1873, "ASUS W90V", ALC882_FIXUP_ASUS_W90V),
	SND_PCI_QUIRK(0x1043, 0x1971, "Asus W2JC", ALC882_FIXUP_ASUS_W2JC),
	SND_PCI_QUIRK(0x1043, 0x835f, "Asus Eee 1601", ALC888_FIXUP_EEE1601),
	SND_PCI_QUIRK(0x1043, 0x84bc, "ASUS ET2700", ALC887_FIXUP_ASUS_BASS),
	SND_PCI_QUIRK(0x1043, 0x8691, "ASUS ROG Ranger VIII", ALC882_FIXUP_GPIO3),
	SND_PCI_QUIRK(0x104d, 0x9047, "Sony Vaio TT", ALC889_FIXUP_VAIO_TT),
	SND_PCI_QUIRK(0x104d, 0x905a, "Sony Vaio Z", ALC882_FIXUP_NO_PRIMARY_HP),
	SND_PCI_QUIRK(0x104d, 0x9060, "Sony Vaio VPCL14M1R", ALC882_FIXUP_NO_PRIMARY_HP),
	SND_PCI_QUIRK(0x104d, 0x9043, "Sony Vaio VGC-LN51JGB", ALC882_FIXUP_NO_PRIMARY_HP),
	SND_PCI_QUIRK(0x104d, 0x9044, "Sony VAIO AiO", ALC882_FIXUP_NO_PRIMARY_HP),

	/* All Apple entries are in codec SSIDs */
	SND_PCI_QUIRK(0x106b, 0x00a0, "MacBookPro 3,1", ALC889_FIXUP_MBP_VREF),
	SND_PCI_QUIRK(0x106b, 0x00a1, "Macbook", ALC889_FIXUP_MBP_VREF),
	SND_PCI_QUIRK(0x106b, 0x00a4, "MacbookPro 4,1", ALC889_FIXUP_MBP_VREF),
	SND_PCI_QUIRK(0x106b, 0x0c00, "Mac Pro", ALC889_FIXUP_MP11_VREF),
	SND_PCI_QUIRK(0x106b, 0x1000, "iMac 24", ALC885_FIXUP_MACPRO_GPIO),
	SND_PCI_QUIRK(0x106b, 0x2800, "AppleTV", ALC885_FIXUP_MACPRO_GPIO),
	SND_PCI_QUIRK(0x106b, 0x2c00, "MacbookPro rev3", ALC889_FIXUP_MBP_VREF),
	SND_PCI_QUIRK(0x106b, 0x3000, "iMac", ALC889_FIXUP_MBP_VREF),
	SND_PCI_QUIRK(0x106b, 0x3200, "iMac 7,1 Aluminum", ALC882_FIXUP_EAPD),
	SND_PCI_QUIRK(0x106b, 0x3400, "MacBookAir 1,1", ALC889_FIXUP_MBA11_VREF),
	SND_PCI_QUIRK(0x106b, 0x3500, "MacBookAir 2,1", ALC889_FIXUP_MBA21_VREF),
	SND_PCI_QUIRK(0x106b, 0x3600, "Macbook 3,1", ALC889_FIXUP_MBP_VREF),
	SND_PCI_QUIRK(0x106b, 0x3800, "MacbookPro 4,1", ALC889_FIXUP_MBP_VREF),
	SND_PCI_QUIRK(0x106b, 0x3e00, "iMac 24 Aluminum", ALC885_FIXUP_MACPRO_GPIO),
	SND_PCI_QUIRK(0x106b, 0x3f00, "Macbook 5,1", ALC889_FIXUP_IMAC91_VREF),
	SND_PCI_QUIRK(0x106b, 0x4000, "MacbookPro 5,1", ALC889_FIXUP_IMAC91_VREF),
	SND_PCI_QUIRK(0x106b, 0x4100, "Macmini 3,1", ALC889_FIXUP_IMAC91_VREF),
	SND_PCI_QUIRK(0x106b, 0x4200, "Mac Pro 4,1/5,1", ALC889_FIXUP_MP41_VREF),
	SND_PCI_QUIRK(0x106b, 0x4300, "iMac 9,1", ALC889_FIXUP_IMAC91_VREF),
	SND_PCI_QUIRK(0x106b, 0x4600, "MacbookPro 5,2", ALC889_FIXUP_IMAC91_VREF),
	SND_PCI_QUIRK(0x106b, 0x4900, "iMac 9,1 Aluminum", ALC889_FIXUP_IMAC91_VREF),
	SND_PCI_QUIRK(0x106b, 0x4a00, "Macbook 5,2", ALC889_FIXUP_MBA11_VREF),

	SND_PCI_QUIRK(0x1071, 0x8258, "Evesham Voyaeger", ALC882_FIXUP_EAPD),
	SND_PCI_QUIRK(0x1458, 0xa002, "Gigabyte EP45-DS3/Z87X-UD3H", ALC889_FIXUP_FRONT_HP_NO_PRESENCE),
	SND_PCI_QUIRK(0x1458, 0xa0b8, "Gigabyte AZ370-Gaming", ALC1220_FIXUP_GB_DUAL_CODECS),
	SND_PCI_QUIRK(0x1462, 0x7350, "MSI-7350", ALC889_FIXUP_CD),
	SND_PCI_QUIRK(0x1462, 0xda57, "MSI Z270-Gaming", ALC1220_FIXUP_GB_DUAL_CODECS),
	SND_PCI_QUIRK_VENDOR(0x1462, "MSI", ALC882_FIXUP_GPIO3),
	SND_PCI_QUIRK(0x147b, 0x107a, "Abit AW9D-MAX", ALC882_FIXUP_ABIT_AW9D_MAX),
	SND_PCI_QUIRK(0x1558, 0x9501, "Clevo P950HR", ALC1220_FIXUP_CLEVO_P950),
	SND_PCI_QUIRK(0x1558, 0x95e1, "Clevo P95xER", ALC1220_FIXUP_CLEVO_P950),
	SND_PCI_QUIRK(0x1558, 0x95e2, "Clevo P950ER", ALC1220_FIXUP_CLEVO_P950),
	SND_PCI_QUIRK_VENDOR(0x1558, "Clevo laptop", ALC882_FIXUP_EAPD),
	SND_PCI_QUIRK(0x161f, 0x2054, "Medion laptop", ALC883_FIXUP_EAPD),
	SND_PCI_QUIRK(0x17aa, 0x3a0d, "Lenovo Y530", ALC882_FIXUP_LENOVO_Y530),
	SND_PCI_QUIRK(0x8086, 0x0022, "DX58SO", ALC889_FIXUP_COEF),
	{}
};

static const struct hda_model_fixup alc882_fixup_models[] = {
	{.id = ALC882_FIXUP_ABIT_AW9D_MAX, .name = "abit-aw9d"},
	{.id = ALC882_FIXUP_LENOVO_Y530, .name = "lenovo-y530"},
	{.id = ALC882_FIXUP_ACER_ASPIRE_7736, .name = "acer-aspire-7736"},
	{.id = ALC882_FIXUP_ASUS_W90V, .name = "asus-w90v"},
	{.id = ALC889_FIXUP_CD, .name = "cd"},
	{.id = ALC889_FIXUP_FRONT_HP_NO_PRESENCE, .name = "no-front-hp"},
	{.id = ALC889_FIXUP_VAIO_TT, .name = "vaio-tt"},
	{.id = ALC888_FIXUP_EEE1601, .name = "eee1601"},
	{.id = ALC882_FIXUP_EAPD, .name = "alc882-eapd"},
	{.id = ALC883_FIXUP_EAPD, .name = "alc883-eapd"},
	{.id = ALC882_FIXUP_GPIO1, .name = "gpio1"},
	{.id = ALC882_FIXUP_GPIO2, .name = "gpio2"},
	{.id = ALC882_FIXUP_GPIO3, .name = "gpio3"},
	{.id = ALC889_FIXUP_COEF, .name = "alc889-coef"},
	{.id = ALC882_FIXUP_ASUS_W2JC, .name = "asus-w2jc"},
	{.id = ALC882_FIXUP_ACER_ASPIRE_4930G, .name = "acer-aspire-4930g"},
	{.id = ALC882_FIXUP_ACER_ASPIRE_8930G, .name = "acer-aspire-8930g"},
	{.id = ALC883_FIXUP_ACER_EAPD, .name = "acer-aspire"},
	{.id = ALC885_FIXUP_MACPRO_GPIO, .name = "macpro-gpio"},
	{.id = ALC889_FIXUP_DAC_ROUTE, .name = "dac-route"},
	{.id = ALC889_FIXUP_MBP_VREF, .name = "mbp-vref"},
	{.id = ALC889_FIXUP_IMAC91_VREF, .name = "imac91-vref"},
	{.id = ALC889_FIXUP_MBA11_VREF, .name = "mba11-vref"},
	{.id = ALC889_FIXUP_MBA21_VREF, .name = "mba21-vref"},
	{.id = ALC889_FIXUP_MP11_VREF, .name = "mp11-vref"},
	{.id = ALC889_FIXUP_MP41_VREF, .name = "mp41-vref"},
	{.id = ALC882_FIXUP_INV_DMIC, .name = "inv-dmic"},
	{.id = ALC882_FIXUP_NO_PRIMARY_HP, .name = "no-primary-hp"},
	{.id = ALC887_FIXUP_ASUS_BASS, .name = "asus-bass"},
	{.id = ALC1220_FIXUP_GB_DUAL_CODECS, .name = "dual-codecs"},
	{.id = ALC1220_FIXUP_CLEVO_P950, .name = "clevo-p950"},
	{}
};

/*
 * BIOS auto configuration
 */
/* almost identical with ALC880 parser... */
static int alc882_parse_auto_config(struct hda_codec *codec)
{
	static const hda_nid_t alc882_ignore[] = { 0x1d, 0 };
	static const hda_nid_t alc882_ssids[] = { 0x15, 0x1b, 0x14, 0 };
	return alc_parse_auto_config(codec, alc882_ignore, alc882_ssids);
}

/*
 */
static int patch_alc882(struct hda_codec *codec)
{
	struct alc_spec *spec;
	int err;

	err = alc_alloc_spec(codec, 0x0b);
	if (err < 0)
		return err;

	spec = codec->spec;

	switch (codec->core.vendor_id) {
	case 0x10ec0882:
	case 0x10ec0885:
	case 0x10ec0900:
	case 0x10ec1220:
		break;
	default:
		/* ALC883 and variants */
		alc_fix_pll_init(codec, 0x20, 0x0a, 10);
		break;
	}

	snd_hda_pick_fixup(codec, alc882_fixup_models, alc882_fixup_tbl,
		       alc882_fixups);
	snd_hda_apply_fixup(codec, HDA_FIXUP_ACT_PRE_PROBE);

	alc_auto_parse_customize_define(codec);

	if (has_cdefine_beep(codec))
		spec->gen.beep_nid = 0x01;

	/* automatic parse from the BIOS config */
	err = alc882_parse_auto_config(codec);
	if (err < 0)
		goto error;

	if (!spec->gen.no_analog && spec->gen.beep_nid) {
		err = set_beep_amp(spec, 0x0b, 0x05, HDA_INPUT);
		if (err < 0)
			goto error;
	}

	snd_hda_apply_fixup(codec, HDA_FIXUP_ACT_PROBE);

	return 0;

 error:
	alc_free(codec);
	return err;
}


/*
 * ALC262 support
 */
static int alc262_parse_auto_config(struct hda_codec *codec)
{
	static const hda_nid_t alc262_ignore[] = { 0x1d, 0 };
	static const hda_nid_t alc262_ssids[] = { 0x15, 0x1b, 0x14, 0 };
	return alc_parse_auto_config(codec, alc262_ignore, alc262_ssids);
}

/*
 * Pin config fixes
 */
enum {
	ALC262_FIXUP_FSC_H270,
	ALC262_FIXUP_FSC_S7110,
	ALC262_FIXUP_HP_Z200,
	ALC262_FIXUP_TYAN,
	ALC262_FIXUP_LENOVO_3000,
	ALC262_FIXUP_BENQ,
	ALC262_FIXUP_BENQ_T31,
	ALC262_FIXUP_INV_DMIC,
	ALC262_FIXUP_INTEL_BAYLEYBAY,
};

static const struct hda_fixup alc262_fixups[] = {
	[ALC262_FIXUP_FSC_H270] = {
		.type = HDA_FIXUP_PINS,
		.v.pins = (const struct hda_pintbl[]) {
			{ 0x14, 0x99130110 }, /* speaker */
			{ 0x15, 0x0221142f }, /* front HP */
			{ 0x1b, 0x0121141f }, /* rear HP */
			{ }
		}
	},
	[ALC262_FIXUP_FSC_S7110] = {
		.type = HDA_FIXUP_PINS,
		.v.pins = (const struct hda_pintbl[]) {
			{ 0x15, 0x90170110 }, /* speaker */
			{ }
		},
		.chained = true,
		.chain_id = ALC262_FIXUP_BENQ,
	},
	[ALC262_FIXUP_HP_Z200] = {
		.type = HDA_FIXUP_PINS,
		.v.pins = (const struct hda_pintbl[]) {
			{ 0x16, 0x99130120 }, /* internal speaker */
			{ }
		}
	},
	[ALC262_FIXUP_TYAN] = {
		.type = HDA_FIXUP_PINS,
		.v.pins = (const struct hda_pintbl[]) {
			{ 0x14, 0x1993e1f0 }, /* int AUX */
			{ }
		}
	},
	[ALC262_FIXUP_LENOVO_3000] = {
		.type = HDA_FIXUP_PINCTLS,
		.v.pins = (const struct hda_pintbl[]) {
			{ 0x19, PIN_VREF50 },
			{}
		},
		.chained = true,
		.chain_id = ALC262_FIXUP_BENQ,
	},
	[ALC262_FIXUP_BENQ] = {
		.type = HDA_FIXUP_VERBS,
		.v.verbs = (const struct hda_verb[]) {
			{ 0x20, AC_VERB_SET_COEF_INDEX, 0x07 },
			{ 0x20, AC_VERB_SET_PROC_COEF, 0x3070 },
			{}
		}
	},
	[ALC262_FIXUP_BENQ_T31] = {
		.type = HDA_FIXUP_VERBS,
		.v.verbs = (const struct hda_verb[]) {
			{ 0x20, AC_VERB_SET_COEF_INDEX, 0x07 },
			{ 0x20, AC_VERB_SET_PROC_COEF, 0x3050 },
			{}
		}
	},
	[ALC262_FIXUP_INV_DMIC] = {
		.type = HDA_FIXUP_FUNC,
		.v.func = alc_fixup_inv_dmic,
	},
	[ALC262_FIXUP_INTEL_BAYLEYBAY] = {
		.type = HDA_FIXUP_FUNC,
		.v.func = alc_fixup_no_depop_delay,
	},
};

static const struct snd_pci_quirk alc262_fixup_tbl[] = {
	SND_PCI_QUIRK(0x103c, 0x170b, "HP Z200", ALC262_FIXUP_HP_Z200),
	SND_PCI_QUIRK(0x10cf, 0x1397, "Fujitsu Lifebook S7110", ALC262_FIXUP_FSC_S7110),
	SND_PCI_QUIRK(0x10cf, 0x142d, "Fujitsu Lifebook E8410", ALC262_FIXUP_BENQ),
	SND_PCI_QUIRK(0x10f1, 0x2915, "Tyan Thunder n6650W", ALC262_FIXUP_TYAN),
	SND_PCI_QUIRK(0x1734, 0x1141, "FSC ESPRIMO U9210", ALC262_FIXUP_FSC_H270),
	SND_PCI_QUIRK(0x1734, 0x1147, "FSC Celsius H270", ALC262_FIXUP_FSC_H270),
	SND_PCI_QUIRK(0x17aa, 0x384e, "Lenovo 3000", ALC262_FIXUP_LENOVO_3000),
	SND_PCI_QUIRK(0x17ff, 0x0560, "Benq ED8", ALC262_FIXUP_BENQ),
	SND_PCI_QUIRK(0x17ff, 0x058d, "Benq T31-16", ALC262_FIXUP_BENQ_T31),
	SND_PCI_QUIRK(0x8086, 0x7270, "BayleyBay", ALC262_FIXUP_INTEL_BAYLEYBAY),
	{}
};

static const struct hda_model_fixup alc262_fixup_models[] = {
	{.id = ALC262_FIXUP_INV_DMIC, .name = "inv-dmic"},
	{.id = ALC262_FIXUP_FSC_H270, .name = "fsc-h270"},
	{.id = ALC262_FIXUP_FSC_S7110, .name = "fsc-s7110"},
	{.id = ALC262_FIXUP_HP_Z200, .name = "hp-z200"},
	{.id = ALC262_FIXUP_TYAN, .name = "tyan"},
	{.id = ALC262_FIXUP_LENOVO_3000, .name = "lenovo-3000"},
	{.id = ALC262_FIXUP_BENQ, .name = "benq"},
	{.id = ALC262_FIXUP_BENQ_T31, .name = "benq-t31"},
	{.id = ALC262_FIXUP_INTEL_BAYLEYBAY, .name = "bayleybay"},
	{}
};

/*
 */
static int patch_alc262(struct hda_codec *codec)
{
	struct alc_spec *spec;
	int err;

	err = alc_alloc_spec(codec, 0x0b);
	if (err < 0)
		return err;

	spec = codec->spec;
	spec->gen.shared_mic_vref_pin = 0x18;

	spec->shutup = alc_eapd_shutup;

#if 0
	/* pshou 07/11/05  set a zero PCM sample to DAC when FIFO is
	 * under-run
	 */
	alc_update_coefex_idx(codec, 0x1a, 7, 0, 0x80);
#endif
	alc_fix_pll_init(codec, 0x20, 0x0a, 10);

	snd_hda_pick_fixup(codec, alc262_fixup_models, alc262_fixup_tbl,
		       alc262_fixups);
	snd_hda_apply_fixup(codec, HDA_FIXUP_ACT_PRE_PROBE);

	alc_auto_parse_customize_define(codec);

	if (has_cdefine_beep(codec))
		spec->gen.beep_nid = 0x01;

	/* automatic parse from the BIOS config */
	err = alc262_parse_auto_config(codec);
	if (err < 0)
		goto error;

	if (!spec->gen.no_analog && spec->gen.beep_nid) {
		err = set_beep_amp(spec, 0x0b, 0x05, HDA_INPUT);
		if (err < 0)
			goto error;
	}

	snd_hda_apply_fixup(codec, HDA_FIXUP_ACT_PROBE);

	return 0;

 error:
	alc_free(codec);
	return err;
}

/*
 *  ALC268
 */
/* bind Beep switches of both NID 0x0f and 0x10 */
static int alc268_beep_switch_put(struct snd_kcontrol *kcontrol,
				  struct snd_ctl_elem_value *ucontrol)
{
	struct hda_codec *codec = snd_kcontrol_chip(kcontrol);
	unsigned long pval;
	int err;

	mutex_lock(&codec->control_mutex);
	pval = kcontrol->private_value;
	kcontrol->private_value = (pval & ~0xff) | 0x0f;
	err = snd_hda_mixer_amp_switch_put(kcontrol, ucontrol);
	if (err >= 0) {
		kcontrol->private_value = (pval & ~0xff) | 0x10;
		err = snd_hda_mixer_amp_switch_put(kcontrol, ucontrol);
	}
	kcontrol->private_value = pval;
	mutex_unlock(&codec->control_mutex);
	return err;
}

static const struct snd_kcontrol_new alc268_beep_mixer[] = {
	HDA_CODEC_VOLUME("Beep Playback Volume", 0x1d, 0x0, HDA_INPUT),
	{
		.iface = SNDRV_CTL_ELEM_IFACE_MIXER,
		.name = "Beep Playback Switch",
		.subdevice = HDA_SUBDEV_AMP_FLAG,
		.info = snd_hda_mixer_amp_switch_info,
		.get = snd_hda_mixer_amp_switch_get,
		.put = alc268_beep_switch_put,
		.private_value = HDA_COMPOSE_AMP_VAL(0x0f, 3, 1, HDA_INPUT)
	},
};

/* set PCBEEP vol = 0, mute connections */
static const struct hda_verb alc268_beep_init_verbs[] = {
	{0x1d, AC_VERB_SET_AMP_GAIN_MUTE, AMP_IN_UNMUTE(0)},
	{0x0f, AC_VERB_SET_AMP_GAIN_MUTE, AMP_IN_MUTE(1)},
	{0x10, AC_VERB_SET_AMP_GAIN_MUTE, AMP_IN_MUTE(1)},
	{ }
};

enum {
	ALC268_FIXUP_INV_DMIC,
	ALC268_FIXUP_HP_EAPD,
	ALC268_FIXUP_SPDIF,
};

static const struct hda_fixup alc268_fixups[] = {
	[ALC268_FIXUP_INV_DMIC] = {
		.type = HDA_FIXUP_FUNC,
		.v.func = alc_fixup_inv_dmic,
	},
	[ALC268_FIXUP_HP_EAPD] = {
		.type = HDA_FIXUP_VERBS,
		.v.verbs = (const struct hda_verb[]) {
			{0x15, AC_VERB_SET_EAPD_BTLENABLE, 0},
			{}
		}
	},
	[ALC268_FIXUP_SPDIF] = {
		.type = HDA_FIXUP_PINS,
		.v.pins = (const struct hda_pintbl[]) {
			{ 0x1e, 0x014b1180 }, /* enable SPDIF out */
			{}
		}
	},
};

static const struct hda_model_fixup alc268_fixup_models[] = {
	{.id = ALC268_FIXUP_INV_DMIC, .name = "inv-dmic"},
	{.id = ALC268_FIXUP_HP_EAPD, .name = "hp-eapd"},
	{.id = ALC268_FIXUP_SPDIF, .name = "spdif"},
	{}
};

static const struct snd_pci_quirk alc268_fixup_tbl[] = {
	SND_PCI_QUIRK(0x1025, 0x0139, "Acer TravelMate 6293", ALC268_FIXUP_SPDIF),
	SND_PCI_QUIRK(0x1025, 0x015b, "Acer AOA 150 (ZG5)", ALC268_FIXUP_INV_DMIC),
	/* below is codec SSID since multiple Toshiba laptops have the
	 * same PCI SSID 1179:ff00
	 */
	SND_PCI_QUIRK(0x1179, 0xff06, "Toshiba P200", ALC268_FIXUP_HP_EAPD),
	{}
};

/*
 * BIOS auto configuration
 */
static int alc268_parse_auto_config(struct hda_codec *codec)
{
	static const hda_nid_t alc268_ssids[] = { 0x15, 0x1b, 0x14, 0 };
	return alc_parse_auto_config(codec, NULL, alc268_ssids);
}

/*
 */
static int patch_alc268(struct hda_codec *codec)
{
	struct alc_spec *spec;
	int i, err;

	/* ALC268 has no aa-loopback mixer */
	err = alc_alloc_spec(codec, 0);
	if (err < 0)
		return err;

	spec = codec->spec;
	spec->gen.beep_nid = 0x01;

	spec->shutup = alc_eapd_shutup;

	snd_hda_pick_fixup(codec, alc268_fixup_models, alc268_fixup_tbl, alc268_fixups);
	snd_hda_apply_fixup(codec, HDA_FIXUP_ACT_PRE_PROBE);

	/* automatic parse from the BIOS config */
	err = alc268_parse_auto_config(codec);
	if (err < 0)
		goto error;

	if (err > 0 && !spec->gen.no_analog &&
	    spec->gen.autocfg.speaker_pins[0] != 0x1d) {
		for (i = 0; i < ARRAY_SIZE(alc268_beep_mixer); i++) {
			if (!snd_hda_gen_add_kctl(&spec->gen, NULL,
						  &alc268_beep_mixer[i])) {
				err = -ENOMEM;
				goto error;
			}
		}
		snd_hda_add_verbs(codec, alc268_beep_init_verbs);
		if (!query_amp_caps(codec, 0x1d, HDA_INPUT))
			/* override the amp caps for beep generator */
			snd_hda_override_amp_caps(codec, 0x1d, HDA_INPUT,
					  (0x0c << AC_AMPCAP_OFFSET_SHIFT) |
					  (0x0c << AC_AMPCAP_NUM_STEPS_SHIFT) |
					  (0x07 << AC_AMPCAP_STEP_SIZE_SHIFT) |
					  (0 << AC_AMPCAP_MUTE_SHIFT));
	}

	snd_hda_apply_fixup(codec, HDA_FIXUP_ACT_PROBE);

	return 0;

 error:
	alc_free(codec);
	return err;
}

/*
 * ALC269
 */

static const struct hda_pcm_stream alc269_44k_pcm_analog_playback = {
	.rates = SNDRV_PCM_RATE_44100, /* fixed rate */
};

static const struct hda_pcm_stream alc269_44k_pcm_analog_capture = {
	.rates = SNDRV_PCM_RATE_44100, /* fixed rate */
};

/* different alc269-variants */
enum {
	ALC269_TYPE_ALC269VA,
	ALC269_TYPE_ALC269VB,
	ALC269_TYPE_ALC269VC,
	ALC269_TYPE_ALC269VD,
	ALC269_TYPE_ALC280,
	ALC269_TYPE_ALC282,
	ALC269_TYPE_ALC283,
	ALC269_TYPE_ALC284,
	ALC269_TYPE_ALC293,
	ALC269_TYPE_ALC286,
	ALC269_TYPE_ALC298,
	ALC269_TYPE_ALC255,
	ALC269_TYPE_ALC256,
	ALC269_TYPE_ALC257,
	ALC269_TYPE_ALC215,
	ALC269_TYPE_ALC225,
	ALC269_TYPE_ALC294,
	ALC269_TYPE_ALC300,
	ALC269_TYPE_ALC700,
};

/*
 * BIOS auto configuration
 */
static int alc269_parse_auto_config(struct hda_codec *codec)
{
	static const hda_nid_t alc269_ignore[] = { 0x1d, 0 };
	static const hda_nid_t alc269_ssids[] = { 0, 0x1b, 0x14, 0x21 };
	static const hda_nid_t alc269va_ssids[] = { 0x15, 0x1b, 0x14, 0 };
	struct alc_spec *spec = codec->spec;
	const hda_nid_t *ssids;

	switch (spec->codec_variant) {
	case ALC269_TYPE_ALC269VA:
	case ALC269_TYPE_ALC269VC:
	case ALC269_TYPE_ALC280:
	case ALC269_TYPE_ALC284:
	case ALC269_TYPE_ALC293:
		ssids = alc269va_ssids;
		break;
	case ALC269_TYPE_ALC269VB:
	case ALC269_TYPE_ALC269VD:
	case ALC269_TYPE_ALC282:
	case ALC269_TYPE_ALC283:
	case ALC269_TYPE_ALC286:
	case ALC269_TYPE_ALC298:
	case ALC269_TYPE_ALC255:
	case ALC269_TYPE_ALC256:
	case ALC269_TYPE_ALC257:
	case ALC269_TYPE_ALC215:
	case ALC269_TYPE_ALC225:
	case ALC269_TYPE_ALC294:
	case ALC269_TYPE_ALC300:
	case ALC269_TYPE_ALC700:
		ssids = alc269_ssids;
		break;
	default:
		ssids = alc269_ssids;
		break;
	}

	return alc_parse_auto_config(codec, alc269_ignore, ssids);
}

static int find_ext_mic_pin(struct hda_codec *codec);

static void alc286_shutup(struct hda_codec *codec)
{
	const struct hda_pincfg *pin;
	int i;
	int mic_pin = find_ext_mic_pin(codec);
	/* don't shut up pins when unloading the driver; otherwise it breaks
	 * the default pin setup at the next load of the driver
	 */
	if (codec->bus->shutdown)
		return;
	snd_array_for_each(&codec->init_pins, i, pin) {
		/* use read here for syncing after issuing each verb */
		if (pin->nid != mic_pin)
			snd_hda_codec_read(codec, pin->nid, 0,
					AC_VERB_SET_PIN_WIDGET_CONTROL, 0);
	}
	codec->pins_shutup = 1;
}

static void alc269vb_toggle_power_output(struct hda_codec *codec, int power_up)
{
	alc_update_coef_idx(codec, 0x04, 1 << 11, power_up ? (1 << 11) : 0);
}

static void alc269_shutup(struct hda_codec *codec)
{
	struct alc_spec *spec = codec->spec;

	if (spec->codec_variant == ALC269_TYPE_ALC269VB)
		alc269vb_toggle_power_output(codec, 0);
	if (spec->codec_variant == ALC269_TYPE_ALC269VB &&
			(alc_get_coef0(codec) & 0x00ff) == 0x018) {
		msleep(150);
	}
	snd_hda_shutup_pins(codec);
}

static struct coef_fw alc282_coefs[] = {
	WRITE_COEF(0x03, 0x0002), /* Power Down Control */
	UPDATE_COEF(0x05, 0xff3f, 0x0700), /* FIFO and filter clock */
	WRITE_COEF(0x07, 0x0200), /* DMIC control */
	UPDATE_COEF(0x06, 0x00f0, 0), /* Analog clock */
	UPDATE_COEF(0x08, 0xfffc, 0x0c2c), /* JD */
	WRITE_COEF(0x0a, 0xcccc), /* JD offset1 */
	WRITE_COEF(0x0b, 0xcccc), /* JD offset2 */
	WRITE_COEF(0x0e, 0x6e00), /* LDO1/2/3, DAC/ADC */
	UPDATE_COEF(0x0f, 0xf800, 0x1000), /* JD */
	UPDATE_COEF(0x10, 0xfc00, 0x0c00), /* Capless */
	WRITE_COEF(0x6f, 0x0), /* Class D test 4 */
	UPDATE_COEF(0x0c, 0xfe00, 0), /* IO power down directly */
	WRITE_COEF(0x34, 0xa0c0), /* ANC */
	UPDATE_COEF(0x16, 0x0008, 0), /* AGC MUX */
	UPDATE_COEF(0x1d, 0x00e0, 0), /* DAC simple content protection */
	UPDATE_COEF(0x1f, 0x00e0, 0), /* ADC simple content protection */
	WRITE_COEF(0x21, 0x8804), /* DAC ADC Zero Detection */
	WRITE_COEF(0x63, 0x2902), /* PLL */
	WRITE_COEF(0x68, 0xa080), /* capless control 2 */
	WRITE_COEF(0x69, 0x3400), /* capless control 3 */
	WRITE_COEF(0x6a, 0x2f3e), /* capless control 4 */
	WRITE_COEF(0x6b, 0x0), /* capless control 5 */
	UPDATE_COEF(0x6d, 0x0fff, 0x0900), /* class D test 2 */
	WRITE_COEF(0x6e, 0x110a), /* class D test 3 */
	UPDATE_COEF(0x70, 0x00f8, 0x00d8), /* class D test 5 */
	WRITE_COEF(0x71, 0x0014), /* class D test 6 */
	WRITE_COEF(0x72, 0xc2ba), /* classD OCP */
	UPDATE_COEF(0x77, 0x0f80, 0), /* classD pure DC test */
	WRITE_COEF(0x6c, 0xfc06), /* Class D amp control */
	{}
};

static void alc282_restore_default_value(struct hda_codec *codec)
{
	alc_process_coef_fw(codec, alc282_coefs);
}

static void alc282_init(struct hda_codec *codec)
{
	struct alc_spec *spec = codec->spec;
	hda_nid_t hp_pin = spec->gen.autocfg.hp_pins[0];
	bool hp_pin_sense;
	int coef78;

	alc282_restore_default_value(codec);

	if (!hp_pin)
		return;
	hp_pin_sense = snd_hda_jack_detect(codec, hp_pin);
	coef78 = alc_read_coef_idx(codec, 0x78);

	/* Index 0x78 Direct Drive HP AMP LPM Control 1 */
	/* Headphone capless set to high power mode */
	alc_write_coef_idx(codec, 0x78, 0x9004);

	if (hp_pin_sense)
		msleep(2);

	snd_hda_codec_write(codec, hp_pin, 0,
			    AC_VERB_SET_AMP_GAIN_MUTE, AMP_OUT_MUTE);

	if (hp_pin_sense)
		msleep(85);

	snd_hda_codec_write(codec, hp_pin, 0,
			    AC_VERB_SET_PIN_WIDGET_CONTROL, PIN_OUT);

	if (hp_pin_sense)
		msleep(100);

	/* Headphone capless set to normal mode */
	alc_write_coef_idx(codec, 0x78, coef78);
}

static void alc282_shutup(struct hda_codec *codec)
{
	struct alc_spec *spec = codec->spec;
	hda_nid_t hp_pin = spec->gen.autocfg.hp_pins[0];
	bool hp_pin_sense;
	int coef78;

	if (!hp_pin) {
		alc269_shutup(codec);
		return;
	}

	hp_pin_sense = snd_hda_jack_detect(codec, hp_pin);
	coef78 = alc_read_coef_idx(codec, 0x78);
	alc_write_coef_idx(codec, 0x78, 0x9004);

	if (hp_pin_sense)
		msleep(2);

	snd_hda_codec_write(codec, hp_pin, 0,
			    AC_VERB_SET_AMP_GAIN_MUTE, AMP_OUT_MUTE);

	if (hp_pin_sense)
		msleep(85);

	snd_hda_codec_write(codec, hp_pin, 0,
			    AC_VERB_SET_PIN_WIDGET_CONTROL, 0x0);

	if (hp_pin_sense)
		msleep(100);

	alc_auto_setup_eapd(codec, false);
	snd_hda_shutup_pins(codec);
	alc_write_coef_idx(codec, 0x78, coef78);
}

static struct coef_fw alc283_coefs[] = {
	WRITE_COEF(0x03, 0x0002), /* Power Down Control */
	UPDATE_COEF(0x05, 0xff3f, 0x0700), /* FIFO and filter clock */
	WRITE_COEF(0x07, 0x0200), /* DMIC control */
	UPDATE_COEF(0x06, 0x00f0, 0), /* Analog clock */
	UPDATE_COEF(0x08, 0xfffc, 0x0c2c), /* JD */
	WRITE_COEF(0x0a, 0xcccc), /* JD offset1 */
	WRITE_COEF(0x0b, 0xcccc), /* JD offset2 */
	WRITE_COEF(0x0e, 0x6fc0), /* LDO1/2/3, DAC/ADC */
	UPDATE_COEF(0x0f, 0xf800, 0x1000), /* JD */
	UPDATE_COEF(0x10, 0xfc00, 0x0c00), /* Capless */
	WRITE_COEF(0x3a, 0x0), /* Class D test 4 */
	UPDATE_COEF(0x0c, 0xfe00, 0x0), /* IO power down directly */
	WRITE_COEF(0x22, 0xa0c0), /* ANC */
	UPDATE_COEFEX(0x53, 0x01, 0x000f, 0x0008), /* AGC MUX */
	UPDATE_COEF(0x1d, 0x00e0, 0), /* DAC simple content protection */
	UPDATE_COEF(0x1f, 0x00e0, 0), /* ADC simple content protection */
	WRITE_COEF(0x21, 0x8804), /* DAC ADC Zero Detection */
	WRITE_COEF(0x2e, 0x2902), /* PLL */
	WRITE_COEF(0x33, 0xa080), /* capless control 2 */
	WRITE_COEF(0x34, 0x3400), /* capless control 3 */
	WRITE_COEF(0x35, 0x2f3e), /* capless control 4 */
	WRITE_COEF(0x36, 0x0), /* capless control 5 */
	UPDATE_COEF(0x38, 0x0fff, 0x0900), /* class D test 2 */
	WRITE_COEF(0x39, 0x110a), /* class D test 3 */
	UPDATE_COEF(0x3b, 0x00f8, 0x00d8), /* class D test 5 */
	WRITE_COEF(0x3c, 0x0014), /* class D test 6 */
	WRITE_COEF(0x3d, 0xc2ba), /* classD OCP */
	UPDATE_COEF(0x42, 0x0f80, 0x0), /* classD pure DC test */
	WRITE_COEF(0x49, 0x0), /* test mode */
	UPDATE_COEF(0x40, 0xf800, 0x9800), /* Class D DC enable */
	UPDATE_COEF(0x42, 0xf000, 0x2000), /* DC offset */
	WRITE_COEF(0x37, 0xfc06), /* Class D amp control */
	UPDATE_COEF(0x1b, 0x8000, 0), /* HP JD control */
	{}
};

static void alc283_restore_default_value(struct hda_codec *codec)
{
	alc_process_coef_fw(codec, alc283_coefs);
}

static void alc283_init(struct hda_codec *codec)
{
	struct alc_spec *spec = codec->spec;
	hda_nid_t hp_pin = spec->gen.autocfg.hp_pins[0];
	bool hp_pin_sense;

	if (!spec->gen.autocfg.hp_outs) {
		if (spec->gen.autocfg.line_out_type == AC_JACK_HP_OUT)
			hp_pin = spec->gen.autocfg.line_out_pins[0];
	}

	alc283_restore_default_value(codec);

	if (!hp_pin)
		return;

	msleep(30);
	hp_pin_sense = snd_hda_jack_detect(codec, hp_pin);

	/* Index 0x43 Direct Drive HP AMP LPM Control 1 */
	/* Headphone capless set to high power mode */
	alc_write_coef_idx(codec, 0x43, 0x9004);

	snd_hda_codec_write(codec, hp_pin, 0,
			    AC_VERB_SET_AMP_GAIN_MUTE, AMP_OUT_MUTE);

	if (hp_pin_sense)
		msleep(85);

	snd_hda_codec_write(codec, hp_pin, 0,
			    AC_VERB_SET_PIN_WIDGET_CONTROL, PIN_OUT);

	if (hp_pin_sense)
		msleep(85);
	/* Index 0x46 Combo jack auto switch control 2 */
	/* 3k pull low control for Headset jack. */
	alc_update_coef_idx(codec, 0x46, 3 << 12, 0);
	/* Headphone capless set to normal mode */
	alc_write_coef_idx(codec, 0x43, 0x9614);
}

static void alc283_shutup(struct hda_codec *codec)
{
	struct alc_spec *spec = codec->spec;
	hda_nid_t hp_pin = spec->gen.autocfg.hp_pins[0];
	bool hp_pin_sense;

	if (!spec->gen.autocfg.hp_outs) {
		if (spec->gen.autocfg.line_out_type == AC_JACK_HP_OUT)
			hp_pin = spec->gen.autocfg.line_out_pins[0];
	}

	if (!hp_pin) {
		alc269_shutup(codec);
		return;
	}

	hp_pin_sense = snd_hda_jack_detect(codec, hp_pin);

	alc_write_coef_idx(codec, 0x43, 0x9004);

	/*depop hp during suspend*/
	alc_write_coef_idx(codec, 0x06, 0x2100);

	snd_hda_codec_write(codec, hp_pin, 0,
			    AC_VERB_SET_AMP_GAIN_MUTE, AMP_OUT_MUTE);

	if (hp_pin_sense)
		msleep(100);

	snd_hda_codec_write(codec, hp_pin, 0,
			    AC_VERB_SET_PIN_WIDGET_CONTROL, 0x0);

	alc_update_coef_idx(codec, 0x46, 0, 3 << 12);

	if (hp_pin_sense)
		msleep(100);
	alc_auto_setup_eapd(codec, false);
	snd_hda_shutup_pins(codec);
	alc_write_coef_idx(codec, 0x43, 0x9614);
}

static void alc256_init(struct hda_codec *codec)
{
	struct alc_spec *spec = codec->spec;
	hda_nid_t hp_pin = spec->gen.autocfg.hp_pins[0];
	bool hp_pin_sense;

	if (!hp_pin)
		return;

	msleep(30);

	hp_pin_sense = snd_hda_jack_detect(codec, hp_pin);

	if (hp_pin_sense)
		msleep(2);

	alc_update_coefex_idx(codec, 0x57, 0x04, 0x0007, 0x1); /* Low power */

	snd_hda_codec_write(codec, hp_pin, 0,
			    AC_VERB_SET_AMP_GAIN_MUTE, AMP_OUT_MUTE);

	if (hp_pin_sense)
		msleep(85);

	snd_hda_codec_write(codec, hp_pin, 0,
			    AC_VERB_SET_PIN_WIDGET_CONTROL, PIN_OUT);

	if (hp_pin_sense)
		msleep(100);

	alc_update_coef_idx(codec, 0x46, 3 << 12, 0);
	alc_update_coefex_idx(codec, 0x57, 0x04, 0x0007, 0x4); /* Hight power */
	alc_update_coefex_idx(codec, 0x53, 0x02, 0x8000, 1 << 15); /* Clear bit */
	alc_update_coefex_idx(codec, 0x53, 0x02, 0x8000, 0 << 15);
}

static void alc256_shutup(struct hda_codec *codec)
{
	struct alc_spec *spec = codec->spec;
	hda_nid_t hp_pin = spec->gen.autocfg.hp_pins[0];
	bool hp_pin_sense;

	if (!hp_pin) {
		alc269_shutup(codec);
		return;
	}

	hp_pin_sense = snd_hda_jack_detect(codec, hp_pin);

	if (hp_pin_sense)
		msleep(2);

	snd_hda_codec_write(codec, hp_pin, 0,
			    AC_VERB_SET_AMP_GAIN_MUTE, AMP_OUT_MUTE);

	if (hp_pin_sense)
		msleep(85);

	/* 3k pull low control for Headset jack. */
	/* NOTE: call this before clearing the pin, otherwise codec stalls */
	alc_update_coef_idx(codec, 0x46, 0, 3 << 12);

	snd_hda_codec_write(codec, hp_pin, 0,
			    AC_VERB_SET_PIN_WIDGET_CONTROL, 0x0);

	if (hp_pin_sense)
		msleep(100);

	alc_auto_setup_eapd(codec, false);
	snd_hda_shutup_pins(codec);
}

static void alc225_init(struct hda_codec *codec)
{
	struct alc_spec *spec = codec->spec;
	hda_nid_t hp_pin = spec->gen.autocfg.hp_pins[0];
	bool hp1_pin_sense, hp2_pin_sense;

	if (!hp_pin)
		return;

	msleep(30);

	hp1_pin_sense = snd_hda_jack_detect(codec, hp_pin);
	hp2_pin_sense = snd_hda_jack_detect(codec, 0x16);

	if (hp1_pin_sense || hp2_pin_sense)
		msleep(2);

	alc_update_coefex_idx(codec, 0x57, 0x04, 0x0007, 0x1); /* Low power */

	if (hp1_pin_sense)
		snd_hda_codec_write(codec, hp_pin, 0,
			    AC_VERB_SET_AMP_GAIN_MUTE, AMP_OUT_MUTE);
	if (hp2_pin_sense)
		snd_hda_codec_write(codec, 0x16, 0,
			    AC_VERB_SET_AMP_GAIN_MUTE, AMP_OUT_MUTE);

	if (hp1_pin_sense || hp2_pin_sense)
		msleep(85);

	if (hp1_pin_sense)
		snd_hda_codec_write(codec, hp_pin, 0,
			    AC_VERB_SET_PIN_WIDGET_CONTROL, PIN_OUT);
	if (hp2_pin_sense)
		snd_hda_codec_write(codec, 0x16, 0,
			    AC_VERB_SET_PIN_WIDGET_CONTROL, PIN_OUT);

	if (hp1_pin_sense || hp2_pin_sense)
		msleep(100);

	alc_update_coef_idx(codec, 0x4a, 3 << 10, 0);
	alc_update_coefex_idx(codec, 0x57, 0x04, 0x0007, 0x4); /* Hight power */
}

static void alc225_shutup(struct hda_codec *codec)
{
	struct alc_spec *spec = codec->spec;
	hda_nid_t hp_pin = spec->gen.autocfg.hp_pins[0];
	bool hp1_pin_sense, hp2_pin_sense;

	if (!hp_pin) {
		alc269_shutup(codec);
		return;
	}

	/* 3k pull low control for Headset jack. */
	alc_update_coef_idx(codec, 0x4a, 0, 3 << 10);

	hp1_pin_sense = snd_hda_jack_detect(codec, hp_pin);
	hp2_pin_sense = snd_hda_jack_detect(codec, 0x16);

	if (hp1_pin_sense || hp2_pin_sense)
		msleep(2);

	if (hp1_pin_sense)
		snd_hda_codec_write(codec, hp_pin, 0,
			    AC_VERB_SET_AMP_GAIN_MUTE, AMP_OUT_MUTE);
	if (hp2_pin_sense)
		snd_hda_codec_write(codec, 0x16, 0,
			    AC_VERB_SET_AMP_GAIN_MUTE, AMP_OUT_MUTE);

	if (hp1_pin_sense || hp2_pin_sense)
		msleep(85);

	if (hp1_pin_sense)
		snd_hda_codec_write(codec, hp_pin, 0,
			    AC_VERB_SET_PIN_WIDGET_CONTROL, 0x0);
	if (hp2_pin_sense)
		snd_hda_codec_write(codec, 0x16, 0,
			    AC_VERB_SET_PIN_WIDGET_CONTROL, 0x0);

	if (hp1_pin_sense || hp2_pin_sense)
		msleep(100);

	alc_auto_setup_eapd(codec, false);
	snd_hda_shutup_pins(codec);
}

static void alc_default_init(struct hda_codec *codec)
{
	struct alc_spec *spec = codec->spec;
	hda_nid_t hp_pin = spec->gen.autocfg.hp_pins[0];
	bool hp_pin_sense;

	if (!hp_pin)
		return;

	msleep(30);

	hp_pin_sense = snd_hda_jack_detect(codec, hp_pin);

	if (hp_pin_sense)
		msleep(2);

	snd_hda_codec_write(codec, hp_pin, 0,
			    AC_VERB_SET_AMP_GAIN_MUTE, AMP_OUT_MUTE);

	if (hp_pin_sense)
		msleep(85);

	snd_hda_codec_write(codec, hp_pin, 0,
			    AC_VERB_SET_PIN_WIDGET_CONTROL, PIN_OUT);

	if (hp_pin_sense)
		msleep(100);
}

static void alc_default_shutup(struct hda_codec *codec)
{
	struct alc_spec *spec = codec->spec;
	hda_nid_t hp_pin = spec->gen.autocfg.hp_pins[0];
	bool hp_pin_sense;

	if (!hp_pin) {
		alc269_shutup(codec);
		return;
	}

	hp_pin_sense = snd_hda_jack_detect(codec, hp_pin);

	if (hp_pin_sense)
		msleep(2);

	snd_hda_codec_write(codec, hp_pin, 0,
			    AC_VERB_SET_AMP_GAIN_MUTE, AMP_OUT_MUTE);

	if (hp_pin_sense)
		msleep(85);

	snd_hda_codec_write(codec, hp_pin, 0,
			    AC_VERB_SET_PIN_WIDGET_CONTROL, 0x0);

	if (hp_pin_sense)
		msleep(100);

	alc_auto_setup_eapd(codec, false);
	snd_hda_shutup_pins(codec);
}

static void alc5505_coef_set(struct hda_codec *codec, unsigned int index_reg,
			     unsigned int val)
{
	snd_hda_codec_write(codec, 0x51, 0, AC_VERB_SET_COEF_INDEX, index_reg >> 1);
	snd_hda_codec_write(codec, 0x51, 0, AC_VERB_SET_PROC_COEF, val & 0xffff); /* LSB */
	snd_hda_codec_write(codec, 0x51, 0, AC_VERB_SET_PROC_COEF, val >> 16); /* MSB */
}

static int alc5505_coef_get(struct hda_codec *codec, unsigned int index_reg)
{
	unsigned int val;

	snd_hda_codec_write(codec, 0x51, 0, AC_VERB_SET_COEF_INDEX, index_reg >> 1);
	val = snd_hda_codec_read(codec, 0x51, 0, AC_VERB_GET_PROC_COEF, 0)
		& 0xffff;
	val |= snd_hda_codec_read(codec, 0x51, 0, AC_VERB_GET_PROC_COEF, 0)
		<< 16;
	return val;
}

static void alc5505_dsp_halt(struct hda_codec *codec)
{
	unsigned int val;

	alc5505_coef_set(codec, 0x3000, 0x000c); /* DSP CPU stop */
	alc5505_coef_set(codec, 0x880c, 0x0008); /* DDR enter self refresh */
	alc5505_coef_set(codec, 0x61c0, 0x11110080); /* Clock control for PLL and CPU */
	alc5505_coef_set(codec, 0x6230, 0xfc0d4011); /* Disable Input OP */
	alc5505_coef_set(codec, 0x61b4, 0x040a2b03); /* Stop PLL2 */
	alc5505_coef_set(codec, 0x61b0, 0x00005b17); /* Stop PLL1 */
	alc5505_coef_set(codec, 0x61b8, 0x04133303); /* Stop PLL3 */
	val = alc5505_coef_get(codec, 0x6220);
	alc5505_coef_set(codec, 0x6220, (val | 0x3000)); /* switch Ringbuffer clock to DBUS clock */
}

static void alc5505_dsp_back_from_halt(struct hda_codec *codec)
{
	alc5505_coef_set(codec, 0x61b8, 0x04133302);
	alc5505_coef_set(codec, 0x61b0, 0x00005b16);
	alc5505_coef_set(codec, 0x61b4, 0x040a2b02);
	alc5505_coef_set(codec, 0x6230, 0xf80d4011);
	alc5505_coef_set(codec, 0x6220, 0x2002010f);
	alc5505_coef_set(codec, 0x880c, 0x00000004);
}

static void alc5505_dsp_init(struct hda_codec *codec)
{
	unsigned int val;

	alc5505_dsp_halt(codec);
	alc5505_dsp_back_from_halt(codec);
	alc5505_coef_set(codec, 0x61b0, 0x5b14); /* PLL1 control */
	alc5505_coef_set(codec, 0x61b0, 0x5b16);
	alc5505_coef_set(codec, 0x61b4, 0x04132b00); /* PLL2 control */
	alc5505_coef_set(codec, 0x61b4, 0x04132b02);
	alc5505_coef_set(codec, 0x61b8, 0x041f3300); /* PLL3 control*/
	alc5505_coef_set(codec, 0x61b8, 0x041f3302);
	snd_hda_codec_write(codec, 0x51, 0, AC_VERB_SET_CODEC_RESET, 0); /* Function reset */
	alc5505_coef_set(codec, 0x61b8, 0x041b3302);
	alc5505_coef_set(codec, 0x61b8, 0x04173302);
	alc5505_coef_set(codec, 0x61b8, 0x04163302);
	alc5505_coef_set(codec, 0x8800, 0x348b328b); /* DRAM control */
	alc5505_coef_set(codec, 0x8808, 0x00020022); /* DRAM control */
	alc5505_coef_set(codec, 0x8818, 0x00000400); /* DRAM control */

	val = alc5505_coef_get(codec, 0x6200) >> 16; /* Read revision ID */
	if (val <= 3)
		alc5505_coef_set(codec, 0x6220, 0x2002010f); /* I/O PAD Configuration */
	else
		alc5505_coef_set(codec, 0x6220, 0x6002018f);

	alc5505_coef_set(codec, 0x61ac, 0x055525f0); /**/
	alc5505_coef_set(codec, 0x61c0, 0x12230080); /* Clock control */
	alc5505_coef_set(codec, 0x61b4, 0x040e2b02); /* PLL2 control */
	alc5505_coef_set(codec, 0x61bc, 0x010234f8); /* OSC Control */
	alc5505_coef_set(codec, 0x880c, 0x00000004); /* DRAM Function control */
	alc5505_coef_set(codec, 0x880c, 0x00000003);
	alc5505_coef_set(codec, 0x880c, 0x00000010);

#ifdef HALT_REALTEK_ALC5505
	alc5505_dsp_halt(codec);
#endif
}

#ifdef HALT_REALTEK_ALC5505
#define alc5505_dsp_suspend(codec)	/* NOP */
#define alc5505_dsp_resume(codec)	/* NOP */
#else
#define alc5505_dsp_suspend(codec)	alc5505_dsp_halt(codec)
#define alc5505_dsp_resume(codec)	alc5505_dsp_back_from_halt(codec)
#endif

#ifdef CONFIG_PM
static int alc269_suspend(struct hda_codec *codec)
{
	struct alc_spec *spec = codec->spec;

	if (spec->has_alc5505_dsp)
		alc5505_dsp_suspend(codec);
	return alc_suspend(codec);
}

static int alc269_resume(struct hda_codec *codec)
{
	struct alc_spec *spec = codec->spec;

	if (spec->codec_variant == ALC269_TYPE_ALC269VB)
		alc269vb_toggle_power_output(codec, 0);
	if (spec->codec_variant == ALC269_TYPE_ALC269VB &&
			(alc_get_coef0(codec) & 0x00ff) == 0x018) {
		msleep(150);
	}

	codec->patch_ops.init(codec);

	if (spec->codec_variant == ALC269_TYPE_ALC269VB)
		alc269vb_toggle_power_output(codec, 1);
	if (spec->codec_variant == ALC269_TYPE_ALC269VB &&
			(alc_get_coef0(codec) & 0x00ff) == 0x017) {
		msleep(200);
	}

	regcache_sync(codec->core.regmap);
	hda_call_check_power_status(codec, 0x01);

	/* on some machine, the BIOS will clear the codec gpio data when enter
	 * suspend, and won't restore the data after resume, so we restore it
	 * in the driver.
	 */
	if (spec->gpio_data)
		alc_write_gpio_data(codec);

	if (spec->has_alc5505_dsp)
		alc5505_dsp_resume(codec);

	return 0;
}
#endif /* CONFIG_PM */

static void alc269_fixup_pincfg_no_hp_to_lineout(struct hda_codec *codec,
						 const struct hda_fixup *fix, int action)
{
	struct alc_spec *spec = codec->spec;

	if (action == HDA_FIXUP_ACT_PRE_PROBE)
		spec->parse_flags = HDA_PINCFG_NO_HP_FIXUP;
}

static void alc269_fixup_pincfg_U7x7_headset_mic(struct hda_codec *codec,
						 const struct hda_fixup *fix,
						 int action)
{
	unsigned int cfg_headphone = snd_hda_codec_get_pincfg(codec, 0x21);
	unsigned int cfg_headset_mic = snd_hda_codec_get_pincfg(codec, 0x19);

	if (cfg_headphone && cfg_headset_mic == 0x411111f0)
		snd_hda_codec_set_pincfg(codec, 0x19,
			(cfg_headphone & ~AC_DEFCFG_DEVICE) |
			(AC_JACK_MIC_IN << AC_DEFCFG_DEVICE_SHIFT));
}

static void alc269_fixup_hweq(struct hda_codec *codec,
			       const struct hda_fixup *fix, int action)
{
	if (action == HDA_FIXUP_ACT_INIT)
		alc_update_coef_idx(codec, 0x1e, 0, 0x80);
}

static void alc269_fixup_headset_mic(struct hda_codec *codec,
				       const struct hda_fixup *fix, int action)
{
	struct alc_spec *spec = codec->spec;

	if (action == HDA_FIXUP_ACT_PRE_PROBE)
		spec->parse_flags |= HDA_PINCFG_HEADSET_MIC;
}

static void alc271_fixup_dmic(struct hda_codec *codec,
			      const struct hda_fixup *fix, int action)
{
	static const struct hda_verb verbs[] = {
		{0x20, AC_VERB_SET_COEF_INDEX, 0x0d},
		{0x20, AC_VERB_SET_PROC_COEF, 0x4000},
		{}
	};
	unsigned int cfg;

	if (strcmp(codec->core.chip_name, "ALC271X") &&
	    strcmp(codec->core.chip_name, "ALC269VB"))
		return;
	cfg = snd_hda_codec_get_pincfg(codec, 0x12);
	if (get_defcfg_connect(cfg) == AC_JACK_PORT_FIXED)
		snd_hda_sequence_write(codec, verbs);
}

static void alc269_fixup_pcm_44k(struct hda_codec *codec,
				 const struct hda_fixup *fix, int action)
{
	struct alc_spec *spec = codec->spec;

	if (action != HDA_FIXUP_ACT_PROBE)
		return;

	/* Due to a hardware problem on Lenovo Ideadpad, we need to
	 * fix the sample rate of analog I/O to 44.1kHz
	 */
	spec->gen.stream_analog_playback = &alc269_44k_pcm_analog_playback;
	spec->gen.stream_analog_capture = &alc269_44k_pcm_analog_capture;
}

static void alc269_fixup_stereo_dmic(struct hda_codec *codec,
				     const struct hda_fixup *fix, int action)
{
	/* The digital-mic unit sends PDM (differential signal) instead of
	 * the standard PCM, thus you can't record a valid mono stream as is.
	 * Below is a workaround specific to ALC269 to control the dmic
	 * signal source as mono.
	 */
	if (action == HDA_FIXUP_ACT_INIT)
		alc_update_coef_idx(codec, 0x07, 0, 0x80);
}

static void alc269_quanta_automute(struct hda_codec *codec)
{
	snd_hda_gen_update_outputs(codec);

	alc_write_coef_idx(codec, 0x0c, 0x680);
	alc_write_coef_idx(codec, 0x0c, 0x480);
}

static void alc269_fixup_quanta_mute(struct hda_codec *codec,
				     const struct hda_fixup *fix, int action)
{
	struct alc_spec *spec = codec->spec;
	if (action != HDA_FIXUP_ACT_PROBE)
		return;
	spec->gen.automute_hook = alc269_quanta_automute;
}

static void alc269_x101_hp_automute_hook(struct hda_codec *codec,
					 struct hda_jack_callback *jack)
{
	struct alc_spec *spec = codec->spec;
	int vref;
	msleep(200);
	snd_hda_gen_hp_automute(codec, jack);

	vref = spec->gen.hp_jack_present ? PIN_VREF80 : 0;
	msleep(100);
	snd_hda_codec_write(codec, 0x18, 0, AC_VERB_SET_PIN_WIDGET_CONTROL,
			    vref);
	msleep(500);
	snd_hda_codec_write(codec, 0x18, 0, AC_VERB_SET_PIN_WIDGET_CONTROL,
			    vref);
}

static void alc269_fixup_x101_headset_mic(struct hda_codec *codec,
				     const struct hda_fixup *fix, int action)
{
	struct alc_spec *spec = codec->spec;
	if (action == HDA_FIXUP_ACT_PRE_PROBE) {
		spec->parse_flags |= HDA_PINCFG_HEADSET_MIC;
		spec->gen.hp_automute_hook = alc269_x101_hp_automute_hook;
	}
}


/* update mute-LED according to the speaker mute state via mic VREF pin */
static void alc269_fixup_mic_mute_hook(void *private_data, int enabled)
{
	struct hda_codec *codec = private_data;
	struct alc_spec *spec = codec->spec;
	unsigned int pinval;

	if (spec->mute_led_polarity)
		enabled = !enabled;
	pinval = snd_hda_codec_get_pin_target(codec, spec->mute_led_nid);
	pinval &= ~AC_PINCTL_VREFEN;
	pinval |= enabled ? AC_PINCTL_VREF_HIZ : AC_PINCTL_VREF_80;
	if (spec->mute_led_nid) {
		/* temporarily power up/down for setting VREF */
		snd_hda_power_up_pm(codec);
		snd_hda_set_pin_ctl_cache(codec, spec->mute_led_nid, pinval);
		snd_hda_power_down_pm(codec);
	}
}

/* Make sure the led works even in runtime suspend */
static unsigned int led_power_filter(struct hda_codec *codec,
						  hda_nid_t nid,
						  unsigned int power_state)
{
	struct alc_spec *spec = codec->spec;

	if (power_state != AC_PWRST_D3 || nid == 0 ||
	    (nid != spec->mute_led_nid && nid != spec->cap_mute_led_nid))
		return power_state;

	/* Set pin ctl again, it might have just been set to 0 */
	snd_hda_set_pin_ctl(codec, nid,
			    snd_hda_codec_get_pin_target(codec, nid));

	return snd_hda_gen_path_power_filter(codec, nid, power_state);
}

static void alc269_fixup_hp_mute_led(struct hda_codec *codec,
				     const struct hda_fixup *fix, int action)
{
	struct alc_spec *spec = codec->spec;
	const struct dmi_device *dev = NULL;

	if (action != HDA_FIXUP_ACT_PRE_PROBE)
		return;

	while ((dev = dmi_find_device(DMI_DEV_TYPE_OEM_STRING, NULL, dev))) {
		int pol, pin;
		if (sscanf(dev->name, "HP_Mute_LED_%d_%x", &pol, &pin) != 2)
			continue;
		if (pin < 0x0a || pin >= 0x10)
			break;
		spec->mute_led_polarity = pol;
		spec->mute_led_nid = pin - 0x0a + 0x18;
		spec->gen.vmaster_mute.hook = alc269_fixup_mic_mute_hook;
		spec->gen.vmaster_mute_enum = 1;
		codec->power_filter = led_power_filter;
		codec_dbg(codec,
			  "Detected mute LED for %x:%d\n", spec->mute_led_nid,
			   spec->mute_led_polarity);
		break;
	}
}

static void alc269_fixup_hp_mute_led_micx(struct hda_codec *codec,
					  const struct hda_fixup *fix,
					  int action, hda_nid_t pin)
{
	struct alc_spec *spec = codec->spec;

	if (action == HDA_FIXUP_ACT_PRE_PROBE) {
		spec->mute_led_polarity = 0;
		spec->mute_led_nid = pin;
		spec->gen.vmaster_mute.hook = alc269_fixup_mic_mute_hook;
		spec->gen.vmaster_mute_enum = 1;
		codec->power_filter = led_power_filter;
	}
}

static void alc269_fixup_hp_mute_led_mic1(struct hda_codec *codec,
				const struct hda_fixup *fix, int action)
{
	alc269_fixup_hp_mute_led_micx(codec, fix, action, 0x18);
}

static void alc269_fixup_hp_mute_led_mic2(struct hda_codec *codec,
				const struct hda_fixup *fix, int action)
{
	alc269_fixup_hp_mute_led_micx(codec, fix, action, 0x19);
}

static void alc269_fixup_hp_mute_led_mic3(struct hda_codec *codec,
				const struct hda_fixup *fix, int action)
{
	alc269_fixup_hp_mute_led_micx(codec, fix, action, 0x1b);
}

/* update LED status via GPIO */
static void alc_update_gpio_led(struct hda_codec *codec, unsigned int mask,
				bool enabled)
{
	struct alc_spec *spec = codec->spec;

	if (spec->mute_led_polarity)
		enabled = !enabled;
	alc_update_gpio_data(codec, mask, !enabled); /* muted -> LED on */
}

/* turn on/off mute LED via GPIO per vmaster hook */
static void alc_fixup_gpio_mute_hook(void *private_data, int enabled)
{
	struct hda_codec *codec = private_data;
	struct alc_spec *spec = codec->spec;

	alc_update_gpio_led(codec, spec->gpio_mute_led_mask, enabled);
}

/* turn on/off mic-mute LED via GPIO per capture hook */
static void alc_gpio_micmute_update(struct hda_codec *codec)
{
	struct alc_spec *spec = codec->spec;

	alc_update_gpio_led(codec, spec->gpio_mic_led_mask,
			    spec->gen.micmute_led.led_value);
}

/* setup mute and mic-mute GPIO bits, add hooks appropriately */
static void alc_fixup_hp_gpio_led(struct hda_codec *codec,
				  int action,
				  unsigned int mute_mask,
				  unsigned int micmute_mask)
{
	struct alc_spec *spec = codec->spec;

	alc_fixup_gpio(codec, action, mute_mask | micmute_mask);

	if (action != HDA_FIXUP_ACT_PRE_PROBE)
		return;
	if (mute_mask) {
		spec->gpio_mute_led_mask = mute_mask;
		spec->gen.vmaster_mute.hook = alc_fixup_gpio_mute_hook;
	}
	if (micmute_mask) {
		spec->gpio_mic_led_mask = micmute_mask;
		snd_hda_gen_add_micmute_led(codec, alc_gpio_micmute_update);
	}
}

static void alc269_fixup_hp_gpio_led(struct hda_codec *codec,
				const struct hda_fixup *fix, int action)
{
	alc_fixup_hp_gpio_led(codec, action, 0x08, 0x10);
}

static void alc286_fixup_hp_gpio_led(struct hda_codec *codec,
				const struct hda_fixup *fix, int action)
{
	alc_fixup_hp_gpio_led(codec, action, 0x02, 0x20);
}

/* turn on/off mic-mute LED per capture hook */
static void alc_cap_micmute_update(struct hda_codec *codec)
{
	struct alc_spec *spec = codec->spec;
	unsigned int pinval;

	if (!spec->cap_mute_led_nid)
		return;
	pinval = snd_hda_codec_get_pin_target(codec, spec->cap_mute_led_nid);
	pinval &= ~AC_PINCTL_VREFEN;
	if (spec->gen.micmute_led.led_value)
		pinval |= AC_PINCTL_VREF_80;
	else
		pinval |= AC_PINCTL_VREF_HIZ;
	snd_hda_set_pin_ctl_cache(codec, spec->cap_mute_led_nid, pinval);
}

static void alc269_fixup_hp_gpio_mic1_led(struct hda_codec *codec,
				const struct hda_fixup *fix, int action)
{
	struct alc_spec *spec = codec->spec;

	alc_fixup_hp_gpio_led(codec, action, 0x08, 0);
	if (action == HDA_FIXUP_ACT_PRE_PROBE) {
		/* Like hp_gpio_mic1_led, but also needs GPIO4 low to
		 * enable headphone amp
		 */
		spec->gpio_mask |= 0x10;
		spec->gpio_dir |= 0x10;
		spec->cap_mute_led_nid = 0x18;
		snd_hda_gen_add_micmute_led(codec, alc_cap_micmute_update);
		codec->power_filter = led_power_filter;
	}
}

static void alc280_fixup_hp_gpio4(struct hda_codec *codec,
				   const struct hda_fixup *fix, int action)
{
	struct alc_spec *spec = codec->spec;

	alc_fixup_hp_gpio_led(codec, action, 0x08, 0);
	if (action == HDA_FIXUP_ACT_PRE_PROBE) {
		spec->cap_mute_led_nid = 0x18;
		snd_hda_gen_add_micmute_led(codec, alc_cap_micmute_update);
		codec->power_filter = led_power_filter;
	}
}

#if IS_REACHABLE(CONFIG_INPUT)
static void gpio2_mic_hotkey_event(struct hda_codec *codec,
				   struct hda_jack_callback *event)
{
	struct alc_spec *spec = codec->spec;

	/* GPIO2 just toggles on a keypress/keyrelease cycle. Therefore
	   send both key on and key off event for every interrupt. */
	input_report_key(spec->kb_dev, spec->alc_mute_keycode_map[ALC_KEY_MICMUTE_INDEX], 1);
	input_sync(spec->kb_dev);
	input_report_key(spec->kb_dev, spec->alc_mute_keycode_map[ALC_KEY_MICMUTE_INDEX], 0);
	input_sync(spec->kb_dev);
}

static int alc_register_micmute_input_device(struct hda_codec *codec)
{
	struct alc_spec *spec = codec->spec;
	int i;

	spec->kb_dev = input_allocate_device();
	if (!spec->kb_dev) {
		codec_err(codec, "Out of memory (input_allocate_device)\n");
		return -ENOMEM;
	}

	spec->alc_mute_keycode_map[ALC_KEY_MICMUTE_INDEX] = KEY_MICMUTE;

	spec->kb_dev->name = "Microphone Mute Button";
	spec->kb_dev->evbit[0] = BIT_MASK(EV_KEY);
	spec->kb_dev->keycodesize = sizeof(spec->alc_mute_keycode_map[0]);
	spec->kb_dev->keycodemax = ARRAY_SIZE(spec->alc_mute_keycode_map);
	spec->kb_dev->keycode = spec->alc_mute_keycode_map;
	for (i = 0; i < ARRAY_SIZE(spec->alc_mute_keycode_map); i++)
		set_bit(spec->alc_mute_keycode_map[i], spec->kb_dev->keybit);

	if (input_register_device(spec->kb_dev)) {
		codec_err(codec, "input_register_device failed\n");
		input_free_device(spec->kb_dev);
		spec->kb_dev = NULL;
		return -ENOMEM;
	}

	return 0;
}

/* GPIO1 = set according to SKU external amp
 * GPIO2 = mic mute hotkey
 * GPIO3 = mute LED
 * GPIO4 = mic mute LED
 */
static void alc280_fixup_hp_gpio2_mic_hotkey(struct hda_codec *codec,
					     const struct hda_fixup *fix, int action)
{
	struct alc_spec *spec = codec->spec;

	alc_fixup_hp_gpio_led(codec, action, 0x08, 0x10);
	if (action == HDA_FIXUP_ACT_PRE_PROBE) {
		spec->init_amp = ALC_INIT_DEFAULT;
		if (alc_register_micmute_input_device(codec) != 0)
			return;

		spec->gpio_mask |= 0x06;
		spec->gpio_dir |= 0x02;
		spec->gpio_data |= 0x02;
		snd_hda_codec_write_cache(codec, codec->core.afg, 0,
					  AC_VERB_SET_GPIO_UNSOLICITED_RSP_MASK, 0x04);
		snd_hda_jack_detect_enable_callback(codec, codec->core.afg,
						    gpio2_mic_hotkey_event);
		return;
	}

	if (!spec->kb_dev)
		return;

	switch (action) {
	case HDA_FIXUP_ACT_FREE:
		input_unregister_device(spec->kb_dev);
		spec->kb_dev = NULL;
	}
}

/* Line2 = mic mute hotkey
 * GPIO2 = mic mute LED
 */
static void alc233_fixup_lenovo_line2_mic_hotkey(struct hda_codec *codec,
					     const struct hda_fixup *fix, int action)
{
	struct alc_spec *spec = codec->spec;

	alc_fixup_hp_gpio_led(codec, action, 0, 0x04);
	if (action == HDA_FIXUP_ACT_PRE_PROBE) {
		spec->init_amp = ALC_INIT_DEFAULT;
		if (alc_register_micmute_input_device(codec) != 0)
			return;

		snd_hda_jack_detect_enable_callback(codec, 0x1b,
						    gpio2_mic_hotkey_event);
		return;
	}

	if (!spec->kb_dev)
		return;

	switch (action) {
	case HDA_FIXUP_ACT_FREE:
		input_unregister_device(spec->kb_dev);
		spec->kb_dev = NULL;
	}
}
#else /* INPUT */
#define alc280_fixup_hp_gpio2_mic_hotkey	NULL
#define alc233_fixup_lenovo_line2_mic_hotkey	NULL
#endif /* INPUT */

static void alc269_fixup_hp_line1_mic1_led(struct hda_codec *codec,
				const struct hda_fixup *fix, int action)
{
	struct alc_spec *spec = codec->spec;

	alc269_fixup_hp_mute_led_micx(codec, fix, action, 0x1a);
	if (action == HDA_FIXUP_ACT_PRE_PROBE) {
		spec->cap_mute_led_nid = 0x18;
		snd_hda_gen_add_micmute_led(codec, alc_cap_micmute_update);
	}
}

static struct coef_fw alc225_pre_hsmode[] = {
	UPDATE_COEF(0x4a, 1<<8, 0),
	UPDATE_COEFEX(0x57, 0x05, 1<<14, 0),
	UPDATE_COEF(0x63, 3<<14, 3<<14),
	UPDATE_COEF(0x4a, 3<<4, 2<<4),
	UPDATE_COEF(0x4a, 3<<10, 3<<10),
	UPDATE_COEF(0x45, 0x3f<<10, 0x34<<10),
	UPDATE_COEF(0x4a, 3<<10, 0),
	{}
};

static void alc_headset_mode_unplugged(struct hda_codec *codec)
{
	static struct coef_fw coef0255[] = {
		WRITE_COEF(0x45, 0xd089), /* UAJ function set to menual mode */
		UPDATE_COEFEX(0x57, 0x05, 1<<14, 0), /* Direct Drive HP Amp control(Set to verb control)*/
		WRITE_COEF(0x06, 0x6104), /* Set MIC2 Vref gate with HP */
		WRITE_COEFEX(0x57, 0x03, 0x8aa6), /* Direct Drive HP Amp control */
		{}
	};
	static struct coef_fw coef0255_1[] = {
		WRITE_COEF(0x1b, 0x0c0b), /* LDO and MISC control */
		{}
	};
	static struct coef_fw coef0256[] = {
		WRITE_COEF(0x1b, 0x0c4b), /* LDO and MISC control */
		{}
	};
	static struct coef_fw coef0233[] = {
		WRITE_COEF(0x1b, 0x0c0b),
		WRITE_COEF(0x45, 0xc429),
		UPDATE_COEF(0x35, 0x4000, 0),
		WRITE_COEF(0x06, 0x2104),
		WRITE_COEF(0x1a, 0x0001),
		WRITE_COEF(0x26, 0x0004),
		WRITE_COEF(0x32, 0x42a3),
		{}
	};
	static struct coef_fw coef0288[] = {
		UPDATE_COEF(0x4f, 0xfcc0, 0xc400),
		UPDATE_COEF(0x50, 0x2000, 0x2000),
		UPDATE_COEF(0x56, 0x0006, 0x0006),
		UPDATE_COEF(0x66, 0x0008, 0),
		UPDATE_COEF(0x67, 0x2000, 0),
		{}
	};
	static struct coef_fw coef0298[] = {
		UPDATE_COEF(0x19, 0x1300, 0x0300),
		{}
	};
	static struct coef_fw coef0292[] = {
		WRITE_COEF(0x76, 0x000e),
		WRITE_COEF(0x6c, 0x2400),
		WRITE_COEF(0x18, 0x7308),
		WRITE_COEF(0x6b, 0xc429),
		{}
	};
	static struct coef_fw coef0293[] = {
		UPDATE_COEF(0x10, 7<<8, 6<<8), /* SET Line1 JD to 0 */
		UPDATE_COEFEX(0x57, 0x05, 1<<15|1<<13, 0x0), /* SET charge pump by verb */
		UPDATE_COEFEX(0x57, 0x03, 1<<10, 1<<10), /* SET EN_OSW to 1 */
		UPDATE_COEF(0x1a, 1<<3, 1<<3), /* Combo JD gating with LINE1-VREFO */
		WRITE_COEF(0x45, 0xc429), /* Set to TRS type */
		UPDATE_COEF(0x4a, 0x000f, 0x000e), /* Combo Jack auto detect */
		{}
	};
	static struct coef_fw coef0668[] = {
		WRITE_COEF(0x15, 0x0d40),
		WRITE_COEF(0xb7, 0x802b),
		{}
	};
	static struct coef_fw coef0225[] = {
		UPDATE_COEF(0x63, 3<<14, 0),
		{}
	};
	static struct coef_fw coef0274[] = {
		UPDATE_COEF(0x4a, 0x0100, 0),
		UPDATE_COEFEX(0x57, 0x05, 0x4000, 0),
		UPDATE_COEF(0x6b, 0xf000, 0x5000),
		UPDATE_COEF(0x4a, 0x0010, 0),
		UPDATE_COEF(0x4a, 0x0c00, 0x0c00),
		WRITE_COEF(0x45, 0x5289),
		UPDATE_COEF(0x4a, 0x0c00, 0),
		{}
	};

	switch (codec->core.vendor_id) {
	case 0x10ec0255:
		alc_process_coef_fw(codec, coef0255_1);
		alc_process_coef_fw(codec, coef0255);
		break;
	case 0x10ec0236:
	case 0x10ec0256:
		alc_process_coef_fw(codec, coef0256);
		alc_process_coef_fw(codec, coef0255);
		break;
	case 0x10ec0234:
	case 0x10ec0274:
	case 0x10ec0294:
		alc_process_coef_fw(codec, coef0274);
		break;
	case 0x10ec0233:
	case 0x10ec0283:
		alc_process_coef_fw(codec, coef0233);
		break;
	case 0x10ec0286:
	case 0x10ec0288:
		alc_process_coef_fw(codec, coef0288);
		break;
	case 0x10ec0298:
		alc_process_coef_fw(codec, coef0298);
		alc_process_coef_fw(codec, coef0288);
		break;
	case 0x10ec0292:
		alc_process_coef_fw(codec, coef0292);
		break;
	case 0x10ec0293:
		alc_process_coef_fw(codec, coef0293);
		break;
	case 0x10ec0668:
		alc_process_coef_fw(codec, coef0668);
		break;
	case 0x10ec0215:
	case 0x10ec0225:
	case 0x10ec0285:
	case 0x10ec0295:
	case 0x10ec0289:
	case 0x10ec0299:
		alc_process_coef_fw(codec, alc225_pre_hsmode);
		alc_process_coef_fw(codec, coef0225);
		break;
	case 0x10ec0867:
		alc_update_coefex_idx(codec, 0x57, 0x5, 1<<14, 0);
		break;
	}
	codec_dbg(codec, "Headset jack set to unplugged mode.\n");
}


static void alc_headset_mode_mic_in(struct hda_codec *codec, hda_nid_t hp_pin,
				    hda_nid_t mic_pin)
{
	static struct coef_fw coef0255[] = {
		WRITE_COEFEX(0x57, 0x03, 0x8aa6),
		WRITE_COEF(0x06, 0x6100), /* Set MIC2 Vref gate to normal */
		{}
	};
	static struct coef_fw coef0233[] = {
		UPDATE_COEF(0x35, 0, 1<<14),
		WRITE_COEF(0x06, 0x2100),
		WRITE_COEF(0x1a, 0x0021),
		WRITE_COEF(0x26, 0x008c),
		{}
	};
	static struct coef_fw coef0288[] = {
		UPDATE_COEF(0x4f, 0x00c0, 0),
		UPDATE_COEF(0x50, 0x2000, 0),
		UPDATE_COEF(0x56, 0x0006, 0),
		UPDATE_COEF(0x4f, 0xfcc0, 0xc400),
		UPDATE_COEF(0x66, 0x0008, 0x0008),
		UPDATE_COEF(0x67, 0x2000, 0x2000),
		{}
	};
	static struct coef_fw coef0292[] = {
		WRITE_COEF(0x19, 0xa208),
		WRITE_COEF(0x2e, 0xacf0),
		{}
	};
	static struct coef_fw coef0293[] = {
		UPDATE_COEFEX(0x57, 0x05, 0, 1<<15|1<<13), /* SET charge pump by verb */
		UPDATE_COEFEX(0x57, 0x03, 1<<10, 0), /* SET EN_OSW to 0 */
		UPDATE_COEF(0x1a, 1<<3, 0), /* Combo JD gating without LINE1-VREFO */
		{}
	};
	static struct coef_fw coef0688[] = {
		WRITE_COEF(0xb7, 0x802b),
		WRITE_COEF(0xb5, 0x1040),
		UPDATE_COEF(0xc3, 0, 1<<12),
		{}
	};
	static struct coef_fw coef0225[] = {
		UPDATE_COEFEX(0x57, 0x05, 1<<14, 1<<14),
		UPDATE_COEF(0x4a, 3<<4, 2<<4),
		UPDATE_COEF(0x63, 3<<14, 0),
		{}
	};
	static struct coef_fw coef0274[] = {
		UPDATE_COEFEX(0x57, 0x05, 0x4000, 0x4000),
		UPDATE_COEF(0x4a, 0x0010, 0),
		UPDATE_COEF(0x6b, 0xf000, 0),
		{}
	};

	switch (codec->core.vendor_id) {
	case 0x10ec0236:
	case 0x10ec0255:
	case 0x10ec0256:
		alc_write_coef_idx(codec, 0x45, 0xc489);
		snd_hda_set_pin_ctl_cache(codec, hp_pin, 0);
		alc_process_coef_fw(codec, coef0255);
		snd_hda_set_pin_ctl_cache(codec, mic_pin, PIN_VREF50);
		break;
	case 0x10ec0234:
	case 0x10ec0274:
	case 0x10ec0294:
		alc_write_coef_idx(codec, 0x45, 0x4689);
		snd_hda_set_pin_ctl_cache(codec, hp_pin, 0);
		alc_process_coef_fw(codec, coef0274);
		snd_hda_set_pin_ctl_cache(codec, mic_pin, PIN_VREF50);
		break;
	case 0x10ec0233:
	case 0x10ec0283:
		alc_write_coef_idx(codec, 0x45, 0xc429);
		snd_hda_set_pin_ctl_cache(codec, hp_pin, 0);
		alc_process_coef_fw(codec, coef0233);
		snd_hda_set_pin_ctl_cache(codec, mic_pin, PIN_VREF50);
		break;
	case 0x10ec0286:
	case 0x10ec0288:
	case 0x10ec0298:
		snd_hda_set_pin_ctl_cache(codec, hp_pin, 0);
		alc_process_coef_fw(codec, coef0288);
		snd_hda_set_pin_ctl_cache(codec, mic_pin, PIN_VREF50);
		break;
	case 0x10ec0292:
		snd_hda_set_pin_ctl_cache(codec, hp_pin, 0);
		alc_process_coef_fw(codec, coef0292);
		break;
	case 0x10ec0293:
		/* Set to TRS mode */
		alc_write_coef_idx(codec, 0x45, 0xc429);
		snd_hda_set_pin_ctl_cache(codec, hp_pin, 0);
		alc_process_coef_fw(codec, coef0293);
		snd_hda_set_pin_ctl_cache(codec, mic_pin, PIN_VREF50);
		break;
	case 0x10ec0867:
		alc_update_coefex_idx(codec, 0x57, 0x5, 0, 1<<14);
		/* fallthru */
	case 0x10ec0221:
	case 0x10ec0662:
		snd_hda_set_pin_ctl_cache(codec, hp_pin, 0);
		snd_hda_set_pin_ctl_cache(codec, mic_pin, PIN_VREF50);
		break;
	case 0x10ec0668:
		alc_write_coef_idx(codec, 0x11, 0x0001);
		snd_hda_set_pin_ctl_cache(codec, hp_pin, 0);
		alc_process_coef_fw(codec, coef0688);
		snd_hda_set_pin_ctl_cache(codec, mic_pin, PIN_VREF50);
		break;
	case 0x10ec0215:
	case 0x10ec0225:
	case 0x10ec0285:
	case 0x10ec0295:
	case 0x10ec0289:
	case 0x10ec0299:
		alc_process_coef_fw(codec, alc225_pre_hsmode);
		alc_update_coef_idx(codec, 0x45, 0x3f<<10, 0x31<<10);
		snd_hda_set_pin_ctl_cache(codec, hp_pin, 0);
		alc_process_coef_fw(codec, coef0225);
		snd_hda_set_pin_ctl_cache(codec, mic_pin, PIN_VREF50);
		break;
	}
	codec_dbg(codec, "Headset jack set to mic-in mode.\n");
}

static void alc_headset_mode_default(struct hda_codec *codec)
{
	static struct coef_fw coef0225[] = {
		UPDATE_COEF(0x45, 0x3f<<10, 0x30<<10),
		UPDATE_COEF(0x45, 0x3f<<10, 0x31<<10),
		UPDATE_COEF(0x49, 3<<8, 0<<8),
		UPDATE_COEF(0x4a, 3<<4, 3<<4),
		UPDATE_COEF(0x63, 3<<14, 0),
		UPDATE_COEF(0x67, 0xf000, 0x3000),
		{}
	};
	static struct coef_fw coef0255[] = {
		WRITE_COEF(0x45, 0xc089),
		WRITE_COEF(0x45, 0xc489),
		WRITE_COEFEX(0x57, 0x03, 0x8ea6),
		WRITE_COEF(0x49, 0x0049),
		{}
	};
	static struct coef_fw coef0233[] = {
		WRITE_COEF(0x06, 0x2100),
		WRITE_COEF(0x32, 0x4ea3),
		{}
	};
	static struct coef_fw coef0288[] = {
		UPDATE_COEF(0x4f, 0xfcc0, 0xc400), /* Set to TRS type */
		UPDATE_COEF(0x50, 0x2000, 0x2000),
		UPDATE_COEF(0x56, 0x0006, 0x0006),
		UPDATE_COEF(0x66, 0x0008, 0),
		UPDATE_COEF(0x67, 0x2000, 0),
		{}
	};
	static struct coef_fw coef0292[] = {
		WRITE_COEF(0x76, 0x000e),
		WRITE_COEF(0x6c, 0x2400),
		WRITE_COEF(0x6b, 0xc429),
		WRITE_COEF(0x18, 0x7308),
		{}
	};
	static struct coef_fw coef0293[] = {
		UPDATE_COEF(0x4a, 0x000f, 0x000e), /* Combo Jack auto detect */
		WRITE_COEF(0x45, 0xC429), /* Set to TRS type */
		UPDATE_COEF(0x1a, 1<<3, 0), /* Combo JD gating without LINE1-VREFO */
		{}
	};
	static struct coef_fw coef0688[] = {
		WRITE_COEF(0x11, 0x0041),
		WRITE_COEF(0x15, 0x0d40),
		WRITE_COEF(0xb7, 0x802b),
		{}
	};
	static struct coef_fw coef0274[] = {
		WRITE_COEF(0x45, 0x4289),
		UPDATE_COEF(0x4a, 0x0010, 0x0010),
		UPDATE_COEF(0x6b, 0x0f00, 0),
		UPDATE_COEF(0x49, 0x0300, 0x0300),
		{}
	};

	switch (codec->core.vendor_id) {
	case 0x10ec0215:
	case 0x10ec0225:
	case 0x10ec0285:
	case 0x10ec0295:
	case 0x10ec0289:
	case 0x10ec0299:
		alc_process_coef_fw(codec, alc225_pre_hsmode);
		alc_process_coef_fw(codec, coef0225);
		break;
	case 0x10ec0236:
	case 0x10ec0255:
	case 0x10ec0256:
		alc_process_coef_fw(codec, coef0255);
		break;
	case 0x10ec0234:
	case 0x10ec0274:
	case 0x10ec0294:
		alc_process_coef_fw(codec, coef0274);
		break;
	case 0x10ec0233:
	case 0x10ec0283:
		alc_process_coef_fw(codec, coef0233);
		break;
	case 0x10ec0286:
	case 0x10ec0288:
	case 0x10ec0298:
		alc_process_coef_fw(codec, coef0288);
		break;
	case 0x10ec0292:
		alc_process_coef_fw(codec, coef0292);
		break;
	case 0x10ec0293:
		alc_process_coef_fw(codec, coef0293);
		break;
	case 0x10ec0668:
		alc_process_coef_fw(codec, coef0688);
		break;
	case 0x10ec0867:
		alc_update_coefex_idx(codec, 0x57, 0x5, 1<<14, 0);
		break;
	}
	codec_dbg(codec, "Headset jack set to headphone (default) mode.\n");
}

/* Iphone type */
static void alc_headset_mode_ctia(struct hda_codec *codec)
{
	int val;

	static struct coef_fw coef0255[] = {
		WRITE_COEF(0x45, 0xd489), /* Set to CTIA type */
		WRITE_COEF(0x1b, 0x0c2b),
		WRITE_COEFEX(0x57, 0x03, 0x8ea6),
		{}
	};
	static struct coef_fw coef0256[] = {
		WRITE_COEF(0x45, 0xd489), /* Set to CTIA type */
		WRITE_COEF(0x1b, 0x0c6b),
		WRITE_COEFEX(0x57, 0x03, 0x8ea6),
		{}
	};
	static struct coef_fw coef0233[] = {
		WRITE_COEF(0x45, 0xd429),
		WRITE_COEF(0x1b, 0x0c2b),
		WRITE_COEF(0x32, 0x4ea3),
		{}
	};
	static struct coef_fw coef0288[] = {
		UPDATE_COEF(0x50, 0x2000, 0x2000),
		UPDATE_COEF(0x56, 0x0006, 0x0006),
		UPDATE_COEF(0x66, 0x0008, 0),
		UPDATE_COEF(0x67, 0x2000, 0),
		{}
	};
	static struct coef_fw coef0292[] = {
		WRITE_COEF(0x6b, 0xd429),
		WRITE_COEF(0x76, 0x0008),
		WRITE_COEF(0x18, 0x7388),
		{}
	};
	static struct coef_fw coef0293[] = {
		WRITE_COEF(0x45, 0xd429), /* Set to ctia type */
		UPDATE_COEF(0x10, 7<<8, 7<<8), /* SET Line1 JD to 1 */
		{}
	};
	static struct coef_fw coef0688[] = {
		WRITE_COEF(0x11, 0x0001),
		WRITE_COEF(0x15, 0x0d60),
		WRITE_COEF(0xc3, 0x0000),
		{}
	};
	static struct coef_fw coef0225_1[] = {
		UPDATE_COEF(0x45, 0x3f<<10, 0x35<<10),
		UPDATE_COEF(0x63, 3<<14, 2<<14),
		{}
	};
	static struct coef_fw coef0225_2[] = {
		UPDATE_COEF(0x45, 0x3f<<10, 0x35<<10),
		UPDATE_COEF(0x63, 3<<14, 1<<14),
		{}
	};

	switch (codec->core.vendor_id) {
	case 0x10ec0255:
		alc_process_coef_fw(codec, coef0255);
		break;
	case 0x10ec0236:
	case 0x10ec0256:
		alc_process_coef_fw(codec, coef0256);
		break;
	case 0x10ec0234:
	case 0x10ec0274:
	case 0x10ec0294:
		alc_write_coef_idx(codec, 0x45, 0xd689);
		break;
	case 0x10ec0233:
	case 0x10ec0283:
		alc_process_coef_fw(codec, coef0233);
		break;
	case 0x10ec0298:
		val = alc_read_coef_idx(codec, 0x50);
		if (val & (1 << 12)) {
			alc_update_coef_idx(codec, 0x8e, 0x0070, 0x0020);
			alc_update_coef_idx(codec, 0x4f, 0xfcc0, 0xd400);
			msleep(300);
		} else {
			alc_update_coef_idx(codec, 0x8e, 0x0070, 0x0010);
			alc_update_coef_idx(codec, 0x4f, 0xfcc0, 0xd400);
			msleep(300);
		}
		break;
	case 0x10ec0286:
	case 0x10ec0288:
		alc_update_coef_idx(codec, 0x4f, 0xfcc0, 0xd400);
		msleep(300);
		alc_process_coef_fw(codec, coef0288);
		break;
	case 0x10ec0292:
		alc_process_coef_fw(codec, coef0292);
		break;
	case 0x10ec0293:
		alc_process_coef_fw(codec, coef0293);
		break;
	case 0x10ec0668:
		alc_process_coef_fw(codec, coef0688);
		break;
	case 0x10ec0215:
	case 0x10ec0225:
	case 0x10ec0285:
	case 0x10ec0295:
	case 0x10ec0289:
	case 0x10ec0299:
		val = alc_read_coef_idx(codec, 0x45);
		if (val & (1 << 9))
			alc_process_coef_fw(codec, coef0225_2);
		else
			alc_process_coef_fw(codec, coef0225_1);
		break;
	case 0x10ec0867:
		alc_update_coefex_idx(codec, 0x57, 0x5, 1<<14, 0);
		break;
	}
	codec_dbg(codec, "Headset jack set to iPhone-style headset mode.\n");
}

/* Nokia type */
static void alc_headset_mode_omtp(struct hda_codec *codec)
{
	static struct coef_fw coef0255[] = {
		WRITE_COEF(0x45, 0xe489), /* Set to OMTP Type */
		WRITE_COEF(0x1b, 0x0c2b),
		WRITE_COEFEX(0x57, 0x03, 0x8ea6),
		{}
	};
	static struct coef_fw coef0256[] = {
		WRITE_COEF(0x45, 0xe489), /* Set to OMTP Type */
		WRITE_COEF(0x1b, 0x0c6b),
		WRITE_COEFEX(0x57, 0x03, 0x8ea6),
		{}
	};
	static struct coef_fw coef0233[] = {
		WRITE_COEF(0x45, 0xe429),
		WRITE_COEF(0x1b, 0x0c2b),
		WRITE_COEF(0x32, 0x4ea3),
		{}
	};
	static struct coef_fw coef0288[] = {
		UPDATE_COEF(0x50, 0x2000, 0x2000),
		UPDATE_COEF(0x56, 0x0006, 0x0006),
		UPDATE_COEF(0x66, 0x0008, 0),
		UPDATE_COEF(0x67, 0x2000, 0),
		{}
	};
	static struct coef_fw coef0292[] = {
		WRITE_COEF(0x6b, 0xe429),
		WRITE_COEF(0x76, 0x0008),
		WRITE_COEF(0x18, 0x7388),
		{}
	};
	static struct coef_fw coef0293[] = {
		WRITE_COEF(0x45, 0xe429), /* Set to omtp type */
		UPDATE_COEF(0x10, 7<<8, 7<<8), /* SET Line1 JD to 1 */
		{}
	};
	static struct coef_fw coef0688[] = {
		WRITE_COEF(0x11, 0x0001),
		WRITE_COEF(0x15, 0x0d50),
		WRITE_COEF(0xc3, 0x0000),
		{}
	};
	static struct coef_fw coef0225[] = {
		UPDATE_COEF(0x45, 0x3f<<10, 0x39<<10),
		UPDATE_COEF(0x63, 3<<14, 2<<14),
		{}
	};

	switch (codec->core.vendor_id) {
	case 0x10ec0255:
		alc_process_coef_fw(codec, coef0255);
		break;
	case 0x10ec0236:
	case 0x10ec0256:
		alc_process_coef_fw(codec, coef0256);
		break;
	case 0x10ec0234:
	case 0x10ec0274:
	case 0x10ec0294:
		alc_write_coef_idx(codec, 0x45, 0xe689);
		break;
	case 0x10ec0233:
	case 0x10ec0283:
		alc_process_coef_fw(codec, coef0233);
		break;
	case 0x10ec0298:
		alc_update_coef_idx(codec, 0x8e, 0x0070, 0x0010);/* Headset output enable */
		alc_update_coef_idx(codec, 0x4f, 0xfcc0, 0xe400);
		msleep(300);
		break;
	case 0x10ec0286:
	case 0x10ec0288:
		alc_update_coef_idx(codec, 0x4f, 0xfcc0, 0xe400);
		msleep(300);
		alc_process_coef_fw(codec, coef0288);
		break;
	case 0x10ec0292:
		alc_process_coef_fw(codec, coef0292);
		break;
	case 0x10ec0293:
		alc_process_coef_fw(codec, coef0293);
		break;
	case 0x10ec0668:
		alc_process_coef_fw(codec, coef0688);
		break;
	case 0x10ec0215:
	case 0x10ec0225:
	case 0x10ec0285:
	case 0x10ec0295:
	case 0x10ec0289:
	case 0x10ec0299:
		alc_process_coef_fw(codec, coef0225);
		break;
	}
	codec_dbg(codec, "Headset jack set to Nokia-style headset mode.\n");
}

static void alc_determine_headset_type(struct hda_codec *codec)
{
	int val;
	bool is_ctia = false;
	struct alc_spec *spec = codec->spec;
	static struct coef_fw coef0255[] = {
		WRITE_COEF(0x45, 0xd089), /* combo jack auto switch control(Check type)*/
		WRITE_COEF(0x49, 0x0149), /* combo jack auto switch control(Vref
 conteol) */
		{}
	};
	static struct coef_fw coef0288[] = {
		UPDATE_COEF(0x4f, 0xfcc0, 0xd400), /* Check Type */
		{}
	};
	static struct coef_fw coef0298[] = {
		UPDATE_COEF(0x50, 0x2000, 0x2000),
		UPDATE_COEF(0x56, 0x0006, 0x0006),
		UPDATE_COEF(0x66, 0x0008, 0),
		UPDATE_COEF(0x67, 0x2000, 0),
		UPDATE_COEF(0x19, 0x1300, 0x1300),
		{}
	};
	static struct coef_fw coef0293[] = {
		UPDATE_COEF(0x4a, 0x000f, 0x0008), /* Combo Jack auto detect */
		WRITE_COEF(0x45, 0xD429), /* Set to ctia type */
		{}
	};
	static struct coef_fw coef0688[] = {
		WRITE_COEF(0x11, 0x0001),
		WRITE_COEF(0xb7, 0x802b),
		WRITE_COEF(0x15, 0x0d60),
		WRITE_COEF(0xc3, 0x0c00),
		{}
	};
	static struct coef_fw coef0274[] = {
		UPDATE_COEF(0x4a, 0x0010, 0),
		UPDATE_COEF(0x4a, 0x8000, 0),
		WRITE_COEF(0x45, 0xd289),
		UPDATE_COEF(0x49, 0x0300, 0x0300),
		{}
	};

	switch (codec->core.vendor_id) {
	case 0x10ec0236:
	case 0x10ec0255:
	case 0x10ec0256:
		alc_process_coef_fw(codec, coef0255);
		msleep(300);
		val = alc_read_coef_idx(codec, 0x46);
		is_ctia = (val & 0x0070) == 0x0070;
		break;
	case 0x10ec0234:
	case 0x10ec0274:
	case 0x10ec0294:
		alc_process_coef_fw(codec, coef0274);
		msleep(80);
		val = alc_read_coef_idx(codec, 0x46);
		is_ctia = (val & 0x00f0) == 0x00f0;
		break;
	case 0x10ec0233:
	case 0x10ec0283:
		alc_write_coef_idx(codec, 0x45, 0xd029);
		msleep(300);
		val = alc_read_coef_idx(codec, 0x46);
		is_ctia = (val & 0x0070) == 0x0070;
		break;
	case 0x10ec0298:
		snd_hda_codec_write(codec, 0x21, 0,
			    AC_VERB_SET_AMP_GAIN_MUTE, AMP_OUT_MUTE);
		msleep(100);
		snd_hda_codec_write(codec, 0x21, 0,
			    AC_VERB_SET_PIN_WIDGET_CONTROL, 0x0);
		msleep(200);

		val = alc_read_coef_idx(codec, 0x50);
		if (val & (1 << 12)) {
			alc_update_coef_idx(codec, 0x8e, 0x0070, 0x0020);
			alc_process_coef_fw(codec, coef0288);
			msleep(350);
			val = alc_read_coef_idx(codec, 0x50);
			is_ctia = (val & 0x0070) == 0x0070;
		} else {
			alc_update_coef_idx(codec, 0x8e, 0x0070, 0x0010);
			alc_process_coef_fw(codec, coef0288);
			msleep(350);
			val = alc_read_coef_idx(codec, 0x50);
			is_ctia = (val & 0x0070) == 0x0070;
		}
		alc_process_coef_fw(codec, coef0298);
		snd_hda_codec_write(codec, 0x21, 0,
			    AC_VERB_SET_PIN_WIDGET_CONTROL, PIN_HP);
		msleep(75);
		snd_hda_codec_write(codec, 0x21, 0,
			    AC_VERB_SET_AMP_GAIN_MUTE, AMP_OUT_UNMUTE);
		break;
	case 0x10ec0286:
	case 0x10ec0288:
		alc_process_coef_fw(codec, coef0288);
		msleep(350);
		val = alc_read_coef_idx(codec, 0x50);
		is_ctia = (val & 0x0070) == 0x0070;
		break;
	case 0x10ec0292:
		alc_write_coef_idx(codec, 0x6b, 0xd429);
		msleep(300);
		val = alc_read_coef_idx(codec, 0x6c);
		is_ctia = (val & 0x001c) == 0x001c;
		break;
	case 0x10ec0293:
		alc_process_coef_fw(codec, coef0293);
		msleep(300);
		val = alc_read_coef_idx(codec, 0x46);
		is_ctia = (val & 0x0070) == 0x0070;
		break;
	case 0x10ec0668:
		alc_process_coef_fw(codec, coef0688);
		msleep(300);
		val = alc_read_coef_idx(codec, 0xbe);
		is_ctia = (val & 0x1c02) == 0x1c02;
		break;
	case 0x10ec0215:
	case 0x10ec0225:
	case 0x10ec0285:
	case 0x10ec0295:
	case 0x10ec0289:
	case 0x10ec0299:
		snd_hda_codec_write(codec, 0x21, 0,
			    AC_VERB_SET_AMP_GAIN_MUTE, AMP_OUT_MUTE);
		msleep(80);
		snd_hda_codec_write(codec, 0x21, 0,
			    AC_VERB_SET_PIN_WIDGET_CONTROL, 0x0);

		alc_process_coef_fw(codec, alc225_pre_hsmode);
		alc_update_coef_idx(codec, 0x67, 0xf000, 0x1000);
		val = alc_read_coef_idx(codec, 0x45);
		if (val & (1 << 9)) {
			alc_update_coef_idx(codec, 0x45, 0x3f<<10, 0x34<<10);
			alc_update_coef_idx(codec, 0x49, 3<<8, 2<<8);
			msleep(800);
			val = alc_read_coef_idx(codec, 0x46);
			is_ctia = (val & 0x00f0) == 0x00f0;
		} else {
			alc_update_coef_idx(codec, 0x45, 0x3f<<10, 0x34<<10);
			alc_update_coef_idx(codec, 0x49, 3<<8, 1<<8);
			msleep(800);
			val = alc_read_coef_idx(codec, 0x46);
			is_ctia = (val & 0x00f0) == 0x00f0;
		}
		alc_update_coef_idx(codec, 0x4a, 7<<6, 7<<6);
		alc_update_coef_idx(codec, 0x4a, 3<<4, 3<<4);
		alc_update_coef_idx(codec, 0x67, 0xf000, 0x3000);

		snd_hda_codec_write(codec, 0x21, 0,
			    AC_VERB_SET_PIN_WIDGET_CONTROL, PIN_OUT);
		msleep(80);
		snd_hda_codec_write(codec, 0x21, 0,
			    AC_VERB_SET_AMP_GAIN_MUTE, AMP_OUT_UNMUTE);
		break;
	case 0x10ec0867:
		is_ctia = true;
		break;
	}

	codec_dbg(codec, "Headset jack detected iPhone-style headset: %s\n",
		    is_ctia ? "yes" : "no");
	spec->current_headset_type = is_ctia ? ALC_HEADSET_TYPE_CTIA : ALC_HEADSET_TYPE_OMTP;
}

static void alc_update_headset_mode(struct hda_codec *codec)
{
	struct alc_spec *spec = codec->spec;

	hda_nid_t mux_pin = spec->gen.imux_pins[spec->gen.cur_mux[0]];
	hda_nid_t hp_pin = spec->gen.autocfg.hp_pins[0];

	int new_headset_mode;

	if (!snd_hda_jack_detect(codec, hp_pin))
		new_headset_mode = ALC_HEADSET_MODE_UNPLUGGED;
	else if (mux_pin == spec->headset_mic_pin)
		new_headset_mode = ALC_HEADSET_MODE_HEADSET;
	else if (mux_pin == spec->headphone_mic_pin)
		new_headset_mode = ALC_HEADSET_MODE_MIC;
	else
		new_headset_mode = ALC_HEADSET_MODE_HEADPHONE;

	if (new_headset_mode == spec->current_headset_mode) {
		snd_hda_gen_update_outputs(codec);
		return;
	}

	switch (new_headset_mode) {
	case ALC_HEADSET_MODE_UNPLUGGED:
		alc_headset_mode_unplugged(codec);
		spec->gen.hp_jack_present = false;
		break;
	case ALC_HEADSET_MODE_HEADSET:
		if (spec->current_headset_type == ALC_HEADSET_TYPE_UNKNOWN)
			alc_determine_headset_type(codec);
		if (spec->current_headset_type == ALC_HEADSET_TYPE_CTIA)
			alc_headset_mode_ctia(codec);
		else if (spec->current_headset_type == ALC_HEADSET_TYPE_OMTP)
			alc_headset_mode_omtp(codec);
		spec->gen.hp_jack_present = true;
		break;
	case ALC_HEADSET_MODE_MIC:
		alc_headset_mode_mic_in(codec, hp_pin, spec->headphone_mic_pin);
		spec->gen.hp_jack_present = false;
		break;
	case ALC_HEADSET_MODE_HEADPHONE:
		alc_headset_mode_default(codec);
		spec->gen.hp_jack_present = true;
		break;
	}
	if (new_headset_mode != ALC_HEADSET_MODE_MIC) {
		snd_hda_set_pin_ctl_cache(codec, hp_pin,
					  AC_PINCTL_OUT_EN | AC_PINCTL_HP_EN);
		if (spec->headphone_mic_pin && spec->headphone_mic_pin != hp_pin)
			snd_hda_set_pin_ctl_cache(codec, spec->headphone_mic_pin,
						  PIN_VREFHIZ);
	}
	spec->current_headset_mode = new_headset_mode;

	snd_hda_gen_update_outputs(codec);
}

static void alc_update_headset_mode_hook(struct hda_codec *codec,
					 struct snd_kcontrol *kcontrol,
					 struct snd_ctl_elem_value *ucontrol)
{
	alc_update_headset_mode(codec);
}

static void alc_update_headset_jack_cb(struct hda_codec *codec,
				       struct hda_jack_callback *jack)
{
	struct alc_spec *spec = codec->spec;
	spec->current_headset_type = ALC_HEADSET_TYPE_UNKNOWN;
	snd_hda_gen_hp_automute(codec, jack);
}

static void alc_probe_headset_mode(struct hda_codec *codec)
{
	int i;
	struct alc_spec *spec = codec->spec;
	struct auto_pin_cfg *cfg = &spec->gen.autocfg;

	/* Find mic pins */
	for (i = 0; i < cfg->num_inputs; i++) {
		if (cfg->inputs[i].is_headset_mic && !spec->headset_mic_pin)
			spec->headset_mic_pin = cfg->inputs[i].pin;
		if (cfg->inputs[i].is_headphone_mic && !spec->headphone_mic_pin)
			spec->headphone_mic_pin = cfg->inputs[i].pin;
	}

	WARN_ON(spec->gen.cap_sync_hook);
	spec->gen.cap_sync_hook = alc_update_headset_mode_hook;
	spec->gen.automute_hook = alc_update_headset_mode;
	spec->gen.hp_automute_hook = alc_update_headset_jack_cb;
}

static void alc_fixup_headset_mode(struct hda_codec *codec,
				const struct hda_fixup *fix, int action)
{
	struct alc_spec *spec = codec->spec;

	switch (action) {
	case HDA_FIXUP_ACT_PRE_PROBE:
		spec->parse_flags |= HDA_PINCFG_HEADSET_MIC | HDA_PINCFG_HEADPHONE_MIC;
		break;
	case HDA_FIXUP_ACT_PROBE:
		alc_probe_headset_mode(codec);
		break;
	case HDA_FIXUP_ACT_INIT:
		spec->current_headset_mode = 0;
		alc_update_headset_mode(codec);
		break;
	}
}

static void alc_fixup_headset_mode_no_hp_mic(struct hda_codec *codec,
				const struct hda_fixup *fix, int action)
{
	if (action == HDA_FIXUP_ACT_PRE_PROBE) {
		struct alc_spec *spec = codec->spec;
		spec->parse_flags |= HDA_PINCFG_HEADSET_MIC;
	}
	else
		alc_fixup_headset_mode(codec, fix, action);
}

static void alc255_set_default_jack_type(struct hda_codec *codec)
{
	/* Set to iphone type */
	static struct coef_fw alc255fw[] = {
		WRITE_COEF(0x1b, 0x880b),
		WRITE_COEF(0x45, 0xd089),
		WRITE_COEF(0x1b, 0x080b),
		WRITE_COEF(0x46, 0x0004),
		WRITE_COEF(0x1b, 0x0c0b),
		{}
	};
	static struct coef_fw alc256fw[] = {
		WRITE_COEF(0x1b, 0x884b),
		WRITE_COEF(0x45, 0xd089),
		WRITE_COEF(0x1b, 0x084b),
		WRITE_COEF(0x46, 0x0004),
		WRITE_COEF(0x1b, 0x0c4b),
		{}
	};
	switch (codec->core.vendor_id) {
	case 0x10ec0255:
		alc_process_coef_fw(codec, alc255fw);
		break;
	case 0x10ec0236:
	case 0x10ec0256:
		alc_process_coef_fw(codec, alc256fw);
		break;
	}
	msleep(30);
}

static void alc_fixup_headset_mode_alc255(struct hda_codec *codec,
				const struct hda_fixup *fix, int action)
{
	if (action == HDA_FIXUP_ACT_PRE_PROBE) {
		alc255_set_default_jack_type(codec);
	}
	alc_fixup_headset_mode(codec, fix, action);
}

static void alc_fixup_headset_mode_alc255_no_hp_mic(struct hda_codec *codec,
				const struct hda_fixup *fix, int action)
{
	if (action == HDA_FIXUP_ACT_PRE_PROBE) {
		struct alc_spec *spec = codec->spec;
		spec->parse_flags |= HDA_PINCFG_HEADSET_MIC;
		alc255_set_default_jack_type(codec);
	} 
	else
		alc_fixup_headset_mode(codec, fix, action);
}

static void alc288_update_headset_jack_cb(struct hda_codec *codec,
				       struct hda_jack_callback *jack)
{
	struct alc_spec *spec = codec->spec;

	alc_update_headset_jack_cb(codec, jack);
	/* Headset Mic enable or disable, only for Dell Dino */
	alc_update_gpio_data(codec, 0x40, spec->gen.hp_jack_present);
}

static void alc_fixup_headset_mode_dell_alc288(struct hda_codec *codec,
				const struct hda_fixup *fix, int action)
{
	alc_fixup_headset_mode(codec, fix, action);
	if (action == HDA_FIXUP_ACT_PROBE) {
		struct alc_spec *spec = codec->spec;
		/* toggled via hp_automute_hook */
		spec->gpio_mask |= 0x40;
		spec->gpio_dir |= 0x40;
		spec->gen.hp_automute_hook = alc288_update_headset_jack_cb;
	}
}

static void alc_fixup_auto_mute_via_amp(struct hda_codec *codec,
					const struct hda_fixup *fix, int action)
{
	if (action == HDA_FIXUP_ACT_PRE_PROBE) {
		struct alc_spec *spec = codec->spec;
		spec->gen.auto_mute_via_amp = 1;
	}
}

static void alc_no_shutup(struct hda_codec *codec)
{
}

static void alc_fixup_no_shutup(struct hda_codec *codec,
				const struct hda_fixup *fix, int action)
{
	if (action == HDA_FIXUP_ACT_PRE_PROBE) {
		struct alc_spec *spec = codec->spec;
		spec->shutup = alc_no_shutup;
	}
}

static void alc_fixup_disable_aamix(struct hda_codec *codec,
				    const struct hda_fixup *fix, int action)
{
	if (action == HDA_FIXUP_ACT_PRE_PROBE) {
		struct alc_spec *spec = codec->spec;
		/* Disable AA-loopback as it causes white noise */
		spec->gen.mixer_nid = 0;
	}
}

/* fixup for Thinkpad docks: add dock pins, avoid HP parser fixup */
static void alc_fixup_tpt440_dock(struct hda_codec *codec,
				  const struct hda_fixup *fix, int action)
{
	static const struct hda_pintbl pincfgs[] = {
		{ 0x16, 0x21211010 }, /* dock headphone */
		{ 0x19, 0x21a11010 }, /* dock mic */
		{ }
	};
	struct alc_spec *spec = codec->spec;

	if (action == HDA_FIXUP_ACT_PRE_PROBE) {
		spec->reboot_notify = alc_d3_at_reboot; /* reduce noise */
		spec->parse_flags = HDA_PINCFG_NO_HP_FIXUP;
		codec->power_save_node = 0; /* avoid click noises */
		snd_hda_apply_pincfgs(codec, pincfgs);
	}
}

static void alc_fixup_tpt470_dock(struct hda_codec *codec,
				  const struct hda_fixup *fix, int action)
{
	static const struct hda_pintbl pincfgs[] = {
		{ 0x17, 0x21211010 }, /* dock headphone */
		{ 0x19, 0x21a11010 }, /* dock mic */
		{ }
	};
	/* Assure the speaker pin to be coupled with DAC NID 0x03; otherwise
	 * the speaker output becomes too low by some reason on Thinkpads with
	 * ALC298 codec
	 */
	static hda_nid_t preferred_pairs[] = {
		0x14, 0x03, 0x17, 0x02, 0x21, 0x02,
		0
	};
	struct alc_spec *spec = codec->spec;

	if (action == HDA_FIXUP_ACT_PRE_PROBE) {
		spec->gen.preferred_dacs = preferred_pairs;
		spec->parse_flags = HDA_PINCFG_NO_HP_FIXUP;
		snd_hda_apply_pincfgs(codec, pincfgs);
	} else if (action == HDA_FIXUP_ACT_INIT) {
		/* Enable DOCK device */
		snd_hda_codec_write(codec, 0x17, 0,
			    AC_VERB_SET_CONFIG_DEFAULT_BYTES_3, 0);
		/* Enable DOCK device */
		snd_hda_codec_write(codec, 0x19, 0,
			    AC_VERB_SET_CONFIG_DEFAULT_BYTES_3, 0);
	}
}

static void alc_shutup_dell_xps13(struct hda_codec *codec)
{
	struct alc_spec *spec = codec->spec;
	int hp_pin = spec->gen.autocfg.hp_pins[0];

	/* Prevent pop noises when headphones are plugged in */
	snd_hda_codec_write(codec, hp_pin, 0,
			    AC_VERB_SET_AMP_GAIN_MUTE, AMP_OUT_MUTE);
	msleep(20);
}

static void alc_fixup_dell_xps13(struct hda_codec *codec,
				const struct hda_fixup *fix, int action)
{
	struct alc_spec *spec = codec->spec;
	struct hda_input_mux *imux = &spec->gen.input_mux;
	int i;

	switch (action) {
	case HDA_FIXUP_ACT_PRE_PROBE:
		/* mic pin 0x19 must be initialized with Vref Hi-Z, otherwise
		 * it causes a click noise at start up
		 */
		snd_hda_codec_set_pin_target(codec, 0x19, PIN_VREFHIZ);
		spec->shutup = alc_shutup_dell_xps13;
		break;
	case HDA_FIXUP_ACT_PROBE:
		/* Make the internal mic the default input source. */
		for (i = 0; i < imux->num_items; i++) {
			if (spec->gen.imux_pins[i] == 0x12) {
				spec->gen.cur_mux[0] = i;
				break;
			}
		}
		break;
	}
}

static void alc_fixup_headset_mode_alc662(struct hda_codec *codec,
				const struct hda_fixup *fix, int action)
{
	struct alc_spec *spec = codec->spec;

	if (action == HDA_FIXUP_ACT_PRE_PROBE) {
		spec->parse_flags |= HDA_PINCFG_HEADSET_MIC;
		spec->gen.hp_mic = 1; /* Mic-in is same pin as headphone */

		/* Disable boost for mic-in permanently. (This code is only called
		   from quirks that guarantee that the headphone is at NID 0x1b.) */
		snd_hda_codec_write(codec, 0x1b, 0, AC_VERB_SET_AMP_GAIN_MUTE, 0x7000);
		snd_hda_override_wcaps(codec, 0x1b, get_wcaps(codec, 0x1b) & ~AC_WCAP_IN_AMP);
	} else
		alc_fixup_headset_mode(codec, fix, action);
}

static void alc_fixup_headset_mode_alc668(struct hda_codec *codec,
				const struct hda_fixup *fix, int action)
{
	if (action == HDA_FIXUP_ACT_PRE_PROBE) {
		alc_write_coef_idx(codec, 0xc4, 0x8000);
		alc_update_coef_idx(codec, 0xc2, ~0xfe, 0);
		snd_hda_set_pin_ctl_cache(codec, 0x18, 0);
	}
	alc_fixup_headset_mode(codec, fix, action);
}

/* Returns the nid of the external mic input pin, or 0 if it cannot be found. */
static int find_ext_mic_pin(struct hda_codec *codec)
{
	struct alc_spec *spec = codec->spec;
	struct auto_pin_cfg *cfg = &spec->gen.autocfg;
	hda_nid_t nid;
	unsigned int defcfg;
	int i;

	for (i = 0; i < cfg->num_inputs; i++) {
		if (cfg->inputs[i].type != AUTO_PIN_MIC)
			continue;
		nid = cfg->inputs[i].pin;
		defcfg = snd_hda_codec_get_pincfg(codec, nid);
		if (snd_hda_get_input_pin_attr(defcfg) == INPUT_PIN_ATTR_INT)
			continue;
		return nid;
	}

	return 0;
}

static void alc271_hp_gate_mic_jack(struct hda_codec *codec,
				    const struct hda_fixup *fix,
				    int action)
{
	struct alc_spec *spec = codec->spec;

	if (action == HDA_FIXUP_ACT_PROBE) {
		int mic_pin = find_ext_mic_pin(codec);
		int hp_pin = spec->gen.autocfg.hp_pins[0];

		if (snd_BUG_ON(!mic_pin || !hp_pin))
			return;
		snd_hda_jack_set_gating_jack(codec, mic_pin, hp_pin);
	}
}

static void alc269_fixup_limit_int_mic_boost(struct hda_codec *codec,
					     const struct hda_fixup *fix,
					     int action)
{
	struct alc_spec *spec = codec->spec;
	struct auto_pin_cfg *cfg = &spec->gen.autocfg;
	int i;

	/* The mic boosts on level 2 and 3 are too noisy
	   on the internal mic input.
	   Therefore limit the boost to 0 or 1. */

	if (action != HDA_FIXUP_ACT_PROBE)
		return;

	for (i = 0; i < cfg->num_inputs; i++) {
		hda_nid_t nid = cfg->inputs[i].pin;
		unsigned int defcfg;
		if (cfg->inputs[i].type != AUTO_PIN_MIC)
			continue;
		defcfg = snd_hda_codec_get_pincfg(codec, nid);
		if (snd_hda_get_input_pin_attr(defcfg) != INPUT_PIN_ATTR_INT)
			continue;

		snd_hda_override_amp_caps(codec, nid, HDA_INPUT,
					  (0x00 << AC_AMPCAP_OFFSET_SHIFT) |
					  (0x01 << AC_AMPCAP_NUM_STEPS_SHIFT) |
					  (0x2f << AC_AMPCAP_STEP_SIZE_SHIFT) |
					  (0 << AC_AMPCAP_MUTE_SHIFT));
	}
}

static void alc283_hp_automute_hook(struct hda_codec *codec,
				    struct hda_jack_callback *jack)
{
	struct alc_spec *spec = codec->spec;
	int vref;

	msleep(200);
	snd_hda_gen_hp_automute(codec, jack);

	vref = spec->gen.hp_jack_present ? PIN_VREF80 : 0;

	msleep(600);
	snd_hda_codec_write(codec, 0x19, 0, AC_VERB_SET_PIN_WIDGET_CONTROL,
			    vref);
}

static void alc283_fixup_chromebook(struct hda_codec *codec,
				    const struct hda_fixup *fix, int action)
{
	struct alc_spec *spec = codec->spec;

	switch (action) {
	case HDA_FIXUP_ACT_PRE_PROBE:
		snd_hda_override_wcaps(codec, 0x03, 0);
		/* Disable AA-loopback as it causes white noise */
		spec->gen.mixer_nid = 0;
		break;
	case HDA_FIXUP_ACT_INIT:
		/* MIC2-VREF control */
		/* Set to manual mode */
		alc_update_coef_idx(codec, 0x06, 0x000c, 0);
		/* Enable Line1 input control by verb */
		alc_update_coef_idx(codec, 0x1a, 0, 1 << 4);
		break;
	}
}

static void alc283_fixup_sense_combo_jack(struct hda_codec *codec,
				    const struct hda_fixup *fix, int action)
{
	struct alc_spec *spec = codec->spec;

	switch (action) {
	case HDA_FIXUP_ACT_PRE_PROBE:
		spec->gen.hp_automute_hook = alc283_hp_automute_hook;
		break;
	case HDA_FIXUP_ACT_INIT:
		/* MIC2-VREF control */
		/* Set to manual mode */
		alc_update_coef_idx(codec, 0x06, 0x000c, 0);
		break;
	}
}

/* mute tablet speaker pin (0x14) via dock plugging in addition */
static void asus_tx300_automute(struct hda_codec *codec)
{
	struct alc_spec *spec = codec->spec;
	snd_hda_gen_update_outputs(codec);
	if (snd_hda_jack_detect(codec, 0x1b))
		spec->gen.mute_bits |= (1ULL << 0x14);
}

static void alc282_fixup_asus_tx300(struct hda_codec *codec,
				    const struct hda_fixup *fix, int action)
{
	struct alc_spec *spec = codec->spec;
	static const struct hda_pintbl dock_pins[] = {
		{ 0x1b, 0x21114000 }, /* dock speaker pin */
		{}
	};

	switch (action) {
	case HDA_FIXUP_ACT_PRE_PROBE:
		spec->init_amp = ALC_INIT_DEFAULT;
		/* TX300 needs to set up GPIO2 for the speaker amp */
		alc_setup_gpio(codec, 0x04);
		snd_hda_apply_pincfgs(codec, dock_pins);
		spec->gen.auto_mute_via_amp = 1;
		spec->gen.automute_hook = asus_tx300_automute;
		snd_hda_jack_detect_enable_callback(codec, 0x1b,
						    snd_hda_gen_hp_automute);
		break;
	case HDA_FIXUP_ACT_PROBE:
		spec->init_amp = ALC_INIT_DEFAULT;
		break;
	case HDA_FIXUP_ACT_BUILD:
		/* this is a bit tricky; give more sane names for the main
		 * (tablet) speaker and the dock speaker, respectively
		 */
		rename_ctl(codec, "Speaker Playback Switch",
			   "Dock Speaker Playback Switch");
		rename_ctl(codec, "Bass Speaker Playback Switch",
			   "Speaker Playback Switch");
		break;
	}
}

static void alc290_fixup_mono_speakers(struct hda_codec *codec,
				       const struct hda_fixup *fix, int action)
{
	if (action == HDA_FIXUP_ACT_PRE_PROBE) {
		/* DAC node 0x03 is giving mono output. We therefore want to
		   make sure 0x14 (front speaker) and 0x15 (headphones) use the
		   stereo DAC, while leaving 0x17 (bass speaker) for node 0x03. */
		hda_nid_t conn1[2] = { 0x0c };
		snd_hda_override_conn_list(codec, 0x14, 1, conn1);
		snd_hda_override_conn_list(codec, 0x15, 1, conn1);
	}
}

static void alc298_fixup_speaker_volume(struct hda_codec *codec,
					const struct hda_fixup *fix, int action)
{
	if (action == HDA_FIXUP_ACT_PRE_PROBE) {
		/* The speaker is routed to the Node 0x06 by a mistake, as a result
		   we can't adjust the speaker's volume since this node does not has
		   Amp-out capability. we change the speaker's route to:
		   Node 0x02 (Audio Output) -> Node 0x0c (Audio Mixer) -> Node 0x17 (
		   Pin Complex), since Node 0x02 has Amp-out caps, we can adjust
		   speaker's volume now. */

		hda_nid_t conn1[1] = { 0x0c };
		snd_hda_override_conn_list(codec, 0x17, 1, conn1);
	}
}

/* disable DAC3 (0x06) selection on NID 0x17 as it has no volume amp control */
static void alc295_fixup_disable_dac3(struct hda_codec *codec,
				      const struct hda_fixup *fix, int action)
{
	if (action == HDA_FIXUP_ACT_PRE_PROBE) {
		hda_nid_t conn[2] = { 0x02, 0x03 };
		snd_hda_override_conn_list(codec, 0x17, 2, conn);
	}
}

/* Hook to update amp GPIO4 for automute */
static void alc280_hp_gpio4_automute_hook(struct hda_codec *codec,
					  struct hda_jack_callback *jack)
{
	struct alc_spec *spec = codec->spec;

	snd_hda_gen_hp_automute(codec, jack);
	/* mute_led_polarity is set to 0, so we pass inverted value here */
	alc_update_gpio_led(codec, 0x10, !spec->gen.hp_jack_present);
}

/* Manage GPIOs for HP EliteBook Folio 9480m.
 *
 * GPIO4 is the headphone amplifier power control
 * GPIO3 is the audio output mute indicator LED
 */

static void alc280_fixup_hp_9480m(struct hda_codec *codec,
				  const struct hda_fixup *fix,
				  int action)
{
	struct alc_spec *spec = codec->spec;

	alc_fixup_hp_gpio_led(codec, action, 0x08, 0);
	if (action == HDA_FIXUP_ACT_PRE_PROBE) {
		/* amp at GPIO4; toggled via alc280_hp_gpio4_automute_hook() */
		spec->gpio_mask |= 0x10;
		spec->gpio_dir |= 0x10;
		spec->gen.hp_automute_hook = alc280_hp_gpio4_automute_hook;
	}
}

static void alc275_fixup_gpio4_off(struct hda_codec *codec,
				   const struct hda_fixup *fix,
				   int action)
{
	struct alc_spec *spec = codec->spec;

	if (action == HDA_FIXUP_ACT_PRE_PROBE) {
		spec->gpio_mask |= 0x04;
		spec->gpio_dir |= 0x04;
		/* set data bit low */
	}
}

static void alc233_alc662_fixup_lenovo_dual_codecs(struct hda_codec *codec,
					 const struct hda_fixup *fix,
					 int action)
{
	alc_fixup_dual_codecs(codec, fix, action);
	switch (action) {
	case HDA_FIXUP_ACT_PRE_PROBE:
		/* override card longname to provide a unique UCM profile */
		strcpy(codec->card->longname, "HDAudio-Lenovo-DualCodecs");
		break;
	case HDA_FIXUP_ACT_BUILD:
		/* rename Capture controls depending on the codec */
		rename_ctl(codec, "Capture Volume",
			   codec->addr == 0 ?
			   "Rear-Panel Capture Volume" :
			   "Front-Panel Capture Volume");
		rename_ctl(codec, "Capture Switch",
			   codec->addr == 0 ?
			   "Rear-Panel Capture Switch" :
			   "Front-Panel Capture Switch");
		break;
	}
}

/* Forcibly assign NID 0x03 to HP/LO while NID 0x02 to SPK for EQ */
static void alc274_fixup_bind_dacs(struct hda_codec *codec,
				    const struct hda_fixup *fix, int action)
{
	struct alc_spec *spec = codec->spec;
	static hda_nid_t preferred_pairs[] = {
		0x21, 0x03, 0x1b, 0x03, 0x16, 0x02,
		0
	};

	if (action != HDA_FIXUP_ACT_PRE_PROBE)
		return;

	spec->gen.preferred_dacs = preferred_pairs;
}

/* The DAC of NID 0x3 will introduce click/pop noise on headphones, so invalidate it */
static void alc285_fixup_invalidate_dacs(struct hda_codec *codec,
			      const struct hda_fixup *fix, int action)
{
	if (action != HDA_FIXUP_ACT_PRE_PROBE)
		return;

	snd_hda_override_wcaps(codec, 0x03, 0);
}

static const struct hda_jack_keymap alc_headset_btn_keymap[] = {
	{ SND_JACK_BTN_0, KEY_PLAYPAUSE },
	{ SND_JACK_BTN_1, KEY_VOICECOMMAND },
	{ SND_JACK_BTN_2, KEY_VOLUMEUP },
	{ SND_JACK_BTN_3, KEY_VOLUMEDOWN },
	{}
};

static void alc_headset_btn_callback(struct hda_codec *codec,
				     struct hda_jack_callback *jack)
{
	int report = 0;

	if (jack->unsol_res & (7 << 13))
		report |= SND_JACK_BTN_0;

	if (jack->unsol_res  & (1 << 16 | 3 << 8))
		report |= SND_JACK_BTN_1;

	/* Volume up key */
	if (jack->unsol_res & (7 << 23))
		report |= SND_JACK_BTN_2;

	/* Volume down key */
	if (jack->unsol_res & (7 << 10))
		report |= SND_JACK_BTN_3;

	jack->jack->button_state = report;
}

static void alc_fixup_headset_jack(struct hda_codec *codec,
				    const struct hda_fixup *fix, int action)
{

	switch (action) {
	case HDA_FIXUP_ACT_PRE_PROBE:
		snd_hda_jack_detect_enable_callback(codec, 0x55,
						    alc_headset_btn_callback);
		snd_hda_jack_add_kctl(codec, 0x55, "Headset Jack", false,
				      SND_JACK_HEADSET, alc_headset_btn_keymap);
		break;
	case HDA_FIXUP_ACT_INIT:
		switch (codec->core.vendor_id) {
		case 0x10ec0225:
		case 0x10ec0295:
		case 0x10ec0299:
			alc_write_coef_idx(codec, 0x48, 0xd011);
			alc_update_coef_idx(codec, 0x49, 0x007f, 0x0045);
			alc_update_coef_idx(codec, 0x44, 0x007f << 8, 0x0045 << 8);
			break;
		case 0x10ec0236:
		case 0x10ec0256:
			alc_write_coef_idx(codec, 0x48, 0xd011);
			alc_update_coef_idx(codec, 0x49, 0x007f, 0x0045);
			break;
		}
		break;
	}
}

<<<<<<< HEAD
=======
static void alc_fixup_disable_mic_vref(struct hda_codec *codec,
				  const struct hda_fixup *fix, int action)
{
	if (action == HDA_FIXUP_ACT_PRE_PROBE)
		snd_hda_codec_set_pin_target(codec, 0x19, PIN_VREFHIZ);
}

>>>>>>> f17b5f06
/* for hda_fixup_thinkpad_acpi() */
#include "thinkpad_helper.c"

static void alc_fixup_thinkpad_acpi(struct hda_codec *codec,
				    const struct hda_fixup *fix, int action)
{
	alc_fixup_no_shutup(codec, fix, action); /* reduce click noise */
	hda_fixup_thinkpad_acpi(codec, fix, action);
}

/* for alc295_fixup_hp_top_speakers */
#include "hp_x360_helper.c"

enum {
	ALC269_FIXUP_SONY_VAIO,
	ALC275_FIXUP_SONY_VAIO_GPIO2,
	ALC269_FIXUP_DELL_M101Z,
	ALC269_FIXUP_SKU_IGNORE,
	ALC269_FIXUP_ASUS_G73JW,
	ALC269_FIXUP_LENOVO_EAPD,
	ALC275_FIXUP_SONY_HWEQ,
	ALC275_FIXUP_SONY_DISABLE_AAMIX,
	ALC271_FIXUP_DMIC,
	ALC269_FIXUP_PCM_44K,
	ALC269_FIXUP_STEREO_DMIC,
	ALC269_FIXUP_HEADSET_MIC,
	ALC269_FIXUP_QUANTA_MUTE,
	ALC269_FIXUP_LIFEBOOK,
	ALC269_FIXUP_LIFEBOOK_EXTMIC,
	ALC269_FIXUP_LIFEBOOK_HP_PIN,
	ALC269_FIXUP_LIFEBOOK_NO_HP_TO_LINEOUT,
	ALC255_FIXUP_LIFEBOOK_U7x7_HEADSET_MIC,
	ALC269_FIXUP_AMIC,
	ALC269_FIXUP_DMIC,
	ALC269VB_FIXUP_AMIC,
	ALC269VB_FIXUP_DMIC,
	ALC269_FIXUP_HP_MUTE_LED,
	ALC269_FIXUP_HP_MUTE_LED_MIC1,
	ALC269_FIXUP_HP_MUTE_LED_MIC2,
	ALC269_FIXUP_HP_MUTE_LED_MIC3,
	ALC269_FIXUP_HP_GPIO_LED,
	ALC269_FIXUP_HP_GPIO_MIC1_LED,
	ALC269_FIXUP_HP_LINE1_MIC1_LED,
	ALC269_FIXUP_INV_DMIC,
	ALC269_FIXUP_LENOVO_DOCK,
	ALC269_FIXUP_NO_SHUTUP,
	ALC286_FIXUP_SONY_MIC_NO_PRESENCE,
	ALC269_FIXUP_PINCFG_NO_HP_TO_LINEOUT,
	ALC269_FIXUP_DELL1_MIC_NO_PRESENCE,
	ALC269_FIXUP_DELL2_MIC_NO_PRESENCE,
	ALC269_FIXUP_DELL3_MIC_NO_PRESENCE,
	ALC269_FIXUP_DELL4_MIC_NO_PRESENCE,
	ALC269_FIXUP_HEADSET_MODE,
	ALC269_FIXUP_HEADSET_MODE_NO_HP_MIC,
	ALC269_FIXUP_ASPIRE_HEADSET_MIC,
	ALC269_FIXUP_ASUS_X101_FUNC,
	ALC269_FIXUP_ASUS_X101_VERB,
	ALC269_FIXUP_ASUS_X101,
	ALC271_FIXUP_AMIC_MIC2,
	ALC271_FIXUP_HP_GATE_MIC_JACK,
	ALC271_FIXUP_HP_GATE_MIC_JACK_E1_572,
	ALC269_FIXUP_ACER_AC700,
	ALC269_FIXUP_LIMIT_INT_MIC_BOOST,
	ALC269VB_FIXUP_ASUS_ZENBOOK,
	ALC269VB_FIXUP_ASUS_ZENBOOK_UX31A,
	ALC269_FIXUP_LIMIT_INT_MIC_BOOST_MUTE_LED,
	ALC269VB_FIXUP_ORDISSIMO_EVE2,
	ALC283_FIXUP_CHROME_BOOK,
	ALC283_FIXUP_SENSE_COMBO_JACK,
	ALC282_FIXUP_ASUS_TX300,
	ALC283_FIXUP_INT_MIC,
	ALC290_FIXUP_MONO_SPEAKERS,
	ALC290_FIXUP_MONO_SPEAKERS_HSJACK,
	ALC290_FIXUP_SUBWOOFER,
	ALC290_FIXUP_SUBWOOFER_HSJACK,
	ALC269_FIXUP_THINKPAD_ACPI,
	ALC269_FIXUP_DMIC_THINKPAD_ACPI,
	ALC255_FIXUP_ACER_MIC_NO_PRESENCE,
	ALC255_FIXUP_ASUS_MIC_NO_PRESENCE,
	ALC255_FIXUP_DELL1_MIC_NO_PRESENCE,
	ALC255_FIXUP_DELL2_MIC_NO_PRESENCE,
	ALC255_FIXUP_HEADSET_MODE,
	ALC255_FIXUP_HEADSET_MODE_NO_HP_MIC,
	ALC293_FIXUP_DELL1_MIC_NO_PRESENCE,
	ALC292_FIXUP_TPT440_DOCK,
	ALC292_FIXUP_TPT440,
	ALC283_FIXUP_HEADSET_MIC,
	ALC255_FIXUP_MIC_MUTE_LED,
	ALC282_FIXUP_ASPIRE_V5_PINS,
	ALC280_FIXUP_HP_GPIO4,
	ALC286_FIXUP_HP_GPIO_LED,
	ALC280_FIXUP_HP_GPIO2_MIC_HOTKEY,
	ALC280_FIXUP_HP_DOCK_PINS,
	ALC269_FIXUP_HP_DOCK_GPIO_MIC1_LED,
	ALC280_FIXUP_HP_9480M,
	ALC288_FIXUP_DELL_HEADSET_MODE,
	ALC288_FIXUP_DELL1_MIC_NO_PRESENCE,
	ALC288_FIXUP_DELL_XPS_13,
	ALC288_FIXUP_DISABLE_AAMIX,
	ALC292_FIXUP_DELL_E7X,
	ALC292_FIXUP_DISABLE_AAMIX,
	ALC293_FIXUP_DISABLE_AAMIX_MULTIJACK,
	ALC298_FIXUP_DELL1_MIC_NO_PRESENCE,
	ALC298_FIXUP_DELL_AIO_MIC_NO_PRESENCE,
	ALC275_FIXUP_DELL_XPS,
	ALC256_FIXUP_DELL_XPS_13_HEADPHONE_NOISE,
	ALC293_FIXUP_LENOVO_SPK_NOISE,
	ALC233_FIXUP_LENOVO_LINE2_MIC_HOTKEY,
	ALC255_FIXUP_DELL_SPK_NOISE,
	ALC225_FIXUP_DISABLE_MIC_VREF,
	ALC225_FIXUP_DELL1_MIC_NO_PRESENCE,
	ALC295_FIXUP_DISABLE_DAC3,
	ALC280_FIXUP_HP_HEADSET_MIC,
	ALC221_FIXUP_HP_FRONT_MIC,
	ALC292_FIXUP_TPT460,
	ALC298_FIXUP_SPK_VOLUME,
	ALC256_FIXUP_DELL_INSPIRON_7559_SUBWOOFER,
	ALC269_FIXUP_ATIV_BOOK_8,
	ALC221_FIXUP_HP_MIC_NO_PRESENCE,
	ALC256_FIXUP_ASUS_HEADSET_MODE,
	ALC256_FIXUP_ASUS_MIC,
	ALC256_FIXUP_ASUS_AIO_GPIO2,
	ALC233_FIXUP_ASUS_MIC_NO_PRESENCE,
	ALC233_FIXUP_EAPD_COEF_AND_MIC_NO_PRESENCE,
	ALC233_FIXUP_LENOVO_MULTI_CODECS,
	ALC294_FIXUP_LENOVO_MIC_LOCATION,
	ALC225_FIXUP_DELL_WYSE_MIC_NO_PRESENCE,
	ALC700_FIXUP_INTEL_REFERENCE,
	ALC274_FIXUP_DELL_BIND_DACS,
	ALC274_FIXUP_DELL_AIO_LINEOUT_VERB,
	ALC298_FIXUP_TPT470_DOCK,
	ALC255_FIXUP_DUMMY_LINEOUT_VERB,
	ALC255_FIXUP_DELL_HEADSET_MIC,
	ALC256_FIXUP_HUAWEI_MBXP_PINS,
	ALC295_FIXUP_HP_X360,
	ALC221_FIXUP_HP_HEADSET_MIC,
	ALC285_FIXUP_LENOVO_HEADPHONE_NOISE,
	ALC295_FIXUP_HP_AUTO_MUTE,
	ALC286_FIXUP_ACER_AIO_MIC_NO_PRESENCE,
	ALC294_FIXUP_ASUS_MIC,
	ALC294_FIXUP_ASUS_HEADSET_MIC,
	ALC294_FIXUP_ASUS_SPK,
	ALC225_FIXUP_HEADSET_JACK,
};

static const struct hda_fixup alc269_fixups[] = {
	[ALC269_FIXUP_SONY_VAIO] = {
		.type = HDA_FIXUP_PINCTLS,
		.v.pins = (const struct hda_pintbl[]) {
			{0x19, PIN_VREFGRD},
			{}
		}
	},
	[ALC275_FIXUP_SONY_VAIO_GPIO2] = {
		.type = HDA_FIXUP_FUNC,
		.v.func = alc275_fixup_gpio4_off,
		.chained = true,
		.chain_id = ALC269_FIXUP_SONY_VAIO
	},
	[ALC269_FIXUP_DELL_M101Z] = {
		.type = HDA_FIXUP_VERBS,
		.v.verbs = (const struct hda_verb[]) {
			/* Enables internal speaker */
			{0x20, AC_VERB_SET_COEF_INDEX, 13},
			{0x20, AC_VERB_SET_PROC_COEF, 0x4040},
			{}
		}
	},
	[ALC269_FIXUP_SKU_IGNORE] = {
		.type = HDA_FIXUP_FUNC,
		.v.func = alc_fixup_sku_ignore,
	},
	[ALC269_FIXUP_ASUS_G73JW] = {
		.type = HDA_FIXUP_PINS,
		.v.pins = (const struct hda_pintbl[]) {
			{ 0x17, 0x99130111 }, /* subwoofer */
			{ }
		}
	},
	[ALC269_FIXUP_LENOVO_EAPD] = {
		.type = HDA_FIXUP_VERBS,
		.v.verbs = (const struct hda_verb[]) {
			{0x14, AC_VERB_SET_EAPD_BTLENABLE, 0},
			{}
		}
	},
	[ALC275_FIXUP_SONY_HWEQ] = {
		.type = HDA_FIXUP_FUNC,
		.v.func = alc269_fixup_hweq,
		.chained = true,
		.chain_id = ALC275_FIXUP_SONY_VAIO_GPIO2
	},
	[ALC275_FIXUP_SONY_DISABLE_AAMIX] = {
		.type = HDA_FIXUP_FUNC,
		.v.func = alc_fixup_disable_aamix,
		.chained = true,
		.chain_id = ALC269_FIXUP_SONY_VAIO
	},
	[ALC271_FIXUP_DMIC] = {
		.type = HDA_FIXUP_FUNC,
		.v.func = alc271_fixup_dmic,
	},
	[ALC269_FIXUP_PCM_44K] = {
		.type = HDA_FIXUP_FUNC,
		.v.func = alc269_fixup_pcm_44k,
		.chained = true,
		.chain_id = ALC269_FIXUP_QUANTA_MUTE
	},
	[ALC269_FIXUP_STEREO_DMIC] = {
		.type = HDA_FIXUP_FUNC,
		.v.func = alc269_fixup_stereo_dmic,
	},
	[ALC269_FIXUP_HEADSET_MIC] = {
		.type = HDA_FIXUP_FUNC,
		.v.func = alc269_fixup_headset_mic,
	},
	[ALC269_FIXUP_QUANTA_MUTE] = {
		.type = HDA_FIXUP_FUNC,
		.v.func = alc269_fixup_quanta_mute,
	},
	[ALC269_FIXUP_LIFEBOOK] = {
		.type = HDA_FIXUP_PINS,
		.v.pins = (const struct hda_pintbl[]) {
			{ 0x1a, 0x2101103f }, /* dock line-out */
			{ 0x1b, 0x23a11040 }, /* dock mic-in */
			{ }
		},
		.chained = true,
		.chain_id = ALC269_FIXUP_QUANTA_MUTE
	},
	[ALC269_FIXUP_LIFEBOOK_EXTMIC] = {
		.type = HDA_FIXUP_PINS,
		.v.pins = (const struct hda_pintbl[]) {
			{ 0x19, 0x01a1903c }, /* headset mic, with jack detect */
			{ }
		},
	},
	[ALC269_FIXUP_LIFEBOOK_HP_PIN] = {
		.type = HDA_FIXUP_PINS,
		.v.pins = (const struct hda_pintbl[]) {
			{ 0x21, 0x0221102f }, /* HP out */
			{ }
		},
	},
	[ALC269_FIXUP_LIFEBOOK_NO_HP_TO_LINEOUT] = {
		.type = HDA_FIXUP_FUNC,
		.v.func = alc269_fixup_pincfg_no_hp_to_lineout,
	},
	[ALC255_FIXUP_LIFEBOOK_U7x7_HEADSET_MIC] = {
		.type = HDA_FIXUP_FUNC,
		.v.func = alc269_fixup_pincfg_U7x7_headset_mic,
	},
	[ALC269_FIXUP_AMIC] = {
		.type = HDA_FIXUP_PINS,
		.v.pins = (const struct hda_pintbl[]) {
			{ 0x14, 0x99130110 }, /* speaker */
			{ 0x15, 0x0121401f }, /* HP out */
			{ 0x18, 0x01a19c20 }, /* mic */
			{ 0x19, 0x99a3092f }, /* int-mic */
			{ }
		},
	},
	[ALC269_FIXUP_DMIC] = {
		.type = HDA_FIXUP_PINS,
		.v.pins = (const struct hda_pintbl[]) {
			{ 0x12, 0x99a3092f }, /* int-mic */
			{ 0x14, 0x99130110 }, /* speaker */
			{ 0x15, 0x0121401f }, /* HP out */
			{ 0x18, 0x01a19c20 }, /* mic */
			{ }
		},
	},
	[ALC269VB_FIXUP_AMIC] = {
		.type = HDA_FIXUP_PINS,
		.v.pins = (const struct hda_pintbl[]) {
			{ 0x14, 0x99130110 }, /* speaker */
			{ 0x18, 0x01a19c20 }, /* mic */
			{ 0x19, 0x99a3092f }, /* int-mic */
			{ 0x21, 0x0121401f }, /* HP out */
			{ }
		},
	},
	[ALC269VB_FIXUP_DMIC] = {
		.type = HDA_FIXUP_PINS,
		.v.pins = (const struct hda_pintbl[]) {
			{ 0x12, 0x99a3092f }, /* int-mic */
			{ 0x14, 0x99130110 }, /* speaker */
			{ 0x18, 0x01a19c20 }, /* mic */
			{ 0x21, 0x0121401f }, /* HP out */
			{ }
		},
	},
	[ALC269_FIXUP_HP_MUTE_LED] = {
		.type = HDA_FIXUP_FUNC,
		.v.func = alc269_fixup_hp_mute_led,
	},
	[ALC269_FIXUP_HP_MUTE_LED_MIC1] = {
		.type = HDA_FIXUP_FUNC,
		.v.func = alc269_fixup_hp_mute_led_mic1,
	},
	[ALC269_FIXUP_HP_MUTE_LED_MIC2] = {
		.type = HDA_FIXUP_FUNC,
		.v.func = alc269_fixup_hp_mute_led_mic2,
	},
	[ALC269_FIXUP_HP_MUTE_LED_MIC3] = {
		.type = HDA_FIXUP_FUNC,
		.v.func = alc269_fixup_hp_mute_led_mic3,
		.chained = true,
		.chain_id = ALC295_FIXUP_HP_AUTO_MUTE
	},
	[ALC269_FIXUP_HP_GPIO_LED] = {
		.type = HDA_FIXUP_FUNC,
		.v.func = alc269_fixup_hp_gpio_led,
	},
	[ALC269_FIXUP_HP_GPIO_MIC1_LED] = {
		.type = HDA_FIXUP_FUNC,
		.v.func = alc269_fixup_hp_gpio_mic1_led,
	},
	[ALC269_FIXUP_HP_LINE1_MIC1_LED] = {
		.type = HDA_FIXUP_FUNC,
		.v.func = alc269_fixup_hp_line1_mic1_led,
	},
	[ALC269_FIXUP_INV_DMIC] = {
		.type = HDA_FIXUP_FUNC,
		.v.func = alc_fixup_inv_dmic,
	},
	[ALC269_FIXUP_NO_SHUTUP] = {
		.type = HDA_FIXUP_FUNC,
		.v.func = alc_fixup_no_shutup,
	},
	[ALC269_FIXUP_LENOVO_DOCK] = {
		.type = HDA_FIXUP_PINS,
		.v.pins = (const struct hda_pintbl[]) {
			{ 0x19, 0x23a11040 }, /* dock mic */
			{ 0x1b, 0x2121103f }, /* dock headphone */
			{ }
		},
		.chained = true,
		.chain_id = ALC269_FIXUP_PINCFG_NO_HP_TO_LINEOUT
	},
	[ALC269_FIXUP_PINCFG_NO_HP_TO_LINEOUT] = {
		.type = HDA_FIXUP_FUNC,
		.v.func = alc269_fixup_pincfg_no_hp_to_lineout,
		.chained = true,
		.chain_id = ALC269_FIXUP_THINKPAD_ACPI,
	},
	[ALC269_FIXUP_DELL1_MIC_NO_PRESENCE] = {
		.type = HDA_FIXUP_PINS,
		.v.pins = (const struct hda_pintbl[]) {
			{ 0x19, 0x01a1913c }, /* use as headset mic, without its own jack detect */
			{ 0x1a, 0x01a1913d }, /* use as headphone mic, without its own jack detect */
			{ }
		},
		.chained = true,
		.chain_id = ALC269_FIXUP_HEADSET_MODE
	},
	[ALC269_FIXUP_DELL2_MIC_NO_PRESENCE] = {
		.type = HDA_FIXUP_PINS,
		.v.pins = (const struct hda_pintbl[]) {
			{ 0x16, 0x21014020 }, /* dock line out */
			{ 0x19, 0x21a19030 }, /* dock mic */
			{ 0x1a, 0x01a1913c }, /* use as headset mic, without its own jack detect */
			{ }
		},
		.chained = true,
		.chain_id = ALC269_FIXUP_HEADSET_MODE_NO_HP_MIC
	},
	[ALC269_FIXUP_DELL3_MIC_NO_PRESENCE] = {
		.type = HDA_FIXUP_PINS,
		.v.pins = (const struct hda_pintbl[]) {
			{ 0x1a, 0x01a1913c }, /* use as headset mic, without its own jack detect */
			{ }
		},
		.chained = true,
		.chain_id = ALC269_FIXUP_HEADSET_MODE_NO_HP_MIC
	},
	[ALC269_FIXUP_DELL4_MIC_NO_PRESENCE] = {
		.type = HDA_FIXUP_PINS,
		.v.pins = (const struct hda_pintbl[]) {
			{ 0x19, 0x01a1913c }, /* use as headset mic, without its own jack detect */
			{ 0x1b, 0x01a1913d }, /* use as headphone mic, without its own jack detect */
			{ }
		},
		.chained = true,
		.chain_id = ALC269_FIXUP_HEADSET_MODE
	},
	[ALC269_FIXUP_HEADSET_MODE] = {
		.type = HDA_FIXUP_FUNC,
		.v.func = alc_fixup_headset_mode,
		.chained = true,
		.chain_id = ALC255_FIXUP_MIC_MUTE_LED
	},
	[ALC269_FIXUP_HEADSET_MODE_NO_HP_MIC] = {
		.type = HDA_FIXUP_FUNC,
		.v.func = alc_fixup_headset_mode_no_hp_mic,
	},
	[ALC269_FIXUP_ASPIRE_HEADSET_MIC] = {
		.type = HDA_FIXUP_PINS,
		.v.pins = (const struct hda_pintbl[]) {
			{ 0x19, 0x01a1913c }, /* headset mic w/o jack detect */
			{ }
		},
		.chained = true,
		.chain_id = ALC269_FIXUP_HEADSET_MODE,
	},
	[ALC286_FIXUP_SONY_MIC_NO_PRESENCE] = {
		.type = HDA_FIXUP_PINS,
		.v.pins = (const struct hda_pintbl[]) {
			{ 0x18, 0x01a1913c }, /* use as headset mic, without its own jack detect */
			{ }
		},
		.chained = true,
		.chain_id = ALC269_FIXUP_HEADSET_MIC
	},
	[ALC256_FIXUP_HUAWEI_MBXP_PINS] = {
		.type = HDA_FIXUP_PINS,
		.v.pins = (const struct hda_pintbl[]) {
			{0x12, 0x90a60130},
			{0x13, 0x40000000},
			{0x14, 0x90170110},
			{0x18, 0x411111f0},
			{0x19, 0x04a11040},
			{0x1a, 0x411111f0},
			{0x1b, 0x90170112},
			{0x1d, 0x40759a05},
			{0x1e, 0x411111f0},
			{0x21, 0x04211020},
			{ }
		},
		.chained = true,
		.chain_id = ALC255_FIXUP_MIC_MUTE_LED
	},
	[ALC269_FIXUP_ASUS_X101_FUNC] = {
		.type = HDA_FIXUP_FUNC,
		.v.func = alc269_fixup_x101_headset_mic,
	},
	[ALC269_FIXUP_ASUS_X101_VERB] = {
		.type = HDA_FIXUP_VERBS,
		.v.verbs = (const struct hda_verb[]) {
			{0x18, AC_VERB_SET_PIN_WIDGET_CONTROL, 0},
			{0x20, AC_VERB_SET_COEF_INDEX, 0x08},
			{0x20, AC_VERB_SET_PROC_COEF,  0x0310},
			{ }
		},
		.chained = true,
		.chain_id = ALC269_FIXUP_ASUS_X101_FUNC
	},
	[ALC269_FIXUP_ASUS_X101] = {
		.type = HDA_FIXUP_PINS,
		.v.pins = (const struct hda_pintbl[]) {
			{ 0x18, 0x04a1182c }, /* Headset mic */
			{ }
		},
		.chained = true,
		.chain_id = ALC269_FIXUP_ASUS_X101_VERB
	},
	[ALC271_FIXUP_AMIC_MIC2] = {
		.type = HDA_FIXUP_PINS,
		.v.pins = (const struct hda_pintbl[]) {
			{ 0x14, 0x99130110 }, /* speaker */
			{ 0x19, 0x01a19c20 }, /* mic */
			{ 0x1b, 0x99a7012f }, /* int-mic */
			{ 0x21, 0x0121401f }, /* HP out */
			{ }
		},
	},
	[ALC271_FIXUP_HP_GATE_MIC_JACK] = {
		.type = HDA_FIXUP_FUNC,
		.v.func = alc271_hp_gate_mic_jack,
		.chained = true,
		.chain_id = ALC271_FIXUP_AMIC_MIC2,
	},
	[ALC271_FIXUP_HP_GATE_MIC_JACK_E1_572] = {
		.type = HDA_FIXUP_FUNC,
		.v.func = alc269_fixup_limit_int_mic_boost,
		.chained = true,
		.chain_id = ALC271_FIXUP_HP_GATE_MIC_JACK,
	},
	[ALC269_FIXUP_ACER_AC700] = {
		.type = HDA_FIXUP_PINS,
		.v.pins = (const struct hda_pintbl[]) {
			{ 0x12, 0x99a3092f }, /* int-mic */
			{ 0x14, 0x99130110 }, /* speaker */
			{ 0x18, 0x03a11c20 }, /* mic */
			{ 0x1e, 0x0346101e }, /* SPDIF1 */
			{ 0x21, 0x0321101f }, /* HP out */
			{ }
		},
		.chained = true,
		.chain_id = ALC271_FIXUP_DMIC,
	},
	[ALC269_FIXUP_LIMIT_INT_MIC_BOOST] = {
		.type = HDA_FIXUP_FUNC,
		.v.func = alc269_fixup_limit_int_mic_boost,
		.chained = true,
		.chain_id = ALC269_FIXUP_THINKPAD_ACPI,
	},
	[ALC269VB_FIXUP_ASUS_ZENBOOK] = {
		.type = HDA_FIXUP_FUNC,
		.v.func = alc269_fixup_limit_int_mic_boost,
		.chained = true,
		.chain_id = ALC269VB_FIXUP_DMIC,
	},
	[ALC269VB_FIXUP_ASUS_ZENBOOK_UX31A] = {
		.type = HDA_FIXUP_VERBS,
		.v.verbs = (const struct hda_verb[]) {
			/* class-D output amp +5dB */
			{ 0x20, AC_VERB_SET_COEF_INDEX, 0x12 },
			{ 0x20, AC_VERB_SET_PROC_COEF, 0x2800 },
			{}
		},
		.chained = true,
		.chain_id = ALC269VB_FIXUP_ASUS_ZENBOOK,
	},
	[ALC269_FIXUP_LIMIT_INT_MIC_BOOST_MUTE_LED] = {
		.type = HDA_FIXUP_FUNC,
		.v.func = alc269_fixup_limit_int_mic_boost,
		.chained = true,
		.chain_id = ALC269_FIXUP_HP_MUTE_LED_MIC1,
	},
	[ALC269VB_FIXUP_ORDISSIMO_EVE2] = {
		.type = HDA_FIXUP_PINS,
		.v.pins = (const struct hda_pintbl[]) {
			{ 0x12, 0x99a3092f }, /* int-mic */
			{ 0x18, 0x03a11d20 }, /* mic */
			{ 0x19, 0x411111f0 }, /* Unused bogus pin */
			{ }
		},
	},
	[ALC283_FIXUP_CHROME_BOOK] = {
		.type = HDA_FIXUP_FUNC,
		.v.func = alc283_fixup_chromebook,
	},
	[ALC283_FIXUP_SENSE_COMBO_JACK] = {
		.type = HDA_FIXUP_FUNC,
		.v.func = alc283_fixup_sense_combo_jack,
		.chained = true,
		.chain_id = ALC283_FIXUP_CHROME_BOOK,
	},
	[ALC282_FIXUP_ASUS_TX300] = {
		.type = HDA_FIXUP_FUNC,
		.v.func = alc282_fixup_asus_tx300,
	},
	[ALC283_FIXUP_INT_MIC] = {
		.type = HDA_FIXUP_VERBS,
		.v.verbs = (const struct hda_verb[]) {
			{0x20, AC_VERB_SET_COEF_INDEX, 0x1a},
			{0x20, AC_VERB_SET_PROC_COEF, 0x0011},
			{ }
		},
		.chained = true,
		.chain_id = ALC269_FIXUP_LIMIT_INT_MIC_BOOST
	},
	[ALC290_FIXUP_SUBWOOFER_HSJACK] = {
		.type = HDA_FIXUP_PINS,
		.v.pins = (const struct hda_pintbl[]) {
			{ 0x17, 0x90170112 }, /* subwoofer */
			{ }
		},
		.chained = true,
		.chain_id = ALC290_FIXUP_MONO_SPEAKERS_HSJACK,
	},
	[ALC290_FIXUP_SUBWOOFER] = {
		.type = HDA_FIXUP_PINS,
		.v.pins = (const struct hda_pintbl[]) {
			{ 0x17, 0x90170112 }, /* subwoofer */
			{ }
		},
		.chained = true,
		.chain_id = ALC290_FIXUP_MONO_SPEAKERS,
	},
	[ALC290_FIXUP_MONO_SPEAKERS] = {
		.type = HDA_FIXUP_FUNC,
		.v.func = alc290_fixup_mono_speakers,
	},
	[ALC290_FIXUP_MONO_SPEAKERS_HSJACK] = {
		.type = HDA_FIXUP_FUNC,
		.v.func = alc290_fixup_mono_speakers,
		.chained = true,
		.chain_id = ALC269_FIXUP_DELL3_MIC_NO_PRESENCE,
	},
	[ALC269_FIXUP_THINKPAD_ACPI] = {
		.type = HDA_FIXUP_FUNC,
		.v.func = alc_fixup_thinkpad_acpi,
		.chained = true,
		.chain_id = ALC269_FIXUP_SKU_IGNORE,
	},
	[ALC269_FIXUP_DMIC_THINKPAD_ACPI] = {
		.type = HDA_FIXUP_FUNC,
		.v.func = alc_fixup_inv_dmic,
		.chained = true,
		.chain_id = ALC269_FIXUP_THINKPAD_ACPI,
	},
	[ALC255_FIXUP_ACER_MIC_NO_PRESENCE] = {
		.type = HDA_FIXUP_PINS,
		.v.pins = (const struct hda_pintbl[]) {
			{ 0x19, 0x01a1913c }, /* use as headset mic, without its own jack detect */
			{ }
		},
		.chained = true,
		.chain_id = ALC255_FIXUP_HEADSET_MODE
	},
	[ALC255_FIXUP_ASUS_MIC_NO_PRESENCE] = {
		.type = HDA_FIXUP_PINS,
		.v.pins = (const struct hda_pintbl[]) {
			{ 0x19, 0x01a1913c }, /* use as headset mic, without its own jack detect */
			{ }
		},
		.chained = true,
		.chain_id = ALC255_FIXUP_HEADSET_MODE
	},
	[ALC255_FIXUP_DELL1_MIC_NO_PRESENCE] = {
		.type = HDA_FIXUP_PINS,
		.v.pins = (const struct hda_pintbl[]) {
			{ 0x19, 0x01a1913c }, /* use as headset mic, without its own jack detect */
			{ 0x1a, 0x01a1913d }, /* use as headphone mic, without its own jack detect */
			{ }
		},
		.chained = true,
		.chain_id = ALC255_FIXUP_HEADSET_MODE
	},
	[ALC255_FIXUP_DELL2_MIC_NO_PRESENCE] = {
		.type = HDA_FIXUP_PINS,
		.v.pins = (const struct hda_pintbl[]) {
			{ 0x19, 0x01a1913c }, /* use as headset mic, without its own jack detect */
			{ }
		},
		.chained = true,
		.chain_id = ALC255_FIXUP_HEADSET_MODE_NO_HP_MIC
	},
	[ALC255_FIXUP_HEADSET_MODE] = {
		.type = HDA_FIXUP_FUNC,
		.v.func = alc_fixup_headset_mode_alc255,
		.chained = true,
		.chain_id = ALC255_FIXUP_MIC_MUTE_LED
	},
	[ALC255_FIXUP_HEADSET_MODE_NO_HP_MIC] = {
		.type = HDA_FIXUP_FUNC,
		.v.func = alc_fixup_headset_mode_alc255_no_hp_mic,
	},
	[ALC293_FIXUP_DELL1_MIC_NO_PRESENCE] = {
		.type = HDA_FIXUP_PINS,
		.v.pins = (const struct hda_pintbl[]) {
			{ 0x18, 0x01a1913d }, /* use as headphone mic, without its own jack detect */
			{ 0x1a, 0x01a1913c }, /* use as headset mic, without its own jack detect */
			{ }
		},
		.chained = true,
		.chain_id = ALC269_FIXUP_HEADSET_MODE
	},
	[ALC292_FIXUP_TPT440_DOCK] = {
		.type = HDA_FIXUP_FUNC,
		.v.func = alc_fixup_tpt440_dock,
		.chained = true,
		.chain_id = ALC269_FIXUP_LIMIT_INT_MIC_BOOST
	},
	[ALC292_FIXUP_TPT440] = {
		.type = HDA_FIXUP_FUNC,
		.v.func = alc_fixup_disable_aamix,
		.chained = true,
		.chain_id = ALC292_FIXUP_TPT440_DOCK,
	},
	[ALC283_FIXUP_HEADSET_MIC] = {
		.type = HDA_FIXUP_PINS,
		.v.pins = (const struct hda_pintbl[]) {
			{ 0x19, 0x04a110f0 },
			{ },
		},
	},
	[ALC255_FIXUP_MIC_MUTE_LED] = {
		.type = HDA_FIXUP_FUNC,
		.v.func = snd_hda_gen_fixup_micmute_led,
	},
	[ALC282_FIXUP_ASPIRE_V5_PINS] = {
		.type = HDA_FIXUP_PINS,
		.v.pins = (const struct hda_pintbl[]) {
			{ 0x12, 0x90a60130 },
			{ 0x14, 0x90170110 },
			{ 0x17, 0x40000008 },
			{ 0x18, 0x411111f0 },
			{ 0x19, 0x01a1913c },
			{ 0x1a, 0x411111f0 },
			{ 0x1b, 0x411111f0 },
			{ 0x1d, 0x40f89b2d },
			{ 0x1e, 0x411111f0 },
			{ 0x21, 0x0321101f },
			{ },
		},
	},
	[ALC280_FIXUP_HP_GPIO4] = {
		.type = HDA_FIXUP_FUNC,
		.v.func = alc280_fixup_hp_gpio4,
	},
	[ALC286_FIXUP_HP_GPIO_LED] = {
		.type = HDA_FIXUP_FUNC,
		.v.func = alc286_fixup_hp_gpio_led,
	},
	[ALC280_FIXUP_HP_GPIO2_MIC_HOTKEY] = {
		.type = HDA_FIXUP_FUNC,
		.v.func = alc280_fixup_hp_gpio2_mic_hotkey,
	},
	[ALC280_FIXUP_HP_DOCK_PINS] = {
		.type = HDA_FIXUP_PINS,
		.v.pins = (const struct hda_pintbl[]) {
			{ 0x1b, 0x21011020 }, /* line-out */
			{ 0x1a, 0x01a1903c }, /* headset mic */
			{ 0x18, 0x2181103f }, /* line-in */
			{ },
		},
		.chained = true,
		.chain_id = ALC280_FIXUP_HP_GPIO4
	},
	[ALC269_FIXUP_HP_DOCK_GPIO_MIC1_LED] = {
		.type = HDA_FIXUP_PINS,
		.v.pins = (const struct hda_pintbl[]) {
			{ 0x1b, 0x21011020 }, /* line-out */
			{ 0x18, 0x2181103f }, /* line-in */
			{ },
		},
		.chained = true,
		.chain_id = ALC269_FIXUP_HP_GPIO_MIC1_LED
	},
	[ALC280_FIXUP_HP_9480M] = {
		.type = HDA_FIXUP_FUNC,
		.v.func = alc280_fixup_hp_9480m,
	},
	[ALC288_FIXUP_DELL_HEADSET_MODE] = {
		.type = HDA_FIXUP_FUNC,
		.v.func = alc_fixup_headset_mode_dell_alc288,
		.chained = true,
		.chain_id = ALC255_FIXUP_MIC_MUTE_LED
	},
	[ALC288_FIXUP_DELL1_MIC_NO_PRESENCE] = {
		.type = HDA_FIXUP_PINS,
		.v.pins = (const struct hda_pintbl[]) {
			{ 0x18, 0x01a1913c }, /* use as headset mic, without its own jack detect */
			{ 0x1a, 0x01a1913d }, /* use as headphone mic, without its own jack detect */
			{ }
		},
		.chained = true,
		.chain_id = ALC288_FIXUP_DELL_HEADSET_MODE
	},
	[ALC288_FIXUP_DISABLE_AAMIX] = {
		.type = HDA_FIXUP_FUNC,
		.v.func = alc_fixup_disable_aamix,
		.chained = true,
		.chain_id = ALC288_FIXUP_DELL1_MIC_NO_PRESENCE
	},
	[ALC288_FIXUP_DELL_XPS_13] = {
		.type = HDA_FIXUP_FUNC,
		.v.func = alc_fixup_dell_xps13,
		.chained = true,
		.chain_id = ALC288_FIXUP_DISABLE_AAMIX
	},
	[ALC292_FIXUP_DISABLE_AAMIX] = {
		.type = HDA_FIXUP_FUNC,
		.v.func = alc_fixup_disable_aamix,
		.chained = true,
		.chain_id = ALC269_FIXUP_DELL2_MIC_NO_PRESENCE
	},
	[ALC293_FIXUP_DISABLE_AAMIX_MULTIJACK] = {
		.type = HDA_FIXUP_FUNC,
		.v.func = alc_fixup_disable_aamix,
		.chained = true,
		.chain_id = ALC293_FIXUP_DELL1_MIC_NO_PRESENCE
	},
	[ALC292_FIXUP_DELL_E7X] = {
		.type = HDA_FIXUP_FUNC,
		.v.func = alc_fixup_dell_xps13,
		.chained = true,
		.chain_id = ALC292_FIXUP_DISABLE_AAMIX
	},
	[ALC298_FIXUP_DELL1_MIC_NO_PRESENCE] = {
		.type = HDA_FIXUP_PINS,
		.v.pins = (const struct hda_pintbl[]) {
			{ 0x18, 0x01a1913c }, /* use as headset mic, without its own jack detect */
			{ 0x1a, 0x01a1913d }, /* use as headphone mic, without its own jack detect */
			{ }
		},
		.chained = true,
		.chain_id = ALC269_FIXUP_HEADSET_MODE
	},
	[ALC298_FIXUP_DELL_AIO_MIC_NO_PRESENCE] = {
		.type = HDA_FIXUP_PINS,
		.v.pins = (const struct hda_pintbl[]) {
			{ 0x18, 0x01a1913c }, /* use as headset mic, without its own jack detect */
			{ }
		},
		.chained = true,
		.chain_id = ALC269_FIXUP_HEADSET_MODE
	},
	[ALC275_FIXUP_DELL_XPS] = {
		.type = HDA_FIXUP_VERBS,
		.v.verbs = (const struct hda_verb[]) {
			/* Enables internal speaker */
			{0x20, AC_VERB_SET_COEF_INDEX, 0x1f},
			{0x20, AC_VERB_SET_PROC_COEF, 0x00c0},
			{0x20, AC_VERB_SET_COEF_INDEX, 0x30},
			{0x20, AC_VERB_SET_PROC_COEF, 0x00b1},
			{}
		}
	},
	[ALC256_FIXUP_DELL_XPS_13_HEADPHONE_NOISE] = {
		.type = HDA_FIXUP_VERBS,
		.v.verbs = (const struct hda_verb[]) {
			/* Disable pass-through path for FRONT 14h */
			{0x20, AC_VERB_SET_COEF_INDEX, 0x36},
			{0x20, AC_VERB_SET_PROC_COEF, 0x1737},
			{}
		},
		.chained = true,
		.chain_id = ALC255_FIXUP_DELL1_MIC_NO_PRESENCE
	},
	[ALC293_FIXUP_LENOVO_SPK_NOISE] = {
		.type = HDA_FIXUP_FUNC,
		.v.func = alc_fixup_disable_aamix,
		.chained = true,
		.chain_id = ALC269_FIXUP_THINKPAD_ACPI
	},
	[ALC233_FIXUP_LENOVO_LINE2_MIC_HOTKEY] = {
		.type = HDA_FIXUP_FUNC,
		.v.func = alc233_fixup_lenovo_line2_mic_hotkey,
	},
	[ALC255_FIXUP_DELL_SPK_NOISE] = {
		.type = HDA_FIXUP_FUNC,
		.v.func = alc_fixup_disable_aamix,
		.chained = true,
		.chain_id = ALC255_FIXUP_DELL1_MIC_NO_PRESENCE
	},
	[ALC225_FIXUP_DISABLE_MIC_VREF] = {
		.type = HDA_FIXUP_FUNC,
		.v.func = alc_fixup_disable_mic_vref,
		.chained = true,
		.chain_id = ALC269_FIXUP_DELL1_MIC_NO_PRESENCE
	},
	[ALC225_FIXUP_DELL1_MIC_NO_PRESENCE] = {
		.type = HDA_FIXUP_VERBS,
		.v.verbs = (const struct hda_verb[]) {
			/* Disable pass-through path for FRONT 14h */
			{ 0x20, AC_VERB_SET_COEF_INDEX, 0x36 },
			{ 0x20, AC_VERB_SET_PROC_COEF, 0x57d7 },
			{}
		},
		.chained = true,
		.chain_id = ALC225_FIXUP_DISABLE_MIC_VREF
	},
	[ALC280_FIXUP_HP_HEADSET_MIC] = {
		.type = HDA_FIXUP_FUNC,
		.v.func = alc_fixup_disable_aamix,
		.chained = true,
		.chain_id = ALC269_FIXUP_HEADSET_MIC,
	},
	[ALC221_FIXUP_HP_FRONT_MIC] = {
		.type = HDA_FIXUP_PINS,
		.v.pins = (const struct hda_pintbl[]) {
			{ 0x19, 0x02a19020 }, /* Front Mic */
			{ }
		},
	},
	[ALC292_FIXUP_TPT460] = {
		.type = HDA_FIXUP_FUNC,
		.v.func = alc_fixup_tpt440_dock,
		.chained = true,
		.chain_id = ALC293_FIXUP_LENOVO_SPK_NOISE,
	},
	[ALC298_FIXUP_SPK_VOLUME] = {
		.type = HDA_FIXUP_FUNC,
		.v.func = alc298_fixup_speaker_volume,
		.chained = true,
		.chain_id = ALC298_FIXUP_DELL_AIO_MIC_NO_PRESENCE,
	},
	[ALC295_FIXUP_DISABLE_DAC3] = {
		.type = HDA_FIXUP_FUNC,
		.v.func = alc295_fixup_disable_dac3,
	},
	[ALC256_FIXUP_DELL_INSPIRON_7559_SUBWOOFER] = {
		.type = HDA_FIXUP_PINS,
		.v.pins = (const struct hda_pintbl[]) {
			{ 0x1b, 0x90170151 },
			{ }
		},
		.chained = true,
		.chain_id = ALC255_FIXUP_DELL1_MIC_NO_PRESENCE
	},
	[ALC269_FIXUP_ATIV_BOOK_8] = {
		.type = HDA_FIXUP_FUNC,
		.v.func = alc_fixup_auto_mute_via_amp,
		.chained = true,
		.chain_id = ALC269_FIXUP_NO_SHUTUP
	},
	[ALC221_FIXUP_HP_MIC_NO_PRESENCE] = {
		.type = HDA_FIXUP_PINS,
		.v.pins = (const struct hda_pintbl[]) {
			{ 0x18, 0x01a1913c }, /* use as headset mic, without its own jack detect */
			{ 0x1a, 0x01a1913d }, /* use as headphone mic, without its own jack detect */
			{ }
		},
		.chained = true,
		.chain_id = ALC269_FIXUP_HEADSET_MODE
	},
	[ALC256_FIXUP_ASUS_HEADSET_MODE] = {
		.type = HDA_FIXUP_FUNC,
		.v.func = alc_fixup_headset_mode,
	},
	[ALC256_FIXUP_ASUS_MIC] = {
		.type = HDA_FIXUP_PINS,
		.v.pins = (const struct hda_pintbl[]) {
			{ 0x13, 0x90a60160 }, /* use as internal mic */
			{ 0x19, 0x04a11120 }, /* use as headset mic, without its own jack detect */
			{ }
		},
		.chained = true,
		.chain_id = ALC256_FIXUP_ASUS_HEADSET_MODE
	},
	[ALC256_FIXUP_ASUS_AIO_GPIO2] = {
		.type = HDA_FIXUP_FUNC,
		/* Set up GPIO2 for the speaker amp */
		.v.func = alc_fixup_gpio4,
	},
	[ALC233_FIXUP_ASUS_MIC_NO_PRESENCE] = {
		.type = HDA_FIXUP_PINS,
		.v.pins = (const struct hda_pintbl[]) {
			{ 0x19, 0x01a1913c }, /* use as headset mic, without its own jack detect */
			{ }
		},
		.chained = true,
		.chain_id = ALC269_FIXUP_HEADSET_MIC
	},
	[ALC233_FIXUP_EAPD_COEF_AND_MIC_NO_PRESENCE] = {
		.type = HDA_FIXUP_VERBS,
		.v.verbs = (const struct hda_verb[]) {
			/* Enables internal speaker */
			{0x20, AC_VERB_SET_COEF_INDEX, 0x40},
			{0x20, AC_VERB_SET_PROC_COEF, 0x8800},
			{}
		},
		.chained = true,
		.chain_id = ALC233_FIXUP_ASUS_MIC_NO_PRESENCE
	},
	[ALC233_FIXUP_LENOVO_MULTI_CODECS] = {
		.type = HDA_FIXUP_FUNC,
		.v.func = alc233_alc662_fixup_lenovo_dual_codecs,
	},
	[ALC294_FIXUP_LENOVO_MIC_LOCATION] = {
		.type = HDA_FIXUP_PINS,
		.v.pins = (const struct hda_pintbl[]) {
			/* Change the mic location from front to right, otherwise there are
			   two front mics with the same name, pulseaudio can't handle them.
			   This is just a temporary workaround, after applying this fixup,
			   there will be one "Front Mic" and one "Mic" in this machine.
			 */
			{ 0x1a, 0x04a19040 },
			{ }
		},
	},
	[ALC225_FIXUP_DELL_WYSE_MIC_NO_PRESENCE] = {
		.type = HDA_FIXUP_PINS,
		.v.pins = (const struct hda_pintbl[]) {
			{ 0x16, 0x0101102f }, /* Rear Headset HP */
			{ 0x19, 0x02a1913c }, /* use as Front headset mic, without its own jack detect */
			{ 0x1a, 0x01a19030 }, /* Rear Headset MIC */
			{ 0x1b, 0x02011020 },
			{ }
		},
		.chained = true,
		.chain_id = ALC269_FIXUP_HEADSET_MODE_NO_HP_MIC
	},
	[ALC700_FIXUP_INTEL_REFERENCE] = {
		.type = HDA_FIXUP_VERBS,
		.v.verbs = (const struct hda_verb[]) {
			/* Enables internal speaker */
			{0x20, AC_VERB_SET_COEF_INDEX, 0x45},
			{0x20, AC_VERB_SET_PROC_COEF, 0x5289},
			{0x20, AC_VERB_SET_COEF_INDEX, 0x4A},
			{0x20, AC_VERB_SET_PROC_COEF, 0x001b},
			{0x58, AC_VERB_SET_COEF_INDEX, 0x00},
			{0x58, AC_VERB_SET_PROC_COEF, 0x3888},
			{0x20, AC_VERB_SET_COEF_INDEX, 0x6f},
			{0x20, AC_VERB_SET_PROC_COEF, 0x2c0b},
			{}
		}
	},
	[ALC274_FIXUP_DELL_BIND_DACS] = {
		.type = HDA_FIXUP_FUNC,
		.v.func = alc274_fixup_bind_dacs,
		.chained = true,
		.chain_id = ALC269_FIXUP_DELL1_MIC_NO_PRESENCE
	},
	[ALC274_FIXUP_DELL_AIO_LINEOUT_VERB] = {
		.type = HDA_FIXUP_PINS,
		.v.pins = (const struct hda_pintbl[]) {
			{ 0x1b, 0x0401102f },
			{ }
		},
		.chained = true,
		.chain_id = ALC274_FIXUP_DELL_BIND_DACS
	},
	[ALC298_FIXUP_TPT470_DOCK] = {
		.type = HDA_FIXUP_FUNC,
		.v.func = alc_fixup_tpt470_dock,
		.chained = true,
		.chain_id = ALC293_FIXUP_LENOVO_SPK_NOISE
	},
	[ALC255_FIXUP_DUMMY_LINEOUT_VERB] = {
		.type = HDA_FIXUP_PINS,
		.v.pins = (const struct hda_pintbl[]) {
			{ 0x14, 0x0201101f },
			{ }
		},
		.chained = true,
		.chain_id = ALC255_FIXUP_DELL1_MIC_NO_PRESENCE
	},
	[ALC255_FIXUP_DELL_HEADSET_MIC] = {
		.type = HDA_FIXUP_PINS,
		.v.pins = (const struct hda_pintbl[]) {
			{ 0x19, 0x01a1913c }, /* use as headset mic, without its own jack detect */
			{ }
		},
		.chained = true,
		.chain_id = ALC269_FIXUP_HEADSET_MIC
	},
	[ALC295_FIXUP_HP_X360] = {
		.type = HDA_FIXUP_FUNC,
		.v.func = alc295_fixup_hp_top_speakers,
		.chained = true,
		.chain_id = ALC269_FIXUP_HP_MUTE_LED_MIC3
	},
	[ALC221_FIXUP_HP_HEADSET_MIC] = {
		.type = HDA_FIXUP_PINS,
		.v.pins = (const struct hda_pintbl[]) {
			{ 0x19, 0x0181313f},
			{ }
		},
		.chained = true,
		.chain_id = ALC269_FIXUP_HEADSET_MIC
	},
	[ALC285_FIXUP_LENOVO_HEADPHONE_NOISE] = {
		.type = HDA_FIXUP_FUNC,
		.v.func = alc285_fixup_invalidate_dacs,
		.chained = true,
		.chain_id = ALC269_FIXUP_THINKPAD_ACPI
	},
	[ALC295_FIXUP_HP_AUTO_MUTE] = {
		.type = HDA_FIXUP_FUNC,
		.v.func = alc_fixup_auto_mute_via_amp,
	},
	[ALC286_FIXUP_ACER_AIO_MIC_NO_PRESENCE] = {
		.type = HDA_FIXUP_PINS,
		.v.pins = (const struct hda_pintbl[]) {
			{ 0x18, 0x01a1913c }, /* use as headset mic, without its own jack detect */
			{ }
		},
		.chained = true,
		.chain_id = ALC269_FIXUP_HEADSET_MIC
	},
	[ALC294_FIXUP_ASUS_MIC] = {
		.type = HDA_FIXUP_PINS,
		.v.pins = (const struct hda_pintbl[]) {
			{ 0x13, 0x90a60160 }, /* use as internal mic */
			{ 0x19, 0x04a11120 }, /* use as headset mic, without its own jack detect */
			{ }
		},
		.chained = true,
		.chain_id = ALC269_FIXUP_HEADSET_MODE_NO_HP_MIC
	},
	[ALC294_FIXUP_ASUS_HEADSET_MIC] = {
		.type = HDA_FIXUP_PINS,
		.v.pins = (const struct hda_pintbl[]) {
			{ 0x19, 0x01a1103c }, /* use as headset mic */
			{ }
		},
		.chained = true,
		.chain_id = ALC269_FIXUP_HEADSET_MODE_NO_HP_MIC
	},
	[ALC294_FIXUP_ASUS_SPK] = {
		.type = HDA_FIXUP_VERBS,
		.v.verbs = (const struct hda_verb[]) {
			/* Set EAPD high */
			{ 0x20, AC_VERB_SET_COEF_INDEX, 0x40 },
			{ 0x20, AC_VERB_SET_PROC_COEF, 0x8800 },
			{ }
		},
		.chained = true,
		.chain_id = ALC294_FIXUP_ASUS_HEADSET_MIC
	},
	[ALC225_FIXUP_HEADSET_JACK] = {
		.type = HDA_FIXUP_FUNC,
		.v.func = alc_fixup_headset_jack,
	},
};

static const struct snd_pci_quirk alc269_fixup_tbl[] = {
	SND_PCI_QUIRK(0x1025, 0x0283, "Acer TravelMate 8371", ALC269_FIXUP_INV_DMIC),
	SND_PCI_QUIRK(0x1025, 0x029b, "Acer 1810TZ", ALC269_FIXUP_INV_DMIC),
	SND_PCI_QUIRK(0x1025, 0x0349, "Acer AOD260", ALC269_FIXUP_INV_DMIC),
	SND_PCI_QUIRK(0x1025, 0x047c, "Acer AC700", ALC269_FIXUP_ACER_AC700),
	SND_PCI_QUIRK(0x1025, 0x072d, "Acer Aspire V5-571G", ALC269_FIXUP_ASPIRE_HEADSET_MIC),
	SND_PCI_QUIRK(0x1025, 0x080d, "Acer Aspire V5-122P", ALC269_FIXUP_ASPIRE_HEADSET_MIC),
	SND_PCI_QUIRK(0x1025, 0x0740, "Acer AO725", ALC271_FIXUP_HP_GATE_MIC_JACK),
	SND_PCI_QUIRK(0x1025, 0x0742, "Acer AO756", ALC271_FIXUP_HP_GATE_MIC_JACK),
	SND_PCI_QUIRK(0x1025, 0x0762, "Acer Aspire E1-472", ALC271_FIXUP_HP_GATE_MIC_JACK_E1_572),
	SND_PCI_QUIRK(0x1025, 0x0775, "Acer Aspire E1-572", ALC271_FIXUP_HP_GATE_MIC_JACK_E1_572),
	SND_PCI_QUIRK(0x1025, 0x079b, "Acer Aspire V5-573G", ALC282_FIXUP_ASPIRE_V5_PINS),
	SND_PCI_QUIRK(0x1025, 0x102b, "Acer Aspire C24-860", ALC286_FIXUP_ACER_AIO_MIC_NO_PRESENCE),
	SND_PCI_QUIRK(0x1025, 0x106d, "Acer Cloudbook 14", ALC283_FIXUP_CHROME_BOOK),
	SND_PCI_QUIRK(0x1025, 0x128f, "Acer Veriton Z6860G", ALC286_FIXUP_ACER_AIO_MIC_NO_PRESENCE),
	SND_PCI_QUIRK(0x1025, 0x1290, "Acer Veriton Z4860G", ALC286_FIXUP_ACER_AIO_MIC_NO_PRESENCE),
	SND_PCI_QUIRK(0x1025, 0x1291, "Acer Veriton Z4660G", ALC286_FIXUP_ACER_AIO_MIC_NO_PRESENCE),
	SND_PCI_QUIRK(0x1028, 0x0470, "Dell M101z", ALC269_FIXUP_DELL_M101Z),
	SND_PCI_QUIRK(0x1028, 0x054b, "Dell XPS one 2710", ALC275_FIXUP_DELL_XPS),
	SND_PCI_QUIRK(0x1028, 0x05bd, "Dell Latitude E6440", ALC292_FIXUP_DELL_E7X),
	SND_PCI_QUIRK(0x1028, 0x05be, "Dell Latitude E6540", ALC292_FIXUP_DELL_E7X),
	SND_PCI_QUIRK(0x1028, 0x05ca, "Dell Latitude E7240", ALC292_FIXUP_DELL_E7X),
	SND_PCI_QUIRK(0x1028, 0x05cb, "Dell Latitude E7440", ALC292_FIXUP_DELL_E7X),
	SND_PCI_QUIRK(0x1028, 0x05da, "Dell Vostro 5460", ALC290_FIXUP_SUBWOOFER),
	SND_PCI_QUIRK(0x1028, 0x05f4, "Dell", ALC269_FIXUP_DELL1_MIC_NO_PRESENCE),
	SND_PCI_QUIRK(0x1028, 0x05f5, "Dell", ALC269_FIXUP_DELL1_MIC_NO_PRESENCE),
	SND_PCI_QUIRK(0x1028, 0x05f6, "Dell", ALC269_FIXUP_DELL1_MIC_NO_PRESENCE),
	SND_PCI_QUIRK(0x1028, 0x0615, "Dell Vostro 5470", ALC290_FIXUP_SUBWOOFER_HSJACK),
	SND_PCI_QUIRK(0x1028, 0x0616, "Dell Vostro 5470", ALC290_FIXUP_SUBWOOFER_HSJACK),
	SND_PCI_QUIRK(0x1028, 0x062c, "Dell Latitude E5550", ALC292_FIXUP_DELL_E7X),
	SND_PCI_QUIRK(0x1028, 0x062e, "Dell Latitude E7450", ALC292_FIXUP_DELL_E7X),
	SND_PCI_QUIRK(0x1028, 0x0638, "Dell Inspiron 5439", ALC290_FIXUP_MONO_SPEAKERS_HSJACK),
	SND_PCI_QUIRK(0x1028, 0x064a, "Dell", ALC293_FIXUP_DELL1_MIC_NO_PRESENCE),
	SND_PCI_QUIRK(0x1028, 0x064b, "Dell", ALC293_FIXUP_DELL1_MIC_NO_PRESENCE),
	SND_PCI_QUIRK(0x1028, 0x0665, "Dell XPS 13", ALC288_FIXUP_DELL_XPS_13),
	SND_PCI_QUIRK(0x1028, 0x0669, "Dell Optiplex 9020m", ALC255_FIXUP_DELL1_MIC_NO_PRESENCE),
	SND_PCI_QUIRK(0x1028, 0x069a, "Dell Vostro 5480", ALC290_FIXUP_SUBWOOFER_HSJACK),
	SND_PCI_QUIRK(0x1028, 0x06c7, "Dell", ALC255_FIXUP_DELL1_MIC_NO_PRESENCE),
	SND_PCI_QUIRK(0x1028, 0x06d9, "Dell", ALC293_FIXUP_DELL1_MIC_NO_PRESENCE),
	SND_PCI_QUIRK(0x1028, 0x06da, "Dell", ALC293_FIXUP_DELL1_MIC_NO_PRESENCE),
	SND_PCI_QUIRK(0x1028, 0x06db, "Dell", ALC293_FIXUP_DISABLE_AAMIX_MULTIJACK),
	SND_PCI_QUIRK(0x1028, 0x06dd, "Dell", ALC293_FIXUP_DISABLE_AAMIX_MULTIJACK),
	SND_PCI_QUIRK(0x1028, 0x06de, "Dell", ALC293_FIXUP_DISABLE_AAMIX_MULTIJACK),
	SND_PCI_QUIRK(0x1028, 0x06df, "Dell", ALC293_FIXUP_DISABLE_AAMIX_MULTIJACK),
	SND_PCI_QUIRK(0x1028, 0x06e0, "Dell", ALC293_FIXUP_DISABLE_AAMIX_MULTIJACK),
	SND_PCI_QUIRK(0x1028, 0x0704, "Dell XPS 13 9350", ALC256_FIXUP_DELL_XPS_13_HEADPHONE_NOISE),
	SND_PCI_QUIRK(0x1028, 0x0706, "Dell Inspiron 7559", ALC256_FIXUP_DELL_INSPIRON_7559_SUBWOOFER),
	SND_PCI_QUIRK(0x1028, 0x0725, "Dell Inspiron 3162", ALC255_FIXUP_DELL_SPK_NOISE),
	SND_PCI_QUIRK(0x1028, 0x075b, "Dell XPS 13 9360", ALC256_FIXUP_DELL_XPS_13_HEADPHONE_NOISE),
	SND_PCI_QUIRK(0x1028, 0x075c, "Dell XPS 27 7760", ALC298_FIXUP_SPK_VOLUME),
	SND_PCI_QUIRK(0x1028, 0x075d, "Dell AIO", ALC298_FIXUP_SPK_VOLUME),
	SND_PCI_QUIRK(0x1028, 0x07b0, "Dell Precision 7520", ALC295_FIXUP_DISABLE_DAC3),
	SND_PCI_QUIRK(0x1028, 0x0798, "Dell Inspiron 17 7000 Gaming", ALC256_FIXUP_DELL_INSPIRON_7559_SUBWOOFER),
	SND_PCI_QUIRK(0x1028, 0x080c, "Dell WYSE", ALC225_FIXUP_DELL_WYSE_MIC_NO_PRESENCE),
	SND_PCI_QUIRK(0x1028, 0x082a, "Dell XPS 13 9360", ALC256_FIXUP_DELL_XPS_13_HEADPHONE_NOISE),
	SND_PCI_QUIRK(0x1028, 0x084b, "Dell", ALC274_FIXUP_DELL_AIO_LINEOUT_VERB),
	SND_PCI_QUIRK(0x1028, 0x084e, "Dell", ALC274_FIXUP_DELL_AIO_LINEOUT_VERB),
	SND_PCI_QUIRK(0x1028, 0x0871, "Dell Precision 3630", ALC255_FIXUP_DELL_HEADSET_MIC),
	SND_PCI_QUIRK(0x1028, 0x0872, "Dell Precision 3630", ALC255_FIXUP_DELL_HEADSET_MIC),
	SND_PCI_QUIRK(0x1028, 0x0873, "Dell Precision 3930", ALC255_FIXUP_DUMMY_LINEOUT_VERB),
	SND_PCI_QUIRK(0x1028, 0x0935, "Dell", ALC274_FIXUP_DELL_AIO_LINEOUT_VERB),
	SND_PCI_QUIRK(0x1028, 0x164a, "Dell", ALC293_FIXUP_DELL1_MIC_NO_PRESENCE),
	SND_PCI_QUIRK(0x1028, 0x164b, "Dell", ALC293_FIXUP_DELL1_MIC_NO_PRESENCE),
	SND_PCI_QUIRK(0x103c, 0x1586, "HP", ALC269_FIXUP_HP_MUTE_LED_MIC2),
	SND_PCI_QUIRK(0x103c, 0x18e6, "HP", ALC269_FIXUP_HP_GPIO_LED),
	SND_PCI_QUIRK(0x103c, 0x218b, "HP", ALC269_FIXUP_LIMIT_INT_MIC_BOOST_MUTE_LED),
	SND_PCI_QUIRK(0x103c, 0x225f, "HP", ALC280_FIXUP_HP_GPIO2_MIC_HOTKEY),
	/* ALC282 */
	SND_PCI_QUIRK(0x103c, 0x21f9, "HP", ALC269_FIXUP_HP_MUTE_LED_MIC1),
	SND_PCI_QUIRK(0x103c, 0x2210, "HP", ALC269_FIXUP_HP_MUTE_LED_MIC1),
	SND_PCI_QUIRK(0x103c, 0x2214, "HP", ALC269_FIXUP_HP_MUTE_LED_MIC1),
	SND_PCI_QUIRK(0x103c, 0x2236, "HP", ALC269_FIXUP_HP_LINE1_MIC1_LED),
	SND_PCI_QUIRK(0x103c, 0x2237, "HP", ALC269_FIXUP_HP_LINE1_MIC1_LED),
	SND_PCI_QUIRK(0x103c, 0x2238, "HP", ALC269_FIXUP_HP_LINE1_MIC1_LED),
	SND_PCI_QUIRK(0x103c, 0x2239, "HP", ALC269_FIXUP_HP_LINE1_MIC1_LED),
	SND_PCI_QUIRK(0x103c, 0x224b, "HP", ALC269_FIXUP_HP_LINE1_MIC1_LED),
	SND_PCI_QUIRK(0x103c, 0x2268, "HP", ALC269_FIXUP_HP_MUTE_LED_MIC1),
	SND_PCI_QUIRK(0x103c, 0x226a, "HP", ALC269_FIXUP_HP_MUTE_LED_MIC1),
	SND_PCI_QUIRK(0x103c, 0x226b, "HP", ALC269_FIXUP_HP_MUTE_LED_MIC1),
	SND_PCI_QUIRK(0x103c, 0x226e, "HP", ALC269_FIXUP_HP_MUTE_LED_MIC1),
	SND_PCI_QUIRK(0x103c, 0x2271, "HP", ALC286_FIXUP_HP_GPIO_LED),
	SND_PCI_QUIRK(0x103c, 0x2272, "HP", ALC280_FIXUP_HP_DOCK_PINS),
	SND_PCI_QUIRK(0x103c, 0x2273, "HP", ALC280_FIXUP_HP_DOCK_PINS),
	SND_PCI_QUIRK(0x103c, 0x229e, "HP", ALC269_FIXUP_HP_MUTE_LED_MIC1),
	SND_PCI_QUIRK(0x103c, 0x22b2, "HP", ALC269_FIXUP_HP_MUTE_LED_MIC1),
	SND_PCI_QUIRK(0x103c, 0x22b7, "HP", ALC269_FIXUP_HP_MUTE_LED_MIC1),
	SND_PCI_QUIRK(0x103c, 0x22bf, "HP", ALC269_FIXUP_HP_MUTE_LED_MIC1),
	SND_PCI_QUIRK(0x103c, 0x22cf, "HP", ALC269_FIXUP_HP_MUTE_LED_MIC1),
	SND_PCI_QUIRK(0x103c, 0x22db, "HP", ALC280_FIXUP_HP_9480M),
	SND_PCI_QUIRK(0x103c, 0x22dc, "HP", ALC269_FIXUP_HP_GPIO_MIC1_LED),
	SND_PCI_QUIRK(0x103c, 0x22fb, "HP", ALC269_FIXUP_HP_GPIO_MIC1_LED),
	/* ALC290 */
	SND_PCI_QUIRK(0x103c, 0x221b, "HP", ALC269_FIXUP_HP_GPIO_MIC1_LED),
	SND_PCI_QUIRK(0x103c, 0x2221, "HP", ALC269_FIXUP_HP_GPIO_MIC1_LED),
	SND_PCI_QUIRK(0x103c, 0x2225, "HP", ALC269_FIXUP_HP_GPIO_MIC1_LED),
	SND_PCI_QUIRK(0x103c, 0x2253, "HP", ALC269_FIXUP_HP_GPIO_MIC1_LED),
	SND_PCI_QUIRK(0x103c, 0x2254, "HP", ALC269_FIXUP_HP_GPIO_MIC1_LED),
	SND_PCI_QUIRK(0x103c, 0x2255, "HP", ALC269_FIXUP_HP_GPIO_MIC1_LED),
	SND_PCI_QUIRK(0x103c, 0x2256, "HP", ALC269_FIXUP_HP_GPIO_MIC1_LED),
	SND_PCI_QUIRK(0x103c, 0x2257, "HP", ALC269_FIXUP_HP_GPIO_MIC1_LED),
	SND_PCI_QUIRK(0x103c, 0x2259, "HP", ALC269_FIXUP_HP_GPIO_MIC1_LED),
	SND_PCI_QUIRK(0x103c, 0x225a, "HP", ALC269_FIXUP_HP_DOCK_GPIO_MIC1_LED),
	SND_PCI_QUIRK(0x103c, 0x2260, "HP", ALC269_FIXUP_HP_MUTE_LED_MIC1),
	SND_PCI_QUIRK(0x103c, 0x2263, "HP", ALC269_FIXUP_HP_MUTE_LED_MIC1),
	SND_PCI_QUIRK(0x103c, 0x2264, "HP", ALC269_FIXUP_HP_MUTE_LED_MIC1),
	SND_PCI_QUIRK(0x103c, 0x2265, "HP", ALC269_FIXUP_HP_MUTE_LED_MIC1),
	SND_PCI_QUIRK(0x103c, 0x2272, "HP", ALC269_FIXUP_HP_GPIO_MIC1_LED),
	SND_PCI_QUIRK(0x103c, 0x2273, "HP", ALC269_FIXUP_HP_GPIO_MIC1_LED),
	SND_PCI_QUIRK(0x103c, 0x2278, "HP", ALC269_FIXUP_HP_GPIO_MIC1_LED),
	SND_PCI_QUIRK(0x103c, 0x227f, "HP", ALC269_FIXUP_HP_MUTE_LED_MIC1),
	SND_PCI_QUIRK(0x103c, 0x2282, "HP", ALC269_FIXUP_HP_MUTE_LED_MIC1),
	SND_PCI_QUIRK(0x103c, 0x228b, "HP", ALC269_FIXUP_HP_MUTE_LED_MIC1),
	SND_PCI_QUIRK(0x103c, 0x228e, "HP", ALC269_FIXUP_HP_MUTE_LED_MIC1),
	SND_PCI_QUIRK(0x103c, 0x22c5, "HP", ALC269_FIXUP_HP_MUTE_LED_MIC1),
	SND_PCI_QUIRK(0x103c, 0x22c7, "HP", ALC269_FIXUP_HP_MUTE_LED_MIC1),
	SND_PCI_QUIRK(0x103c, 0x22c8, "HP", ALC269_FIXUP_HP_MUTE_LED_MIC1),
	SND_PCI_QUIRK(0x103c, 0x22c4, "HP", ALC269_FIXUP_HP_MUTE_LED_MIC1),
	SND_PCI_QUIRK(0x103c, 0x2334, "HP", ALC269_FIXUP_HP_MUTE_LED_MIC1),
	SND_PCI_QUIRK(0x103c, 0x2335, "HP", ALC269_FIXUP_HP_MUTE_LED_MIC1),
	SND_PCI_QUIRK(0x103c, 0x2336, "HP", ALC269_FIXUP_HP_MUTE_LED_MIC1),
	SND_PCI_QUIRK(0x103c, 0x2337, "HP", ALC269_FIXUP_HP_MUTE_LED_MIC1),
	SND_PCI_QUIRK(0x103c, 0x221c, "HP EliteBook 755 G2", ALC280_FIXUP_HP_HEADSET_MIC),
	SND_PCI_QUIRK(0x103c, 0x820d, "HP Pavilion 15", ALC269_FIXUP_HP_MUTE_LED_MIC3),
	SND_PCI_QUIRK(0x103c, 0x8256, "HP", ALC221_FIXUP_HP_FRONT_MIC),
	SND_PCI_QUIRK(0x103c, 0x827e, "HP x360", ALC295_FIXUP_HP_X360),
	SND_PCI_QUIRK(0x103c, 0x82bf, "HP", ALC221_FIXUP_HP_MIC_NO_PRESENCE),
	SND_PCI_QUIRK(0x103c, 0x82c0, "HP", ALC221_FIXUP_HP_MIC_NO_PRESENCE),
	SND_PCI_QUIRK(0x103c, 0x83b9, "HP Spectre x360", ALC269_FIXUP_HP_MUTE_LED_MIC3),
	SND_PCI_QUIRK(0x1043, 0x103e, "ASUS X540SA", ALC256_FIXUP_ASUS_MIC),
	SND_PCI_QUIRK(0x1043, 0x103f, "ASUS TX300", ALC282_FIXUP_ASUS_TX300),
	SND_PCI_QUIRK(0x1043, 0x106d, "Asus K53BE", ALC269_FIXUP_LIMIT_INT_MIC_BOOST),
	SND_PCI_QUIRK(0x1043, 0x10a1, "ASUS UX391UA", ALC294_FIXUP_ASUS_SPK),
	SND_PCI_QUIRK(0x1043, 0x10c0, "ASUS X540SA", ALC256_FIXUP_ASUS_MIC),
	SND_PCI_QUIRK(0x1043, 0x10d0, "ASUS X540LA/X540LJ", ALC255_FIXUP_ASUS_MIC_NO_PRESENCE),
	SND_PCI_QUIRK(0x1043, 0x115d, "Asus 1015E", ALC269_FIXUP_LIMIT_INT_MIC_BOOST),
	SND_PCI_QUIRK(0x1043, 0x11c0, "ASUS X556UR", ALC255_FIXUP_ASUS_MIC_NO_PRESENCE),
	SND_PCI_QUIRK(0x1043, 0x1290, "ASUS X441SA", ALC233_FIXUP_EAPD_COEF_AND_MIC_NO_PRESENCE),
	SND_PCI_QUIRK(0x1043, 0x12a0, "ASUS X441UV", ALC233_FIXUP_EAPD_COEF_AND_MIC_NO_PRESENCE),
	SND_PCI_QUIRK(0x1043, 0x12f0, "ASUS X541UV", ALC256_FIXUP_ASUS_MIC),
	SND_PCI_QUIRK(0x1043, 0x12e0, "ASUS X541SA", ALC256_FIXUP_ASUS_MIC),
	SND_PCI_QUIRK(0x1043, 0x13b0, "ASUS Z550SA", ALC256_FIXUP_ASUS_MIC),
	SND_PCI_QUIRK(0x1043, 0x1427, "Asus Zenbook UX31E", ALC269VB_FIXUP_ASUS_ZENBOOK),
	SND_PCI_QUIRK(0x1043, 0x14a1, "ASUS UX533FD", ALC294_FIXUP_ASUS_SPK),
	SND_PCI_QUIRK(0x1043, 0x1517, "Asus Zenbook UX31A", ALC269VB_FIXUP_ASUS_ZENBOOK_UX31A),
	SND_PCI_QUIRK(0x1043, 0x16e3, "ASUS UX50", ALC269_FIXUP_STEREO_DMIC),
	SND_PCI_QUIRK(0x1043, 0x1a13, "Asus G73Jw", ALC269_FIXUP_ASUS_G73JW),
	SND_PCI_QUIRK(0x1043, 0x1a30, "ASUS X705UD", ALC256_FIXUP_ASUS_MIC),
	SND_PCI_QUIRK(0x1043, 0x1b13, "Asus U41SV", ALC269_FIXUP_INV_DMIC),
	SND_PCI_QUIRK(0x1043, 0x1bbd, "ASUS Z550MA", ALC255_FIXUP_ASUS_MIC_NO_PRESENCE),
	SND_PCI_QUIRK(0x1043, 0x1c23, "Asus X55U", ALC269_FIXUP_LIMIT_INT_MIC_BOOST),
	SND_PCI_QUIRK(0x1043, 0x1ccd, "ASUS X555UB", ALC256_FIXUP_ASUS_MIC),
	SND_PCI_QUIRK(0x1043, 0x3030, "ASUS ZN270IE", ALC256_FIXUP_ASUS_AIO_GPIO2),
	SND_PCI_QUIRK(0x1043, 0x831a, "ASUS P901", ALC269_FIXUP_STEREO_DMIC),
	SND_PCI_QUIRK(0x1043, 0x834a, "ASUS S101", ALC269_FIXUP_STEREO_DMIC),
	SND_PCI_QUIRK(0x1043, 0x8398, "ASUS P1005", ALC269_FIXUP_STEREO_DMIC),
	SND_PCI_QUIRK(0x1043, 0x83ce, "ASUS P1005", ALC269_FIXUP_STEREO_DMIC),
	SND_PCI_QUIRK(0x1043, 0x8516, "ASUS X101CH", ALC269_FIXUP_ASUS_X101),
	SND_PCI_QUIRK(0x104d, 0x90b5, "Sony VAIO Pro 11", ALC286_FIXUP_SONY_MIC_NO_PRESENCE),
	SND_PCI_QUIRK(0x104d, 0x90b6, "Sony VAIO Pro 13", ALC286_FIXUP_SONY_MIC_NO_PRESENCE),
	SND_PCI_QUIRK(0x104d, 0x9073, "Sony VAIO", ALC275_FIXUP_SONY_VAIO_GPIO2),
	SND_PCI_QUIRK(0x104d, 0x907b, "Sony VAIO", ALC275_FIXUP_SONY_HWEQ),
	SND_PCI_QUIRK(0x104d, 0x9084, "Sony VAIO", ALC275_FIXUP_SONY_HWEQ),
	SND_PCI_QUIRK(0x104d, 0x9099, "Sony VAIO S13", ALC275_FIXUP_SONY_DISABLE_AAMIX),
	SND_PCI_QUIRK(0x10cf, 0x1475, "Lifebook", ALC269_FIXUP_LIFEBOOK),
	SND_PCI_QUIRK(0x10cf, 0x159f, "Lifebook E780", ALC269_FIXUP_LIFEBOOK_NO_HP_TO_LINEOUT),
	SND_PCI_QUIRK(0x10cf, 0x15dc, "Lifebook T731", ALC269_FIXUP_LIFEBOOK_HP_PIN),
	SND_PCI_QUIRK(0x10cf, 0x1757, "Lifebook E752", ALC269_FIXUP_LIFEBOOK_HP_PIN),
	SND_PCI_QUIRK(0x10cf, 0x1629, "Lifebook U7x7", ALC255_FIXUP_LIFEBOOK_U7x7_HEADSET_MIC),
	SND_PCI_QUIRK(0x10cf, 0x1845, "Lifebook U904", ALC269_FIXUP_LIFEBOOK_EXTMIC),
	SND_PCI_QUIRK(0x10ec, 0x10f2, "Intel Reference board", ALC700_FIXUP_INTEL_REFERENCE),
	SND_PCI_QUIRK(0x10f7, 0x8338, "Panasonic CF-SZ6", ALC269_FIXUP_HEADSET_MODE),
	SND_PCI_QUIRK(0x144d, 0xc109, "Samsung Ativ book 9 (NP900X3G)", ALC269_FIXUP_INV_DMIC),
	SND_PCI_QUIRK(0x144d, 0xc740, "Samsung Ativ book 8 (NP870Z5G)", ALC269_FIXUP_ATIV_BOOK_8),
	SND_PCI_QUIRK(0x1458, 0xfa53, "Gigabyte BXBT-2807", ALC283_FIXUP_HEADSET_MIC),
	SND_PCI_QUIRK(0x1462, 0xb120, "MSI Cubi MS-B120", ALC283_FIXUP_HEADSET_MIC),
	SND_PCI_QUIRK(0x1462, 0xb171, "Cubi N 8GL (MS-B171)", ALC283_FIXUP_HEADSET_MIC),
	SND_PCI_QUIRK(0x17aa, 0x1036, "Lenovo P520", ALC233_FIXUP_LENOVO_MULTI_CODECS),
	SND_PCI_QUIRK(0x17aa, 0x20f2, "Thinkpad SL410/510", ALC269_FIXUP_SKU_IGNORE),
	SND_PCI_QUIRK(0x17aa, 0x215e, "Thinkpad L512", ALC269_FIXUP_SKU_IGNORE),
	SND_PCI_QUIRK(0x17aa, 0x21b8, "Thinkpad Edge 14", ALC269_FIXUP_SKU_IGNORE),
	SND_PCI_QUIRK(0x17aa, 0x21ca, "Thinkpad L412", ALC269_FIXUP_SKU_IGNORE),
	SND_PCI_QUIRK(0x17aa, 0x21e9, "Thinkpad Edge 15", ALC269_FIXUP_SKU_IGNORE),
	SND_PCI_QUIRK(0x17aa, 0x21f6, "Thinkpad T530", ALC269_FIXUP_LENOVO_DOCK),
	SND_PCI_QUIRK(0x17aa, 0x21fa, "Thinkpad X230", ALC269_FIXUP_LENOVO_DOCK),
	SND_PCI_QUIRK(0x17aa, 0x21f3, "Thinkpad T430", ALC269_FIXUP_LENOVO_DOCK),
	SND_PCI_QUIRK(0x17aa, 0x21fb, "Thinkpad T430s", ALC269_FIXUP_LENOVO_DOCK),
	SND_PCI_QUIRK(0x17aa, 0x2203, "Thinkpad X230 Tablet", ALC269_FIXUP_LENOVO_DOCK),
	SND_PCI_QUIRK(0x17aa, 0x2208, "Thinkpad T431s", ALC269_FIXUP_LENOVO_DOCK),
	SND_PCI_QUIRK(0x17aa, 0x220c, "Thinkpad T440s", ALC292_FIXUP_TPT440),
	SND_PCI_QUIRK(0x17aa, 0x220e, "Thinkpad T440p", ALC292_FIXUP_TPT440_DOCK),
	SND_PCI_QUIRK(0x17aa, 0x2210, "Thinkpad T540p", ALC292_FIXUP_TPT440_DOCK),
	SND_PCI_QUIRK(0x17aa, 0x2211, "Thinkpad W541", ALC292_FIXUP_TPT440_DOCK),
	SND_PCI_QUIRK(0x17aa, 0x2212, "Thinkpad T440", ALC292_FIXUP_TPT440_DOCK),
	SND_PCI_QUIRK(0x17aa, 0x2214, "Thinkpad X240", ALC292_FIXUP_TPT440_DOCK),
	SND_PCI_QUIRK(0x17aa, 0x2215, "Thinkpad", ALC269_FIXUP_LIMIT_INT_MIC_BOOST),
	SND_PCI_QUIRK(0x17aa, 0x2218, "Thinkpad X1 Carbon 2nd", ALC292_FIXUP_TPT440_DOCK),
	SND_PCI_QUIRK(0x17aa, 0x2223, "ThinkPad T550", ALC292_FIXUP_TPT440_DOCK),
	SND_PCI_QUIRK(0x17aa, 0x2226, "ThinkPad X250", ALC292_FIXUP_TPT440_DOCK),
	SND_PCI_QUIRK(0x17aa, 0x222d, "Thinkpad", ALC298_FIXUP_TPT470_DOCK),
	SND_PCI_QUIRK(0x17aa, 0x222e, "Thinkpad", ALC298_FIXUP_TPT470_DOCK),
	SND_PCI_QUIRK(0x17aa, 0x2231, "Thinkpad T560", ALC292_FIXUP_TPT460),
	SND_PCI_QUIRK(0x17aa, 0x2233, "Thinkpad", ALC292_FIXUP_TPT460),
	SND_PCI_QUIRK(0x17aa, 0x2245, "Thinkpad T470", ALC298_FIXUP_TPT470_DOCK),
	SND_PCI_QUIRK(0x17aa, 0x2246, "Thinkpad", ALC298_FIXUP_TPT470_DOCK),
	SND_PCI_QUIRK(0x17aa, 0x2247, "Thinkpad", ALC298_FIXUP_TPT470_DOCK),
	SND_PCI_QUIRK(0x17aa, 0x2249, "Thinkpad", ALC292_FIXUP_TPT460),
	SND_PCI_QUIRK(0x17aa, 0x224b, "Thinkpad", ALC298_FIXUP_TPT470_DOCK),
	SND_PCI_QUIRK(0x17aa, 0x224c, "Thinkpad", ALC298_FIXUP_TPT470_DOCK),
	SND_PCI_QUIRK(0x17aa, 0x224d, "Thinkpad", ALC298_FIXUP_TPT470_DOCK),
	SND_PCI_QUIRK(0x17aa, 0x225d, "Thinkpad T480", ALC269_FIXUP_LIMIT_INT_MIC_BOOST),
	SND_PCI_QUIRK(0x17aa, 0x30bb, "ThinkCentre AIO", ALC233_FIXUP_LENOVO_LINE2_MIC_HOTKEY),
	SND_PCI_QUIRK(0x17aa, 0x30e2, "ThinkCentre AIO", ALC233_FIXUP_LENOVO_LINE2_MIC_HOTKEY),
	SND_PCI_QUIRK(0x17aa, 0x310c, "ThinkCentre Station", ALC294_FIXUP_LENOVO_MIC_LOCATION),
	SND_PCI_QUIRK(0x17aa, 0x312a, "ThinkCentre Station", ALC294_FIXUP_LENOVO_MIC_LOCATION),
	SND_PCI_QUIRK(0x17aa, 0x312f, "ThinkCentre Station", ALC294_FIXUP_LENOVO_MIC_LOCATION),
	SND_PCI_QUIRK(0x17aa, 0x313c, "ThinkCentre Station", ALC294_FIXUP_LENOVO_MIC_LOCATION),
	SND_PCI_QUIRK(0x17aa, 0x3902, "Lenovo E50-80", ALC269_FIXUP_DMIC_THINKPAD_ACPI),
	SND_PCI_QUIRK(0x17aa, 0x3977, "IdeaPad S210", ALC283_FIXUP_INT_MIC),
	SND_PCI_QUIRK(0x17aa, 0x3978, "IdeaPad Y410P", ALC269_FIXUP_NO_SHUTUP),
	SND_PCI_QUIRK(0x17aa, 0x5013, "Thinkpad", ALC269_FIXUP_LIMIT_INT_MIC_BOOST),
	SND_PCI_QUIRK(0x17aa, 0x501a, "Thinkpad", ALC283_FIXUP_INT_MIC),
	SND_PCI_QUIRK(0x17aa, 0x501e, "Thinkpad L440", ALC292_FIXUP_TPT440_DOCK),
	SND_PCI_QUIRK(0x17aa, 0x5026, "Thinkpad", ALC269_FIXUP_LIMIT_INT_MIC_BOOST),
	SND_PCI_QUIRK(0x17aa, 0x5034, "Thinkpad T450", ALC292_FIXUP_TPT440_DOCK),
	SND_PCI_QUIRK(0x17aa, 0x5036, "Thinkpad T450s", ALC292_FIXUP_TPT440_DOCK),
	SND_PCI_QUIRK(0x17aa, 0x503c, "Thinkpad L450", ALC292_FIXUP_TPT440_DOCK),
	SND_PCI_QUIRK(0x17aa, 0x504a, "ThinkPad X260", ALC292_FIXUP_TPT440_DOCK),
	SND_PCI_QUIRK(0x17aa, 0x504b, "Thinkpad", ALC293_FIXUP_LENOVO_SPK_NOISE),
	SND_PCI_QUIRK(0x17aa, 0x5050, "Thinkpad T560p", ALC292_FIXUP_TPT460),
	SND_PCI_QUIRK(0x17aa, 0x5051, "Thinkpad L460", ALC292_FIXUP_TPT460),
	SND_PCI_QUIRK(0x17aa, 0x5053, "Thinkpad T460", ALC292_FIXUP_TPT460),
	SND_PCI_QUIRK(0x17aa, 0x505d, "Thinkpad", ALC298_FIXUP_TPT470_DOCK),
	SND_PCI_QUIRK(0x17aa, 0x505f, "Thinkpad", ALC298_FIXUP_TPT470_DOCK),
	SND_PCI_QUIRK(0x17aa, 0x5062, "Thinkpad", ALC298_FIXUP_TPT470_DOCK),
	SND_PCI_QUIRK(0x17aa, 0x5109, "Thinkpad", ALC269_FIXUP_LIMIT_INT_MIC_BOOST),
	SND_PCI_QUIRK(0x17aa, 0x511e, "Thinkpad", ALC298_FIXUP_TPT470_DOCK),
	SND_PCI_QUIRK(0x17aa, 0x511f, "Thinkpad", ALC298_FIXUP_TPT470_DOCK),
	SND_PCI_QUIRK(0x17aa, 0x3bf8, "Quanta FL1", ALC269_FIXUP_PCM_44K),
	SND_PCI_QUIRK(0x17aa, 0x9e54, "LENOVO NB", ALC269_FIXUP_LENOVO_EAPD),
	SND_PCI_QUIRK(0x19e5, 0x3200, "Huawei MBX", ALC255_FIXUP_MIC_MUTE_LED),
	SND_PCI_QUIRK(0x19e5, 0x3201, "Huawei MBX", ALC255_FIXUP_MIC_MUTE_LED),
	SND_PCI_QUIRK(0x19e5, 0x3204, "Huawei MBXP", ALC256_FIXUP_HUAWEI_MBXP_PINS),
	SND_PCI_QUIRK(0x1b7d, 0xa831, "Ordissimo EVE2 ", ALC269VB_FIXUP_ORDISSIMO_EVE2), /* Also known as Malata PC-B1303 */

#if 0
	/* Below is a quirk table taken from the old code.
	 * Basically the device should work as is without the fixup table.
	 * If BIOS doesn't give a proper info, enable the corresponding
	 * fixup entry.
	 */
	SND_PCI_QUIRK(0x1043, 0x8330, "ASUS Eeepc P703 P900A",
		      ALC269_FIXUP_AMIC),
	SND_PCI_QUIRK(0x1043, 0x1013, "ASUS N61Da", ALC269_FIXUP_AMIC),
	SND_PCI_QUIRK(0x1043, 0x1143, "ASUS B53f", ALC269_FIXUP_AMIC),
	SND_PCI_QUIRK(0x1043, 0x1133, "ASUS UJ20ft", ALC269_FIXUP_AMIC),
	SND_PCI_QUIRK(0x1043, 0x1183, "ASUS K72DR", ALC269_FIXUP_AMIC),
	SND_PCI_QUIRK(0x1043, 0x11b3, "ASUS K52DR", ALC269_FIXUP_AMIC),
	SND_PCI_QUIRK(0x1043, 0x11e3, "ASUS U33Jc", ALC269_FIXUP_AMIC),
	SND_PCI_QUIRK(0x1043, 0x1273, "ASUS UL80Jt", ALC269_FIXUP_AMIC),
	SND_PCI_QUIRK(0x1043, 0x1283, "ASUS U53Jc", ALC269_FIXUP_AMIC),
	SND_PCI_QUIRK(0x1043, 0x12b3, "ASUS N82JV", ALC269_FIXUP_AMIC),
	SND_PCI_QUIRK(0x1043, 0x12d3, "ASUS N61Jv", ALC269_FIXUP_AMIC),
	SND_PCI_QUIRK(0x1043, 0x13a3, "ASUS UL30Vt", ALC269_FIXUP_AMIC),
	SND_PCI_QUIRK(0x1043, 0x1373, "ASUS G73JX", ALC269_FIXUP_AMIC),
	SND_PCI_QUIRK(0x1043, 0x1383, "ASUS UJ30Jc", ALC269_FIXUP_AMIC),
	SND_PCI_QUIRK(0x1043, 0x13d3, "ASUS N61JA", ALC269_FIXUP_AMIC),
	SND_PCI_QUIRK(0x1043, 0x1413, "ASUS UL50", ALC269_FIXUP_AMIC),
	SND_PCI_QUIRK(0x1043, 0x1443, "ASUS UL30", ALC269_FIXUP_AMIC),
	SND_PCI_QUIRK(0x1043, 0x1453, "ASUS M60Jv", ALC269_FIXUP_AMIC),
	SND_PCI_QUIRK(0x1043, 0x1483, "ASUS UL80", ALC269_FIXUP_AMIC),
	SND_PCI_QUIRK(0x1043, 0x14f3, "ASUS F83Vf", ALC269_FIXUP_AMIC),
	SND_PCI_QUIRK(0x1043, 0x14e3, "ASUS UL20", ALC269_FIXUP_AMIC),
	SND_PCI_QUIRK(0x1043, 0x1513, "ASUS UX30", ALC269_FIXUP_AMIC),
	SND_PCI_QUIRK(0x1043, 0x1593, "ASUS N51Vn", ALC269_FIXUP_AMIC),
	SND_PCI_QUIRK(0x1043, 0x15a3, "ASUS N60Jv", ALC269_FIXUP_AMIC),
	SND_PCI_QUIRK(0x1043, 0x15b3, "ASUS N60Dp", ALC269_FIXUP_AMIC),
	SND_PCI_QUIRK(0x1043, 0x15c3, "ASUS N70De", ALC269_FIXUP_AMIC),
	SND_PCI_QUIRK(0x1043, 0x15e3, "ASUS F83T", ALC269_FIXUP_AMIC),
	SND_PCI_QUIRK(0x1043, 0x1643, "ASUS M60J", ALC269_FIXUP_AMIC),
	SND_PCI_QUIRK(0x1043, 0x1653, "ASUS U50", ALC269_FIXUP_AMIC),
	SND_PCI_QUIRK(0x1043, 0x1693, "ASUS F50N", ALC269_FIXUP_AMIC),
	SND_PCI_QUIRK(0x1043, 0x16a3, "ASUS F5Q", ALC269_FIXUP_AMIC),
	SND_PCI_QUIRK(0x1043, 0x1723, "ASUS P80", ALC269_FIXUP_AMIC),
	SND_PCI_QUIRK(0x1043, 0x1743, "ASUS U80", ALC269_FIXUP_AMIC),
	SND_PCI_QUIRK(0x1043, 0x1773, "ASUS U20A", ALC269_FIXUP_AMIC),
	SND_PCI_QUIRK(0x1043, 0x1883, "ASUS F81Se", ALC269_FIXUP_AMIC),
	SND_PCI_QUIRK(0x152d, 0x1778, "Quanta ON1", ALC269_FIXUP_DMIC),
	SND_PCI_QUIRK(0x17aa, 0x3be9, "Quanta Wistron", ALC269_FIXUP_AMIC),
	SND_PCI_QUIRK(0x17aa, 0x3bf8, "Quanta FL1", ALC269_FIXUP_AMIC),
	SND_PCI_QUIRK(0x17ff, 0x059a, "Quanta EL3", ALC269_FIXUP_DMIC),
	SND_PCI_QUIRK(0x17ff, 0x059b, "Quanta JR1", ALC269_FIXUP_DMIC),
#endif
	{}
};

static const struct snd_pci_quirk alc269_fixup_vendor_tbl[] = {
	SND_PCI_QUIRK_VENDOR(0x1025, "Acer Aspire", ALC271_FIXUP_DMIC),
	SND_PCI_QUIRK_VENDOR(0x103c, "HP", ALC269_FIXUP_HP_MUTE_LED),
	SND_PCI_QUIRK_VENDOR(0x104d, "Sony VAIO", ALC269_FIXUP_SONY_VAIO),
	SND_PCI_QUIRK_VENDOR(0x17aa, "Thinkpad", ALC269_FIXUP_THINKPAD_ACPI),
	{}
};

static const struct hda_model_fixup alc269_fixup_models[] = {
	{.id = ALC269_FIXUP_AMIC, .name = "laptop-amic"},
	{.id = ALC269_FIXUP_DMIC, .name = "laptop-dmic"},
	{.id = ALC269_FIXUP_STEREO_DMIC, .name = "alc269-dmic"},
	{.id = ALC271_FIXUP_DMIC, .name = "alc271-dmic"},
	{.id = ALC269_FIXUP_INV_DMIC, .name = "inv-dmic"},
	{.id = ALC269_FIXUP_HEADSET_MIC, .name = "headset-mic"},
	{.id = ALC269_FIXUP_HEADSET_MODE, .name = "headset-mode"},
	{.id = ALC269_FIXUP_HEADSET_MODE_NO_HP_MIC, .name = "headset-mode-no-hp-mic"},
	{.id = ALC269_FIXUP_LENOVO_DOCK, .name = "lenovo-dock"},
	{.id = ALC269_FIXUP_HP_GPIO_LED, .name = "hp-gpio-led"},
	{.id = ALC269_FIXUP_HP_DOCK_GPIO_MIC1_LED, .name = "hp-dock-gpio-mic1-led"},
	{.id = ALC269_FIXUP_DELL1_MIC_NO_PRESENCE, .name = "dell-headset-multi"},
	{.id = ALC269_FIXUP_DELL2_MIC_NO_PRESENCE, .name = "dell-headset-dock"},
	{.id = ALC269_FIXUP_DELL3_MIC_NO_PRESENCE, .name = "dell-headset3"},
	{.id = ALC269_FIXUP_DELL4_MIC_NO_PRESENCE, .name = "dell-headset4"},
	{.id = ALC283_FIXUP_CHROME_BOOK, .name = "alc283-dac-wcaps"},
	{.id = ALC283_FIXUP_SENSE_COMBO_JACK, .name = "alc283-sense-combo"},
	{.id = ALC292_FIXUP_TPT440_DOCK, .name = "tpt440-dock"},
	{.id = ALC292_FIXUP_TPT440, .name = "tpt440"},
	{.id = ALC292_FIXUP_TPT460, .name = "tpt460"},
	{.id = ALC298_FIXUP_TPT470_DOCK, .name = "tpt470-dock"},
	{.id = ALC233_FIXUP_LENOVO_MULTI_CODECS, .name = "dual-codecs"},
	{.id = ALC700_FIXUP_INTEL_REFERENCE, .name = "alc700-ref"},
	{.id = ALC269_FIXUP_SONY_VAIO, .name = "vaio"},
	{.id = ALC269_FIXUP_DELL_M101Z, .name = "dell-m101z"},
	{.id = ALC269_FIXUP_ASUS_G73JW, .name = "asus-g73jw"},
	{.id = ALC269_FIXUP_LENOVO_EAPD, .name = "lenovo-eapd"},
	{.id = ALC275_FIXUP_SONY_HWEQ, .name = "sony-hweq"},
	{.id = ALC269_FIXUP_PCM_44K, .name = "pcm44k"},
	{.id = ALC269_FIXUP_LIFEBOOK, .name = "lifebook"},
	{.id = ALC269_FIXUP_LIFEBOOK_EXTMIC, .name = "lifebook-extmic"},
	{.id = ALC269_FIXUP_LIFEBOOK_HP_PIN, .name = "lifebook-hp-pin"},
	{.id = ALC255_FIXUP_LIFEBOOK_U7x7_HEADSET_MIC, .name = "lifebook-u7x7"},
	{.id = ALC269VB_FIXUP_AMIC, .name = "alc269vb-amic"},
	{.id = ALC269VB_FIXUP_DMIC, .name = "alc269vb-dmic"},
	{.id = ALC269_FIXUP_HP_MUTE_LED_MIC1, .name = "hp-mute-led-mic1"},
	{.id = ALC269_FIXUP_HP_MUTE_LED_MIC2, .name = "hp-mute-led-mic2"},
	{.id = ALC269_FIXUP_HP_MUTE_LED_MIC3, .name = "hp-mute-led-mic3"},
	{.id = ALC269_FIXUP_HP_GPIO_MIC1_LED, .name = "hp-gpio-mic1"},
	{.id = ALC269_FIXUP_HP_LINE1_MIC1_LED, .name = "hp-line1-mic1"},
	{.id = ALC269_FIXUP_NO_SHUTUP, .name = "noshutup"},
	{.id = ALC286_FIXUP_SONY_MIC_NO_PRESENCE, .name = "sony-nomic"},
	{.id = ALC269_FIXUP_ASPIRE_HEADSET_MIC, .name = "aspire-headset-mic"},
	{.id = ALC269_FIXUP_ASUS_X101, .name = "asus-x101"},
	{.id = ALC271_FIXUP_HP_GATE_MIC_JACK, .name = "acer-ao7xx"},
	{.id = ALC271_FIXUP_HP_GATE_MIC_JACK_E1_572, .name = "acer-aspire-e1"},
	{.id = ALC269_FIXUP_ACER_AC700, .name = "acer-ac700"},
	{.id = ALC269_FIXUP_LIMIT_INT_MIC_BOOST, .name = "limit-mic-boost"},
	{.id = ALC269VB_FIXUP_ASUS_ZENBOOK, .name = "asus-zenbook"},
	{.id = ALC269VB_FIXUP_ASUS_ZENBOOK_UX31A, .name = "asus-zenbook-ux31a"},
	{.id = ALC269VB_FIXUP_ORDISSIMO_EVE2, .name = "ordissimo"},
	{.id = ALC282_FIXUP_ASUS_TX300, .name = "asus-tx300"},
	{.id = ALC283_FIXUP_INT_MIC, .name = "alc283-int-mic"},
	{.id = ALC290_FIXUP_MONO_SPEAKERS_HSJACK, .name = "mono-speakers"},
	{.id = ALC290_FIXUP_SUBWOOFER_HSJACK, .name = "alc290-subwoofer"},
	{.id = ALC269_FIXUP_THINKPAD_ACPI, .name = "thinkpad"},
	{.id = ALC269_FIXUP_DMIC_THINKPAD_ACPI, .name = "dmic-thinkpad"},
	{.id = ALC255_FIXUP_ACER_MIC_NO_PRESENCE, .name = "alc255-acer"},
	{.id = ALC255_FIXUP_ASUS_MIC_NO_PRESENCE, .name = "alc255-asus"},
	{.id = ALC255_FIXUP_DELL1_MIC_NO_PRESENCE, .name = "alc255-dell1"},
	{.id = ALC255_FIXUP_DELL2_MIC_NO_PRESENCE, .name = "alc255-dell2"},
	{.id = ALC293_FIXUP_DELL1_MIC_NO_PRESENCE, .name = "alc293-dell1"},
	{.id = ALC283_FIXUP_HEADSET_MIC, .name = "alc283-headset"},
	{.id = ALC255_FIXUP_MIC_MUTE_LED, .name = "alc255-dell-mute"},
	{.id = ALC282_FIXUP_ASPIRE_V5_PINS, .name = "aspire-v5"},
	{.id = ALC280_FIXUP_HP_GPIO4, .name = "hp-gpio4"},
	{.id = ALC286_FIXUP_HP_GPIO_LED, .name = "hp-gpio-led"},
	{.id = ALC280_FIXUP_HP_GPIO2_MIC_HOTKEY, .name = "hp-gpio2-hotkey"},
	{.id = ALC280_FIXUP_HP_DOCK_PINS, .name = "hp-dock-pins"},
	{.id = ALC269_FIXUP_HP_DOCK_GPIO_MIC1_LED, .name = "hp-dock-gpio-mic"},
	{.id = ALC280_FIXUP_HP_9480M, .name = "hp-9480m"},
	{.id = ALC288_FIXUP_DELL_HEADSET_MODE, .name = "alc288-dell-headset"},
	{.id = ALC288_FIXUP_DELL1_MIC_NO_PRESENCE, .name = "alc288-dell1"},
	{.id = ALC288_FIXUP_DELL_XPS_13, .name = "alc288-dell-xps13"},
	{.id = ALC292_FIXUP_DELL_E7X, .name = "dell-e7x"},
	{.id = ALC293_FIXUP_DISABLE_AAMIX_MULTIJACK, .name = "alc293-dell"},
	{.id = ALC298_FIXUP_DELL1_MIC_NO_PRESENCE, .name = "alc298-dell1"},
	{.id = ALC298_FIXUP_DELL_AIO_MIC_NO_PRESENCE, .name = "alc298-dell-aio"},
	{.id = ALC275_FIXUP_DELL_XPS, .name = "alc275-dell-xps"},
	{.id = ALC256_FIXUP_DELL_XPS_13_HEADPHONE_NOISE, .name = "alc256-dell-xps13"},
	{.id = ALC293_FIXUP_LENOVO_SPK_NOISE, .name = "lenovo-spk-noise"},
	{.id = ALC233_FIXUP_LENOVO_LINE2_MIC_HOTKEY, .name = "lenovo-hotkey"},
	{.id = ALC255_FIXUP_DELL_SPK_NOISE, .name = "dell-spk-noise"},
	{.id = ALC225_FIXUP_DELL1_MIC_NO_PRESENCE, .name = "alc225-dell1"},
	{.id = ALC295_FIXUP_DISABLE_DAC3, .name = "alc295-disable-dac3"},
	{.id = ALC280_FIXUP_HP_HEADSET_MIC, .name = "alc280-hp-headset"},
	{.id = ALC221_FIXUP_HP_FRONT_MIC, .name = "alc221-hp-mic"},
	{.id = ALC298_FIXUP_SPK_VOLUME, .name = "alc298-spk-volume"},
	{.id = ALC256_FIXUP_DELL_INSPIRON_7559_SUBWOOFER, .name = "dell-inspiron-7559"},
	{.id = ALC269_FIXUP_ATIV_BOOK_8, .name = "ativ-book"},
	{.id = ALC221_FIXUP_HP_MIC_NO_PRESENCE, .name = "alc221-hp-mic"},
	{.id = ALC256_FIXUP_ASUS_HEADSET_MODE, .name = "alc256-asus-headset"},
	{.id = ALC256_FIXUP_ASUS_MIC, .name = "alc256-asus-mic"},
	{.id = ALC256_FIXUP_ASUS_AIO_GPIO2, .name = "alc256-asus-aio"},
	{.id = ALC233_FIXUP_ASUS_MIC_NO_PRESENCE, .name = "alc233-asus"},
	{.id = ALC233_FIXUP_EAPD_COEF_AND_MIC_NO_PRESENCE, .name = "alc233-eapd"},
	{.id = ALC294_FIXUP_LENOVO_MIC_LOCATION, .name = "alc294-lenovo-mic"},
	{.id = ALC225_FIXUP_DELL_WYSE_MIC_NO_PRESENCE, .name = "alc225-wyse"},
	{.id = ALC274_FIXUP_DELL_AIO_LINEOUT_VERB, .name = "alc274-dell-aio"},
	{.id = ALC255_FIXUP_DUMMY_LINEOUT_VERB, .name = "alc255-dummy-lineout"},
	{.id = ALC255_FIXUP_DELL_HEADSET_MIC, .name = "alc255-dell-headset"},
	{.id = ALC295_FIXUP_HP_X360, .name = "alc295-hp-x360"},
	{.id = ALC225_FIXUP_HEADSET_JACK, .name = "alc-sense-combo"},
	{}
};
#define ALC225_STANDARD_PINS \
	{0x21, 0x04211020}

#define ALC256_STANDARD_PINS \
	{0x12, 0x90a60140}, \
	{0x14, 0x90170110}, \
	{0x21, 0x02211020}

#define ALC282_STANDARD_PINS \
	{0x14, 0x90170110}

#define ALC290_STANDARD_PINS \
	{0x12, 0x99a30130}

#define ALC292_STANDARD_PINS \
	{0x14, 0x90170110}, \
	{0x15, 0x0221401f}

#define ALC295_STANDARD_PINS \
	{0x12, 0xb7a60130}, \
	{0x14, 0x90170110}, \
	{0x21, 0x04211020}

#define ALC298_STANDARD_PINS \
	{0x12, 0x90a60130}, \
	{0x21, 0x03211020}

static const struct snd_hda_pin_quirk alc269_pin_fixup_tbl[] = {
	SND_HDA_PIN_QUIRK(0x10ec0221, 0x103c, "HP Workstation", ALC221_FIXUP_HP_HEADSET_MIC,
		{0x14, 0x01014020},
		{0x17, 0x90170110},
		{0x18, 0x02a11030},
		{0x19, 0x0181303F},
		{0x21, 0x0221102f}),
	SND_HDA_PIN_QUIRK(0x10ec0255, 0x1025, "Acer", ALC255_FIXUP_ACER_MIC_NO_PRESENCE,
		{0x12, 0x90a601c0},
		{0x14, 0x90171120},
		{0x21, 0x02211030}),
	SND_HDA_PIN_QUIRK(0x10ec0255, 0x1043, "ASUS", ALC255_FIXUP_ASUS_MIC_NO_PRESENCE,
		{0x14, 0x90170110},
		{0x1b, 0x90a70130},
		{0x21, 0x03211020}),
	SND_HDA_PIN_QUIRK(0x10ec0255, 0x1043, "ASUS", ALC255_FIXUP_ASUS_MIC_NO_PRESENCE,
		{0x1a, 0x90a70130},
		{0x1b, 0x90170110},
		{0x21, 0x03211020}),
	SND_HDA_PIN_QUIRK(0x10ec0225, 0x1028, "Dell", ALC225_FIXUP_DELL1_MIC_NO_PRESENCE,
		ALC225_STANDARD_PINS,
		{0x12, 0xb7a60130},
		{0x14, 0x901701a0}),
	SND_HDA_PIN_QUIRK(0x10ec0225, 0x1028, "Dell", ALC225_FIXUP_DELL1_MIC_NO_PRESENCE,
		ALC225_STANDARD_PINS,
		{0x12, 0xb7a60130},
		{0x14, 0x901701b0}),
	SND_HDA_PIN_QUIRK(0x10ec0225, 0x1028, "Dell", ALC225_FIXUP_DELL1_MIC_NO_PRESENCE,
		ALC225_STANDARD_PINS,
		{0x12, 0xb7a60150},
		{0x14, 0x901701a0}),
	SND_HDA_PIN_QUIRK(0x10ec0225, 0x1028, "Dell", ALC225_FIXUP_DELL1_MIC_NO_PRESENCE,
		ALC225_STANDARD_PINS,
		{0x12, 0xb7a60150},
		{0x14, 0x901701b0}),
	SND_HDA_PIN_QUIRK(0x10ec0225, 0x1028, "Dell", ALC225_FIXUP_DELL1_MIC_NO_PRESENCE,
		ALC225_STANDARD_PINS,
		{0x12, 0xb7a60130},
		{0x1b, 0x90170110}),
	SND_HDA_PIN_QUIRK(0x10ec0233, 0x8086, "Intel NUC Skull Canyon", ALC269_FIXUP_DELL1_MIC_NO_PRESENCE,
		{0x1b, 0x01111010},
		{0x1e, 0x01451130},
		{0x21, 0x02211020}),
	SND_HDA_PIN_QUIRK(0x10ec0235, 0x17aa, "Lenovo", ALC233_FIXUP_LENOVO_LINE2_MIC_HOTKEY,
		{0x12, 0x90a60140},
		{0x14, 0x90170110},
		{0x19, 0x02a11030},
		{0x21, 0x02211020}),
	SND_HDA_PIN_QUIRK(0x10ec0235, 0x17aa, "Lenovo", ALC294_FIXUP_LENOVO_MIC_LOCATION,
		{0x14, 0x90170110},
		{0x19, 0x02a11030},
		{0x1a, 0x02a11040},
		{0x1b, 0x01014020},
		{0x21, 0x0221101f}),
	SND_HDA_PIN_QUIRK(0x10ec0235, 0x17aa, "Lenovo", ALC294_FIXUP_LENOVO_MIC_LOCATION,
		{0x14, 0x90170110},
		{0x19, 0x02a11030},
		{0x1a, 0x02a11040},
		{0x1b, 0x01011020},
		{0x21, 0x0221101f}),
	SND_HDA_PIN_QUIRK(0x10ec0235, 0x17aa, "Lenovo", ALC294_FIXUP_LENOVO_MIC_LOCATION,
		{0x14, 0x90170110},
		{0x19, 0x02a11020},
		{0x1a, 0x02a11030},
		{0x21, 0x0221101f}),
	SND_HDA_PIN_QUIRK(0x10ec0236, 0x1028, "Dell", ALC255_FIXUP_DELL1_MIC_NO_PRESENCE,
		{0x12, 0x90a60140},
		{0x14, 0x90170110},
		{0x21, 0x02211020}),
	SND_HDA_PIN_QUIRK(0x10ec0236, 0x1028, "Dell", ALC255_FIXUP_DELL1_MIC_NO_PRESENCE,
		{0x12, 0x90a60140},
		{0x14, 0x90170150},
		{0x21, 0x02211020}),
	SND_HDA_PIN_QUIRK(0x10ec0255, 0x1028, "Dell", ALC255_FIXUP_DELL2_MIC_NO_PRESENCE,
		{0x14, 0x90170110},
		{0x21, 0x02211020}),
	SND_HDA_PIN_QUIRK(0x10ec0255, 0x1028, "Dell", ALC255_FIXUP_DELL1_MIC_NO_PRESENCE,
		{0x14, 0x90170130},
		{0x21, 0x02211040}),
	SND_HDA_PIN_QUIRK(0x10ec0255, 0x1028, "Dell", ALC255_FIXUP_DELL1_MIC_NO_PRESENCE,
		{0x12, 0x90a60140},
		{0x14, 0x90170110},
		{0x21, 0x02211020}),
	SND_HDA_PIN_QUIRK(0x10ec0255, 0x1028, "Dell", ALC255_FIXUP_DELL1_MIC_NO_PRESENCE,
		{0x12, 0x90a60160},
		{0x14, 0x90170120},
		{0x21, 0x02211030}),
	SND_HDA_PIN_QUIRK(0x10ec0255, 0x1028, "Dell", ALC255_FIXUP_DELL1_MIC_NO_PRESENCE,
		{0x14, 0x90170110},
		{0x1b, 0x02011020},
		{0x21, 0x0221101f}),
	SND_HDA_PIN_QUIRK(0x10ec0255, 0x1028, "Dell", ALC255_FIXUP_DELL1_MIC_NO_PRESENCE,
		{0x14, 0x90170110},
		{0x1b, 0x01011020},
		{0x21, 0x0221101f}),
	SND_HDA_PIN_QUIRK(0x10ec0255, 0x1028, "Dell", ALC255_FIXUP_DELL1_MIC_NO_PRESENCE,
		{0x14, 0x90170130},
		{0x1b, 0x01014020},
		{0x21, 0x0221103f}),
	SND_HDA_PIN_QUIRK(0x10ec0255, 0x1028, "Dell", ALC255_FIXUP_DELL1_MIC_NO_PRESENCE,
		{0x14, 0x90170130},
		{0x1b, 0x01011020},
		{0x21, 0x0221103f}),
	SND_HDA_PIN_QUIRK(0x10ec0255, 0x1028, "Dell", ALC255_FIXUP_DELL1_MIC_NO_PRESENCE,
		{0x14, 0x90170130},
		{0x1b, 0x02011020},
		{0x21, 0x0221103f}),
	SND_HDA_PIN_QUIRK(0x10ec0255, 0x1028, "Dell", ALC255_FIXUP_DELL1_MIC_NO_PRESENCE,
		{0x14, 0x90170150},
		{0x1b, 0x02011020},
		{0x21, 0x0221105f}),
	SND_HDA_PIN_QUIRK(0x10ec0255, 0x1028, "Dell", ALC255_FIXUP_DELL1_MIC_NO_PRESENCE,
		{0x14, 0x90170110},
		{0x1b, 0x01014020},
		{0x21, 0x0221101f}),
	SND_HDA_PIN_QUIRK(0x10ec0255, 0x1028, "Dell", ALC255_FIXUP_DELL1_MIC_NO_PRESENCE,
		{0x12, 0x90a60160},
		{0x14, 0x90170120},
		{0x17, 0x90170140},
		{0x21, 0x0321102f}),
	SND_HDA_PIN_QUIRK(0x10ec0255, 0x1028, "Dell", ALC255_FIXUP_DELL1_MIC_NO_PRESENCE,
		{0x12, 0x90a60160},
		{0x14, 0x90170130},
		{0x21, 0x02211040}),
	SND_HDA_PIN_QUIRK(0x10ec0255, 0x1028, "Dell", ALC255_FIXUP_DELL1_MIC_NO_PRESENCE,
		{0x12, 0x90a60160},
		{0x14, 0x90170140},
		{0x21, 0x02211050}),
	SND_HDA_PIN_QUIRK(0x10ec0255, 0x1028, "Dell", ALC255_FIXUP_DELL1_MIC_NO_PRESENCE,
		{0x12, 0x90a60170},
		{0x14, 0x90170120},
		{0x21, 0x02211030}),
	SND_HDA_PIN_QUIRK(0x10ec0255, 0x1028, "Dell", ALC255_FIXUP_DELL1_MIC_NO_PRESENCE,
		{0x12, 0x90a60170},
		{0x14, 0x90170130},
		{0x21, 0x02211040}),
	SND_HDA_PIN_QUIRK(0x10ec0255, 0x1028, "Dell", ALC255_FIXUP_DELL1_MIC_NO_PRESENCE,
		{0x12, 0x90a60170},
		{0x14, 0x90171130},
		{0x21, 0x02211040}),
	SND_HDA_PIN_QUIRK(0x10ec0255, 0x1028, "Dell", ALC255_FIXUP_DELL1_MIC_NO_PRESENCE,
		{0x12, 0x90a60170},
		{0x14, 0x90170140},
		{0x21, 0x02211050}),
	SND_HDA_PIN_QUIRK(0x10ec0255, 0x1028, "Dell Inspiron 5548", ALC255_FIXUP_DELL1_MIC_NO_PRESENCE,
		{0x12, 0x90a60180},
		{0x14, 0x90170130},
		{0x21, 0x02211040}),
	SND_HDA_PIN_QUIRK(0x10ec0255, 0x1028, "Dell Inspiron 5565", ALC255_FIXUP_DELL1_MIC_NO_PRESENCE,
		{0x12, 0x90a60180},
		{0x14, 0x90170120},
		{0x21, 0x02211030}),
	SND_HDA_PIN_QUIRK(0x10ec0255, 0x1028, "Dell", ALC255_FIXUP_DELL1_MIC_NO_PRESENCE,
		{0x1b, 0x01011020},
		{0x21, 0x02211010}),
	SND_HDA_PIN_QUIRK(0x10ec0256, 0x1028, "Dell", ALC255_FIXUP_DELL1_MIC_NO_PRESENCE,
		{0x12, 0x90a60130},
		{0x14, 0x90170110},
		{0x1b, 0x01011020},
		{0x21, 0x0221101f}),
	SND_HDA_PIN_QUIRK(0x10ec0256, 0x1028, "Dell", ALC255_FIXUP_DELL1_MIC_NO_PRESENCE,
		{0x12, 0x90a60160},
		{0x14, 0x90170120},
		{0x21, 0x02211030}),
	SND_HDA_PIN_QUIRK(0x10ec0256, 0x1028, "Dell", ALC255_FIXUP_DELL1_MIC_NO_PRESENCE,
		{0x12, 0x90a60170},
		{0x14, 0x90170120},
		{0x21, 0x02211030}),
	SND_HDA_PIN_QUIRK(0x10ec0256, 0x1028, "Dell Inspiron 5468", ALC255_FIXUP_DELL1_MIC_NO_PRESENCE,
		{0x12, 0x90a60180},
		{0x14, 0x90170120},
		{0x21, 0x02211030}),
	SND_HDA_PIN_QUIRK(0x10ec0256, 0x1028, "Dell", ALC255_FIXUP_DELL1_MIC_NO_PRESENCE,
		{0x12, 0xb7a60130},
		{0x14, 0x90170110},
		{0x21, 0x02211020}),
	SND_HDA_PIN_QUIRK(0x10ec0256, 0x1028, "Dell", ALC255_FIXUP_DELL1_MIC_NO_PRESENCE,
		{0x12, 0x90a60130},
		{0x14, 0x90170110},
		{0x14, 0x01011020},
		{0x21, 0x0221101f}),
	SND_HDA_PIN_QUIRK(0x10ec0256, 0x1028, "Dell", ALC255_FIXUP_DELL1_MIC_NO_PRESENCE,
		ALC256_STANDARD_PINS),
	SND_HDA_PIN_QUIRK(0x10ec0256, 0x1043, "ASUS", ALC256_FIXUP_ASUS_MIC,
		{0x14, 0x90170110},
		{0x1b, 0x90a70130},
		{0x21, 0x04211020}),
	SND_HDA_PIN_QUIRK(0x10ec0256, 0x1043, "ASUS", ALC256_FIXUP_ASUS_MIC,
		{0x14, 0x90170110},
		{0x1b, 0x90a70130},
		{0x21, 0x03211020}),
	SND_HDA_PIN_QUIRK(0x10ec0274, 0x1028, "Dell", ALC274_FIXUP_DELL_AIO_LINEOUT_VERB,
		{0x12, 0xb7a60130},
		{0x13, 0xb8a61140},
		{0x16, 0x90170110},
		{0x21, 0x04211020}),
	SND_HDA_PIN_QUIRK(0x10ec0280, 0x103c, "HP", ALC280_FIXUP_HP_GPIO4,
		{0x12, 0x90a60130},
		{0x14, 0x90170110},
		{0x15, 0x0421101f},
		{0x1a, 0x04a11020}),
	SND_HDA_PIN_QUIRK(0x10ec0280, 0x103c, "HP", ALC269_FIXUP_HP_GPIO_MIC1_LED,
		{0x12, 0x90a60140},
		{0x14, 0x90170110},
		{0x15, 0x0421101f},
		{0x18, 0x02811030},
		{0x1a, 0x04a1103f},
		{0x1b, 0x02011020}),
	SND_HDA_PIN_QUIRK(0x10ec0282, 0x103c, "HP 15 Touchsmart", ALC269_FIXUP_HP_MUTE_LED_MIC1,
		ALC282_STANDARD_PINS,
		{0x12, 0x99a30130},
		{0x19, 0x03a11020},
		{0x21, 0x0321101f}),
	SND_HDA_PIN_QUIRK(0x10ec0282, 0x103c, "HP", ALC269_FIXUP_HP_MUTE_LED_MIC1,
		ALC282_STANDARD_PINS,
		{0x12, 0x99a30130},
		{0x19, 0x03a11020},
		{0x21, 0x03211040}),
	SND_HDA_PIN_QUIRK(0x10ec0282, 0x103c, "HP", ALC269_FIXUP_HP_MUTE_LED_MIC1,
		ALC282_STANDARD_PINS,
		{0x12, 0x99a30130},
		{0x19, 0x03a11030},
		{0x21, 0x03211020}),
	SND_HDA_PIN_QUIRK(0x10ec0282, 0x103c, "HP", ALC269_FIXUP_HP_MUTE_LED_MIC1,
		ALC282_STANDARD_PINS,
		{0x12, 0x99a30130},
		{0x19, 0x04a11020},
		{0x21, 0x0421101f}),
	SND_HDA_PIN_QUIRK(0x10ec0282, 0x103c, "HP", ALC269_FIXUP_HP_LINE1_MIC1_LED,
		ALC282_STANDARD_PINS,
		{0x12, 0x90a60140},
		{0x19, 0x04a11030},
		{0x21, 0x04211020}),
	SND_HDA_PIN_QUIRK(0x10ec0283, 0x1028, "Dell", ALC269_FIXUP_DELL1_MIC_NO_PRESENCE,
		ALC282_STANDARD_PINS,
		{0x12, 0x90a60130},
		{0x21, 0x0321101f}),
	SND_HDA_PIN_QUIRK(0x10ec0283, 0x1028, "Dell", ALC269_FIXUP_DELL1_MIC_NO_PRESENCE,
		{0x12, 0x90a60160},
		{0x14, 0x90170120},
		{0x21, 0x02211030}),
	SND_HDA_PIN_QUIRK(0x10ec0283, 0x1028, "Dell", ALC269_FIXUP_DELL1_MIC_NO_PRESENCE,
		ALC282_STANDARD_PINS,
		{0x12, 0x90a60130},
		{0x19, 0x03a11020},
		{0x21, 0x0321101f}),
	SND_HDA_PIN_QUIRK(0x10ec0285, 0x17aa, "Lenovo", ALC285_FIXUP_LENOVO_HEADPHONE_NOISE,
		{0x12, 0x90a60130},
		{0x14, 0x90170110},
		{0x19, 0x04a11040},
		{0x21, 0x04211020}),
	SND_HDA_PIN_QUIRK(0x10ec0286, 0x1025, "Acer", ALC286_FIXUP_ACER_AIO_MIC_NO_PRESENCE,
		{0x12, 0x90a60130},
		{0x17, 0x90170110},
		{0x21, 0x02211020}),
	SND_HDA_PIN_QUIRK(0x10ec0288, 0x1028, "Dell", ALC288_FIXUP_DELL1_MIC_NO_PRESENCE,
		{0x12, 0x90a60120},
		{0x14, 0x90170110},
		{0x21, 0x0321101f}),
	SND_HDA_PIN_QUIRK(0x10ec0289, 0x1028, "Dell", ALC269_FIXUP_DELL4_MIC_NO_PRESENCE,
		{0x12, 0xb7a60130},
		{0x14, 0x90170110},
		{0x21, 0x04211020}),
	SND_HDA_PIN_QUIRK(0x10ec0290, 0x103c, "HP", ALC269_FIXUP_HP_MUTE_LED_MIC1,
		ALC290_STANDARD_PINS,
		{0x15, 0x04211040},
		{0x18, 0x90170112},
		{0x1a, 0x04a11020}),
	SND_HDA_PIN_QUIRK(0x10ec0290, 0x103c, "HP", ALC269_FIXUP_HP_MUTE_LED_MIC1,
		ALC290_STANDARD_PINS,
		{0x15, 0x04211040},
		{0x18, 0x90170110},
		{0x1a, 0x04a11020}),
	SND_HDA_PIN_QUIRK(0x10ec0290, 0x103c, "HP", ALC269_FIXUP_HP_MUTE_LED_MIC1,
		ALC290_STANDARD_PINS,
		{0x15, 0x0421101f},
		{0x1a, 0x04a11020}),
	SND_HDA_PIN_QUIRK(0x10ec0290, 0x103c, "HP", ALC269_FIXUP_HP_MUTE_LED_MIC1,
		ALC290_STANDARD_PINS,
		{0x15, 0x04211020},
		{0x1a, 0x04a11040}),
	SND_HDA_PIN_QUIRK(0x10ec0290, 0x103c, "HP", ALC269_FIXUP_HP_MUTE_LED_MIC1,
		ALC290_STANDARD_PINS,
		{0x14, 0x90170110},
		{0x15, 0x04211020},
		{0x1a, 0x04a11040}),
	SND_HDA_PIN_QUIRK(0x10ec0290, 0x103c, "HP", ALC269_FIXUP_HP_MUTE_LED_MIC1,
		ALC290_STANDARD_PINS,
		{0x14, 0x90170110},
		{0x15, 0x04211020},
		{0x1a, 0x04a11020}),
	SND_HDA_PIN_QUIRK(0x10ec0290, 0x103c, "HP", ALC269_FIXUP_HP_MUTE_LED_MIC1,
		ALC290_STANDARD_PINS,
		{0x14, 0x90170110},
		{0x15, 0x0421101f},
		{0x1a, 0x04a11020}),
	SND_HDA_PIN_QUIRK(0x10ec0292, 0x1028, "Dell", ALC269_FIXUP_DELL2_MIC_NO_PRESENCE,
		ALC292_STANDARD_PINS,
		{0x12, 0x90a60140},
		{0x16, 0x01014020},
		{0x19, 0x01a19030}),
	SND_HDA_PIN_QUIRK(0x10ec0292, 0x1028, "Dell", ALC269_FIXUP_DELL2_MIC_NO_PRESENCE,
		ALC292_STANDARD_PINS,
		{0x12, 0x90a60140},
		{0x16, 0x01014020},
		{0x18, 0x02a19031},
		{0x19, 0x01a1903e}),
	SND_HDA_PIN_QUIRK(0x10ec0292, 0x1028, "Dell", ALC269_FIXUP_DELL3_MIC_NO_PRESENCE,
		ALC292_STANDARD_PINS,
		{0x12, 0x90a60140}),
	SND_HDA_PIN_QUIRK(0x10ec0293, 0x1028, "Dell", ALC293_FIXUP_DELL1_MIC_NO_PRESENCE,
		ALC292_STANDARD_PINS,
		{0x13, 0x90a60140},
		{0x16, 0x21014020},
		{0x19, 0x21a19030}),
	SND_HDA_PIN_QUIRK(0x10ec0293, 0x1028, "Dell", ALC293_FIXUP_DELL1_MIC_NO_PRESENCE,
		ALC292_STANDARD_PINS,
		{0x13, 0x90a60140}),
	SND_HDA_PIN_QUIRK(0x10ec0294, 0x1043, "ASUS", ALC294_FIXUP_ASUS_MIC,
		{0x14, 0x90170110},
		{0x1b, 0x90a70130},
		{0x21, 0x04211020}),
	SND_HDA_PIN_QUIRK(0x10ec0294, 0x1043, "ASUS", ALC294_FIXUP_ASUS_SPK,
		{0x12, 0x90a60130},
		{0x17, 0x90170110},
		{0x21, 0x04211020}),
	SND_HDA_PIN_QUIRK(0x10ec0295, 0x1028, "Dell", ALC269_FIXUP_DELL1_MIC_NO_PRESENCE,
		ALC295_STANDARD_PINS,
		{0x17, 0x21014020},
		{0x18, 0x21a19030}),
	SND_HDA_PIN_QUIRK(0x10ec0295, 0x1028, "Dell", ALC269_FIXUP_DELL1_MIC_NO_PRESENCE,
		ALC295_STANDARD_PINS,
		{0x17, 0x21014040},
		{0x18, 0x21a19050}),
	SND_HDA_PIN_QUIRK(0x10ec0295, 0x1028, "Dell", ALC269_FIXUP_DELL1_MIC_NO_PRESENCE,
		ALC295_STANDARD_PINS),
	SND_HDA_PIN_QUIRK(0x10ec0298, 0x1028, "Dell", ALC298_FIXUP_DELL1_MIC_NO_PRESENCE,
		ALC298_STANDARD_PINS,
		{0x17, 0x90170110}),
	SND_HDA_PIN_QUIRK(0x10ec0298, 0x1028, "Dell", ALC298_FIXUP_DELL1_MIC_NO_PRESENCE,
		ALC298_STANDARD_PINS,
		{0x17, 0x90170140}),
	SND_HDA_PIN_QUIRK(0x10ec0298, 0x1028, "Dell", ALC298_FIXUP_DELL1_MIC_NO_PRESENCE,
		ALC298_STANDARD_PINS,
		{0x17, 0x90170150}),
	SND_HDA_PIN_QUIRK(0x10ec0298, 0x1028, "Dell", ALC298_FIXUP_SPK_VOLUME,
		{0x12, 0xb7a60140},
		{0x13, 0xb7a60150},
		{0x17, 0x90170110},
		{0x1a, 0x03011020},
		{0x21, 0x03211030}),
	SND_HDA_PIN_QUIRK(0x10ec0299, 0x1028, "Dell", ALC269_FIXUP_DELL4_MIC_NO_PRESENCE,
		ALC225_STANDARD_PINS,
		{0x12, 0xb7a60130},
		{0x17, 0x90170110}),
	{}
};

static void alc269_fill_coef(struct hda_codec *codec)
{
	struct alc_spec *spec = codec->spec;
	int val;

	if (spec->codec_variant != ALC269_TYPE_ALC269VB)
		return;

	if ((alc_get_coef0(codec) & 0x00ff) < 0x015) {
		alc_write_coef_idx(codec, 0xf, 0x960b);
		alc_write_coef_idx(codec, 0xe, 0x8817);
	}

	if ((alc_get_coef0(codec) & 0x00ff) == 0x016) {
		alc_write_coef_idx(codec, 0xf, 0x960b);
		alc_write_coef_idx(codec, 0xe, 0x8814);
	}

	if ((alc_get_coef0(codec) & 0x00ff) == 0x017) {
		/* Power up output pin */
		alc_update_coef_idx(codec, 0x04, 0, 1<<11);
	}

	if ((alc_get_coef0(codec) & 0x00ff) == 0x018) {
		val = alc_read_coef_idx(codec, 0xd);
		if (val != -1 && (val & 0x0c00) >> 10 != 0x1) {
			/* Capless ramp up clock control */
			alc_write_coef_idx(codec, 0xd, val | (1<<10));
		}
		val = alc_read_coef_idx(codec, 0x17);
		if (val != -1 && (val & 0x01c0) >> 6 != 0x4) {
			/* Class D power on reset */
			alc_write_coef_idx(codec, 0x17, val | (1<<7));
		}
	}

	/* HP */
	alc_update_coef_idx(codec, 0x4, 0, 1<<11);
}

static void alc294_hp_init(struct hda_codec *codec)
{
	struct alc_spec *spec = codec->spec;
	hda_nid_t hp_pin = spec->gen.autocfg.hp_pins[0];
	int i, val;

	if (!hp_pin)
		return;

	snd_hda_codec_write(codec, hp_pin, 0,
			    AC_VERB_SET_AMP_GAIN_MUTE, AMP_OUT_MUTE);

	msleep(100);

	snd_hda_codec_write(codec, hp_pin, 0,
			    AC_VERB_SET_PIN_WIDGET_CONTROL, 0x0);

	alc_update_coef_idx(codec, 0x6f, 0x000f, 0);/* Set HP depop to manual mode */
	alc_update_coefex_idx(codec, 0x58, 0x00, 0x8000, 0x8000); /* HP depop procedure start */

	/* Wait for depop procedure finish  */
	val = alc_read_coefex_idx(codec, 0x58, 0x01);
	for (i = 0; i < 20 && val & 0x0080; i++) {
		msleep(50);
		val = alc_read_coefex_idx(codec, 0x58, 0x01);
	}
	/* Set HP depop to auto mode */
	alc_update_coef_idx(codec, 0x6f, 0x000f, 0x000b);
	msleep(50);
}

/*
 */
static int patch_alc269(struct hda_codec *codec)
{
	struct alc_spec *spec;
	int err;

	err = alc_alloc_spec(codec, 0x0b);
	if (err < 0)
		return err;

	spec = codec->spec;
	spec->gen.shared_mic_vref_pin = 0x18;
	codec->power_save_node = 1;

#ifdef CONFIG_PM
	codec->patch_ops.suspend = alc269_suspend;
	codec->patch_ops.resume = alc269_resume;
#endif
	spec->shutup = alc_default_shutup;
	spec->init_hook = alc_default_init;

	switch (codec->core.vendor_id) {
	case 0x10ec0269:
		spec->codec_variant = ALC269_TYPE_ALC269VA;
		switch (alc_get_coef0(codec) & 0x00f0) {
		case 0x0010:
			if (codec->bus->pci &&
			    codec->bus->pci->subsystem_vendor == 0x1025 &&
			    spec->cdefine.platform_type == 1)
				err = alc_codec_rename(codec, "ALC271X");
			spec->codec_variant = ALC269_TYPE_ALC269VB;
			break;
		case 0x0020:
			if (codec->bus->pci &&
			    codec->bus->pci->subsystem_vendor == 0x17aa &&
			    codec->bus->pci->subsystem_device == 0x21f3)
				err = alc_codec_rename(codec, "ALC3202");
			spec->codec_variant = ALC269_TYPE_ALC269VC;
			break;
		case 0x0030:
			spec->codec_variant = ALC269_TYPE_ALC269VD;
			break;
		default:
			alc_fix_pll_init(codec, 0x20, 0x04, 15);
		}
		if (err < 0)
			goto error;
		spec->shutup = alc269_shutup;
		spec->init_hook = alc269_fill_coef;
		alc269_fill_coef(codec);
		break;

	case 0x10ec0280:
	case 0x10ec0290:
		spec->codec_variant = ALC269_TYPE_ALC280;
		break;
	case 0x10ec0282:
		spec->codec_variant = ALC269_TYPE_ALC282;
		spec->shutup = alc282_shutup;
		spec->init_hook = alc282_init;
		break;
	case 0x10ec0233:
	case 0x10ec0283:
		spec->codec_variant = ALC269_TYPE_ALC283;
		spec->shutup = alc283_shutup;
		spec->init_hook = alc283_init;
		break;
	case 0x10ec0284:
	case 0x10ec0292:
		spec->codec_variant = ALC269_TYPE_ALC284;
		break;
	case 0x10ec0293:
		spec->codec_variant = ALC269_TYPE_ALC293;
		break;
	case 0x10ec0286:
	case 0x10ec0288:
		spec->codec_variant = ALC269_TYPE_ALC286;
		spec->shutup = alc286_shutup;
		break;
	case 0x10ec0298:
		spec->codec_variant = ALC269_TYPE_ALC298;
		break;
	case 0x10ec0235:
	case 0x10ec0255:
		spec->codec_variant = ALC269_TYPE_ALC255;
		spec->shutup = alc256_shutup;
		spec->init_hook = alc256_init;
		break;
	case 0x10ec0236:
	case 0x10ec0256:
		spec->codec_variant = ALC269_TYPE_ALC256;
		spec->shutup = alc256_shutup;
		spec->init_hook = alc256_init;
		spec->gen.mixer_nid = 0; /* ALC256 does not have any loopback mixer path */
		alc_update_coef_idx(codec, 0x36, 1 << 13, 1 << 5); /* Switch pcbeep path to Line in path*/
		break;
	case 0x10ec0257:
		spec->codec_variant = ALC269_TYPE_ALC257;
		spec->shutup = alc256_shutup;
		spec->init_hook = alc256_init;
		spec->gen.mixer_nid = 0;
		break;
	case 0x10ec0215:
	case 0x10ec0285:
	case 0x10ec0289:
		spec->codec_variant = ALC269_TYPE_ALC215;
		spec->shutup = alc225_shutup;
		spec->init_hook = alc225_init;
		spec->gen.mixer_nid = 0;
		break;
	case 0x10ec0225:
	case 0x10ec0295:
	case 0x10ec0299:
		spec->codec_variant = ALC269_TYPE_ALC225;
		spec->shutup = alc225_shutup;
		spec->init_hook = alc225_init;
		spec->gen.mixer_nid = 0; /* no loopback on ALC225, ALC295 and ALC299 */
		break;
	case 0x10ec0234:
	case 0x10ec0274:
	case 0x10ec0294:
		spec->codec_variant = ALC269_TYPE_ALC294;
		spec->gen.mixer_nid = 0; /* ALC2x4 does not have any loopback mixer path */
		alc_update_coef_idx(codec, 0x6b, 0x0018, (1<<4) | (1<<3)); /* UAJ MIC Vref control by verb */
		alc294_hp_init(codec);
		break;
	case 0x10ec0300:
		spec->codec_variant = ALC269_TYPE_ALC300;
		spec->gen.mixer_nid = 0; /* no loopback on ALC300 */
		break;
	case 0x10ec0700:
	case 0x10ec0701:
	case 0x10ec0703:
		spec->codec_variant = ALC269_TYPE_ALC700;
		spec->gen.mixer_nid = 0; /* ALC700 does not have any loopback mixer path */
		alc_update_coef_idx(codec, 0x4a, 1 << 15, 0); /* Combo jack auto trigger control */
		alc294_hp_init(codec);
		break;

	}

	if (snd_hda_codec_read(codec, 0x51, 0, AC_VERB_PARAMETERS, 0) == 0x10ec5505) {
		spec->has_alc5505_dsp = 1;
		spec->init_hook = alc5505_dsp_init;
	}

	snd_hda_pick_fixup(codec, alc269_fixup_models,
		       alc269_fixup_tbl, alc269_fixups);
	snd_hda_pick_pin_fixup(codec, alc269_pin_fixup_tbl, alc269_fixups);
	snd_hda_pick_fixup(codec, NULL,	alc269_fixup_vendor_tbl,
			   alc269_fixups);
	snd_hda_apply_fixup(codec, HDA_FIXUP_ACT_PRE_PROBE);

	alc_auto_parse_customize_define(codec);

	if (has_cdefine_beep(codec))
		spec->gen.beep_nid = 0x01;

	/* automatic parse from the BIOS config */
	err = alc269_parse_auto_config(codec);
	if (err < 0)
		goto error;

	if (!spec->gen.no_analog && spec->gen.beep_nid && spec->gen.mixer_nid) {
		err = set_beep_amp(spec, spec->gen.mixer_nid, 0x04, HDA_INPUT);
		if (err < 0)
			goto error;
	}

	snd_hda_apply_fixup(codec, HDA_FIXUP_ACT_PROBE);

	return 0;

 error:
	alc_free(codec);
	return err;
}

/*
 * ALC861
 */

static int alc861_parse_auto_config(struct hda_codec *codec)
{
	static const hda_nid_t alc861_ignore[] = { 0x1d, 0 };
	static const hda_nid_t alc861_ssids[] = { 0x0e, 0x0f, 0x0b, 0 };
	return alc_parse_auto_config(codec, alc861_ignore, alc861_ssids);
}

/* Pin config fixes */
enum {
	ALC861_FIXUP_FSC_AMILO_PI1505,
	ALC861_FIXUP_AMP_VREF_0F,
	ALC861_FIXUP_NO_JACK_DETECT,
	ALC861_FIXUP_ASUS_A6RP,
	ALC660_FIXUP_ASUS_W7J,
};

/* On some laptops, VREF of pin 0x0f is abused for controlling the main amp */
static void alc861_fixup_asus_amp_vref_0f(struct hda_codec *codec,
			const struct hda_fixup *fix, int action)
{
	struct alc_spec *spec = codec->spec;
	unsigned int val;

	if (action != HDA_FIXUP_ACT_INIT)
		return;
	val = snd_hda_codec_get_pin_target(codec, 0x0f);
	if (!(val & (AC_PINCTL_IN_EN | AC_PINCTL_OUT_EN)))
		val |= AC_PINCTL_IN_EN;
	val |= AC_PINCTL_VREF_50;
	snd_hda_set_pin_ctl(codec, 0x0f, val);
	spec->gen.keep_vref_in_automute = 1;
}

/* suppress the jack-detection */
static void alc_fixup_no_jack_detect(struct hda_codec *codec,
				     const struct hda_fixup *fix, int action)
{
	if (action == HDA_FIXUP_ACT_PRE_PROBE)
		codec->no_jack_detect = 1;
}

static const struct hda_fixup alc861_fixups[] = {
	[ALC861_FIXUP_FSC_AMILO_PI1505] = {
		.type = HDA_FIXUP_PINS,
		.v.pins = (const struct hda_pintbl[]) {
			{ 0x0b, 0x0221101f }, /* HP */
			{ 0x0f, 0x90170310 }, /* speaker */
			{ }
		}
	},
	[ALC861_FIXUP_AMP_VREF_0F] = {
		.type = HDA_FIXUP_FUNC,
		.v.func = alc861_fixup_asus_amp_vref_0f,
	},
	[ALC861_FIXUP_NO_JACK_DETECT] = {
		.type = HDA_FIXUP_FUNC,
		.v.func = alc_fixup_no_jack_detect,
	},
	[ALC861_FIXUP_ASUS_A6RP] = {
		.type = HDA_FIXUP_FUNC,
		.v.func = alc861_fixup_asus_amp_vref_0f,
		.chained = true,
		.chain_id = ALC861_FIXUP_NO_JACK_DETECT,
	},
	[ALC660_FIXUP_ASUS_W7J] = {
		.type = HDA_FIXUP_VERBS,
		.v.verbs = (const struct hda_verb[]) {
			/* ASUS W7J needs a magic pin setup on unused NID 0x10
			 * for enabling outputs
			 */
			{0x10, AC_VERB_SET_PIN_WIDGET_CONTROL, 0x24},
			{ }
		},
	}
};

static const struct snd_pci_quirk alc861_fixup_tbl[] = {
	SND_PCI_QUIRK(0x1043, 0x1253, "ASUS W7J", ALC660_FIXUP_ASUS_W7J),
	SND_PCI_QUIRK(0x1043, 0x1263, "ASUS Z35HL", ALC660_FIXUP_ASUS_W7J),
	SND_PCI_QUIRK(0x1043, 0x1393, "ASUS A6Rp", ALC861_FIXUP_ASUS_A6RP),
	SND_PCI_QUIRK_VENDOR(0x1043, "ASUS laptop", ALC861_FIXUP_AMP_VREF_0F),
	SND_PCI_QUIRK(0x1462, 0x7254, "HP DX2200", ALC861_FIXUP_NO_JACK_DETECT),
	SND_PCI_QUIRK(0x1584, 0x2b01, "Haier W18", ALC861_FIXUP_AMP_VREF_0F),
	SND_PCI_QUIRK(0x1584, 0x0000, "Uniwill ECS M31EI", ALC861_FIXUP_AMP_VREF_0F),
	SND_PCI_QUIRK(0x1734, 0x10c7, "FSC Amilo Pi1505", ALC861_FIXUP_FSC_AMILO_PI1505),
	{}
};

/*
 */
static int patch_alc861(struct hda_codec *codec)
{
	struct alc_spec *spec;
	int err;

	err = alc_alloc_spec(codec, 0x15);
	if (err < 0)
		return err;

	spec = codec->spec;
	spec->gen.beep_nid = 0x23;

#ifdef CONFIG_PM
	spec->power_hook = alc_power_eapd;
#endif

	snd_hda_pick_fixup(codec, NULL, alc861_fixup_tbl, alc861_fixups);
	snd_hda_apply_fixup(codec, HDA_FIXUP_ACT_PRE_PROBE);

	/* automatic parse from the BIOS config */
	err = alc861_parse_auto_config(codec);
	if (err < 0)
		goto error;

	if (!spec->gen.no_analog) {
		err = set_beep_amp(spec, 0x23, 0, HDA_OUTPUT);
		if (err < 0)
			goto error;
	}

	snd_hda_apply_fixup(codec, HDA_FIXUP_ACT_PROBE);

	return 0;

 error:
	alc_free(codec);
	return err;
}

/*
 * ALC861-VD support
 *
 * Based on ALC882
 *
 * In addition, an independent DAC
 */
static int alc861vd_parse_auto_config(struct hda_codec *codec)
{
	static const hda_nid_t alc861vd_ignore[] = { 0x1d, 0 };
	static const hda_nid_t alc861vd_ssids[] = { 0x15, 0x1b, 0x14, 0 };
	return alc_parse_auto_config(codec, alc861vd_ignore, alc861vd_ssids);
}

enum {
	ALC660VD_FIX_ASUS_GPIO1,
	ALC861VD_FIX_DALLAS,
};

/* exclude VREF80 */
static void alc861vd_fixup_dallas(struct hda_codec *codec,
				  const struct hda_fixup *fix, int action)
{
	if (action == HDA_FIXUP_ACT_PRE_PROBE) {
		snd_hda_override_pin_caps(codec, 0x18, 0x00000734);
		snd_hda_override_pin_caps(codec, 0x19, 0x0000073c);
	}
}

/* reset GPIO1 */
static void alc660vd_fixup_asus_gpio1(struct hda_codec *codec,
				      const struct hda_fixup *fix, int action)
{
	struct alc_spec *spec = codec->spec;

	if (action == HDA_FIXUP_ACT_PRE_PROBE)
		spec->gpio_mask |= 0x02;
	alc_fixup_gpio(codec, action, 0x01);
}

static const struct hda_fixup alc861vd_fixups[] = {
	[ALC660VD_FIX_ASUS_GPIO1] = {
		.type = HDA_FIXUP_FUNC,
		.v.func = alc660vd_fixup_asus_gpio1,
	},
	[ALC861VD_FIX_DALLAS] = {
		.type = HDA_FIXUP_FUNC,
		.v.func = alc861vd_fixup_dallas,
	},
};

static const struct snd_pci_quirk alc861vd_fixup_tbl[] = {
	SND_PCI_QUIRK(0x103c, 0x30bf, "HP TX1000", ALC861VD_FIX_DALLAS),
	SND_PCI_QUIRK(0x1043, 0x1339, "ASUS A7-K", ALC660VD_FIX_ASUS_GPIO1),
	SND_PCI_QUIRK(0x1179, 0xff31, "Toshiba L30-149", ALC861VD_FIX_DALLAS),
	{}
};

/*
 */
static int patch_alc861vd(struct hda_codec *codec)
{
	struct alc_spec *spec;
	int err;

	err = alc_alloc_spec(codec, 0x0b);
	if (err < 0)
		return err;

	spec = codec->spec;
	spec->gen.beep_nid = 0x23;

	spec->shutup = alc_eapd_shutup;

	snd_hda_pick_fixup(codec, NULL, alc861vd_fixup_tbl, alc861vd_fixups);
	snd_hda_apply_fixup(codec, HDA_FIXUP_ACT_PRE_PROBE);

	/* automatic parse from the BIOS config */
	err = alc861vd_parse_auto_config(codec);
	if (err < 0)
		goto error;

	if (!spec->gen.no_analog) {
		err = set_beep_amp(spec, 0x0b, 0x05, HDA_INPUT);
		if (err < 0)
			goto error;
	}

	snd_hda_apply_fixup(codec, HDA_FIXUP_ACT_PROBE);

	return 0;

 error:
	alc_free(codec);
	return err;
}

/*
 * ALC662 support
 *
 * ALC662 is almost identical with ALC880 but has cleaner and more flexible
 * configuration.  Each pin widget can choose any input DACs and a mixer.
 * Each ADC is connected from a mixer of all inputs.  This makes possible
 * 6-channel independent captures.
 *
 * In addition, an independent DAC for the multi-playback (not used in this
 * driver yet).
 */

/*
 * BIOS auto configuration
 */

static int alc662_parse_auto_config(struct hda_codec *codec)
{
	static const hda_nid_t alc662_ignore[] = { 0x1d, 0 };
	static const hda_nid_t alc663_ssids[] = { 0x15, 0x1b, 0x14, 0x21 };
	static const hda_nid_t alc662_ssids[] = { 0x15, 0x1b, 0x14, 0 };
	const hda_nid_t *ssids;

	if (codec->core.vendor_id == 0x10ec0272 || codec->core.vendor_id == 0x10ec0663 ||
	    codec->core.vendor_id == 0x10ec0665 || codec->core.vendor_id == 0x10ec0670 ||
	    codec->core.vendor_id == 0x10ec0671)
		ssids = alc663_ssids;
	else
		ssids = alc662_ssids;
	return alc_parse_auto_config(codec, alc662_ignore, ssids);
}

static void alc272_fixup_mario(struct hda_codec *codec,
			       const struct hda_fixup *fix, int action)
{
	if (action != HDA_FIXUP_ACT_PRE_PROBE)
		return;
	if (snd_hda_override_amp_caps(codec, 0x2, HDA_OUTPUT,
				      (0x3b << AC_AMPCAP_OFFSET_SHIFT) |
				      (0x3b << AC_AMPCAP_NUM_STEPS_SHIFT) |
				      (0x03 << AC_AMPCAP_STEP_SIZE_SHIFT) |
				      (0 << AC_AMPCAP_MUTE_SHIFT)))
		codec_warn(codec, "failed to override amp caps for NID 0x2\n");
}

static const struct snd_pcm_chmap_elem asus_pcm_2_1_chmaps[] = {
	{ .channels = 2,
	  .map = { SNDRV_CHMAP_FL, SNDRV_CHMAP_FR } },
	{ .channels = 4,
	  .map = { SNDRV_CHMAP_FL, SNDRV_CHMAP_FR,
		   SNDRV_CHMAP_NA, SNDRV_CHMAP_LFE } }, /* LFE only on right */
	{ }
};

/* override the 2.1 chmap */
static void alc_fixup_bass_chmap(struct hda_codec *codec,
				    const struct hda_fixup *fix, int action)
{
	if (action == HDA_FIXUP_ACT_BUILD) {
		struct alc_spec *spec = codec->spec;
		spec->gen.pcm_rec[0]->stream[0].chmap = asus_pcm_2_1_chmaps;
	}
}

/* avoid D3 for keeping GPIO up */
static unsigned int gpio_led_power_filter(struct hda_codec *codec,
					  hda_nid_t nid,
					  unsigned int power_state)
{
	struct alc_spec *spec = codec->spec;
	if (nid == codec->core.afg && power_state == AC_PWRST_D3 && spec->gpio_data)
		return AC_PWRST_D0;
	return power_state;
}

static void alc662_fixup_led_gpio1(struct hda_codec *codec,
				   const struct hda_fixup *fix, int action)
{
	struct alc_spec *spec = codec->spec;

	alc_fixup_hp_gpio_led(codec, action, 0x01, 0);
	if (action == HDA_FIXUP_ACT_PRE_PROBE) {
		spec->mute_led_polarity = 1;
		codec->power_filter = gpio_led_power_filter;
	}
}

static void alc662_usi_automute_hook(struct hda_codec *codec,
					 struct hda_jack_callback *jack)
{
	struct alc_spec *spec = codec->spec;
	int vref;
	msleep(200);
	snd_hda_gen_hp_automute(codec, jack);

	vref = spec->gen.hp_jack_present ? PIN_VREF80 : 0;
	msleep(100);
	snd_hda_codec_write(codec, 0x19, 0, AC_VERB_SET_PIN_WIDGET_CONTROL,
			    vref);
}

static void alc662_fixup_usi_headset_mic(struct hda_codec *codec,
				     const struct hda_fixup *fix, int action)
{
	struct alc_spec *spec = codec->spec;
	if (action == HDA_FIXUP_ACT_PRE_PROBE) {
		spec->parse_flags |= HDA_PINCFG_HEADSET_MIC;
		spec->gen.hp_automute_hook = alc662_usi_automute_hook;
	}
}

static struct coef_fw alc668_coefs[] = {
	WRITE_COEF(0x01, 0xbebe), WRITE_COEF(0x02, 0xaaaa), WRITE_COEF(0x03,    0x0),
	WRITE_COEF(0x04, 0x0180), WRITE_COEF(0x06,    0x0), WRITE_COEF(0x07, 0x0f80),
	WRITE_COEF(0x08, 0x0031), WRITE_COEF(0x0a, 0x0060), WRITE_COEF(0x0b,    0x0),
	WRITE_COEF(0x0c, 0x7cf7), WRITE_COEF(0x0d, 0x1080), WRITE_COEF(0x0e, 0x7f7f),
	WRITE_COEF(0x0f, 0xcccc), WRITE_COEF(0x10, 0xddcc), WRITE_COEF(0x11, 0x0001),
	WRITE_COEF(0x13,    0x0), WRITE_COEF(0x14, 0x2aa0), WRITE_COEF(0x17, 0xa940),
	WRITE_COEF(0x19,    0x0), WRITE_COEF(0x1a,    0x0), WRITE_COEF(0x1b,    0x0),
	WRITE_COEF(0x1c,    0x0), WRITE_COEF(0x1d,    0x0), WRITE_COEF(0x1e, 0x7418),
	WRITE_COEF(0x1f, 0x0804), WRITE_COEF(0x20, 0x4200), WRITE_COEF(0x21, 0x0468),
	WRITE_COEF(0x22, 0x8ccc), WRITE_COEF(0x23, 0x0250), WRITE_COEF(0x24, 0x7418),
	WRITE_COEF(0x27,    0x0), WRITE_COEF(0x28, 0x8ccc), WRITE_COEF(0x2a, 0xff00),
	WRITE_COEF(0x2b, 0x8000), WRITE_COEF(0xa7, 0xff00), WRITE_COEF(0xa8, 0x8000),
	WRITE_COEF(0xaa, 0x2e17), WRITE_COEF(0xab, 0xa0c0), WRITE_COEF(0xac,    0x0),
	WRITE_COEF(0xad,    0x0), WRITE_COEF(0xae, 0x2ac6), WRITE_COEF(0xaf, 0xa480),
	WRITE_COEF(0xb0,    0x0), WRITE_COEF(0xb1,    0x0), WRITE_COEF(0xb2,    0x0),
	WRITE_COEF(0xb3,    0x0), WRITE_COEF(0xb4,    0x0), WRITE_COEF(0xb5, 0x1040),
	WRITE_COEF(0xb6, 0xd697), WRITE_COEF(0xb7, 0x902b), WRITE_COEF(0xb8, 0xd697),
	WRITE_COEF(0xb9, 0x902b), WRITE_COEF(0xba, 0xb8ba), WRITE_COEF(0xbb, 0xaaab),
	WRITE_COEF(0xbc, 0xaaaf), WRITE_COEF(0xbd, 0x6aaa), WRITE_COEF(0xbe, 0x1c02),
	WRITE_COEF(0xc0, 0x00ff), WRITE_COEF(0xc1, 0x0fa6),
	{}
};

static void alc668_restore_default_value(struct hda_codec *codec)
{
	alc_process_coef_fw(codec, alc668_coefs);
}

enum {
	ALC662_FIXUP_ASPIRE,
	ALC662_FIXUP_LED_GPIO1,
	ALC662_FIXUP_IDEAPAD,
	ALC272_FIXUP_MARIO,
	ALC662_FIXUP_CZC_P10T,
	ALC662_FIXUP_SKU_IGNORE,
	ALC662_FIXUP_HP_RP5800,
	ALC662_FIXUP_ASUS_MODE1,
	ALC662_FIXUP_ASUS_MODE2,
	ALC662_FIXUP_ASUS_MODE3,
	ALC662_FIXUP_ASUS_MODE4,
	ALC662_FIXUP_ASUS_MODE5,
	ALC662_FIXUP_ASUS_MODE6,
	ALC662_FIXUP_ASUS_MODE7,
	ALC662_FIXUP_ASUS_MODE8,
	ALC662_FIXUP_NO_JACK_DETECT,
	ALC662_FIXUP_ZOTAC_Z68,
	ALC662_FIXUP_INV_DMIC,
	ALC662_FIXUP_DELL_MIC_NO_PRESENCE,
	ALC668_FIXUP_DELL_MIC_NO_PRESENCE,
	ALC662_FIXUP_HEADSET_MODE,
	ALC668_FIXUP_HEADSET_MODE,
	ALC662_FIXUP_BASS_MODE4_CHMAP,
	ALC662_FIXUP_BASS_16,
	ALC662_FIXUP_BASS_1A,
	ALC662_FIXUP_BASS_CHMAP,
	ALC668_FIXUP_AUTO_MUTE,
	ALC668_FIXUP_DELL_DISABLE_AAMIX,
	ALC668_FIXUP_DELL_XPS13,
	ALC662_FIXUP_ASUS_Nx50,
	ALC668_FIXUP_ASUS_Nx51_HEADSET_MODE,
	ALC668_FIXUP_ASUS_Nx51,
	ALC668_FIXUP_MIC_COEF,
	ALC668_FIXUP_ASUS_G751,
	ALC891_FIXUP_HEADSET_MODE,
	ALC891_FIXUP_DELL_MIC_NO_PRESENCE,
	ALC662_FIXUP_ACER_VERITON,
	ALC892_FIXUP_ASROCK_MOBO,
	ALC662_FIXUP_USI_FUNC,
	ALC662_FIXUP_USI_HEADSET_MODE,
	ALC662_FIXUP_LENOVO_MULTI_CODECS,
};

static const struct hda_fixup alc662_fixups[] = {
	[ALC662_FIXUP_ASPIRE] = {
		.type = HDA_FIXUP_PINS,
		.v.pins = (const struct hda_pintbl[]) {
			{ 0x15, 0x99130112 }, /* subwoofer */
			{ }
		}
	},
	[ALC662_FIXUP_LED_GPIO1] = {
		.type = HDA_FIXUP_FUNC,
		.v.func = alc662_fixup_led_gpio1,
	},
	[ALC662_FIXUP_IDEAPAD] = {
		.type = HDA_FIXUP_PINS,
		.v.pins = (const struct hda_pintbl[]) {
			{ 0x17, 0x99130112 }, /* subwoofer */
			{ }
		},
		.chained = true,
		.chain_id = ALC662_FIXUP_LED_GPIO1,
	},
	[ALC272_FIXUP_MARIO] = {
		.type = HDA_FIXUP_FUNC,
		.v.func = alc272_fixup_mario,
	},
	[ALC662_FIXUP_CZC_P10T] = {
		.type = HDA_FIXUP_VERBS,
		.v.verbs = (const struct hda_verb[]) {
			{0x14, AC_VERB_SET_EAPD_BTLENABLE, 0},
			{}
		}
	},
	[ALC662_FIXUP_SKU_IGNORE] = {
		.type = HDA_FIXUP_FUNC,
		.v.func = alc_fixup_sku_ignore,
	},
	[ALC662_FIXUP_HP_RP5800] = {
		.type = HDA_FIXUP_PINS,
		.v.pins = (const struct hda_pintbl[]) {
			{ 0x14, 0x0221201f }, /* HP out */
			{ }
		},
		.chained = true,
		.chain_id = ALC662_FIXUP_SKU_IGNORE
	},
	[ALC662_FIXUP_ASUS_MODE1] = {
		.type = HDA_FIXUP_PINS,
		.v.pins = (const struct hda_pintbl[]) {
			{ 0x14, 0x99130110 }, /* speaker */
			{ 0x18, 0x01a19c20 }, /* mic */
			{ 0x19, 0x99a3092f }, /* int-mic */
			{ 0x21, 0x0121401f }, /* HP out */
			{ }
		},
		.chained = true,
		.chain_id = ALC662_FIXUP_SKU_IGNORE
	},
	[ALC662_FIXUP_ASUS_MODE2] = {
		.type = HDA_FIXUP_PINS,
		.v.pins = (const struct hda_pintbl[]) {
			{ 0x14, 0x99130110 }, /* speaker */
			{ 0x18, 0x01a19820 }, /* mic */
			{ 0x19, 0x99a3092f }, /* int-mic */
			{ 0x1b, 0x0121401f }, /* HP out */
			{ }
		},
		.chained = true,
		.chain_id = ALC662_FIXUP_SKU_IGNORE
	},
	[ALC662_FIXUP_ASUS_MODE3] = {
		.type = HDA_FIXUP_PINS,
		.v.pins = (const struct hda_pintbl[]) {
			{ 0x14, 0x99130110 }, /* speaker */
			{ 0x15, 0x0121441f }, /* HP */
			{ 0x18, 0x01a19840 }, /* mic */
			{ 0x19, 0x99a3094f }, /* int-mic */
			{ 0x21, 0x01211420 }, /* HP2 */
			{ }
		},
		.chained = true,
		.chain_id = ALC662_FIXUP_SKU_IGNORE
	},
	[ALC662_FIXUP_ASUS_MODE4] = {
		.type = HDA_FIXUP_PINS,
		.v.pins = (const struct hda_pintbl[]) {
			{ 0x14, 0x99130110 }, /* speaker */
			{ 0x16, 0x99130111 }, /* speaker */
			{ 0x18, 0x01a19840 }, /* mic */
			{ 0x19, 0x99a3094f }, /* int-mic */
			{ 0x21, 0x0121441f }, /* HP */
			{ }
		},
		.chained = true,
		.chain_id = ALC662_FIXUP_SKU_IGNORE
	},
	[ALC662_FIXUP_ASUS_MODE5] = {
		.type = HDA_FIXUP_PINS,
		.v.pins = (const struct hda_pintbl[]) {
			{ 0x14, 0x99130110 }, /* speaker */
			{ 0x15, 0x0121441f }, /* HP */
			{ 0x16, 0x99130111 }, /* speaker */
			{ 0x18, 0x01a19840 }, /* mic */
			{ 0x19, 0x99a3094f }, /* int-mic */
			{ }
		},
		.chained = true,
		.chain_id = ALC662_FIXUP_SKU_IGNORE
	},
	[ALC662_FIXUP_ASUS_MODE6] = {
		.type = HDA_FIXUP_PINS,
		.v.pins = (const struct hda_pintbl[]) {
			{ 0x14, 0x99130110 }, /* speaker */
			{ 0x15, 0x01211420 }, /* HP2 */
			{ 0x18, 0x01a19840 }, /* mic */
			{ 0x19, 0x99a3094f }, /* int-mic */
			{ 0x1b, 0x0121441f }, /* HP */
			{ }
		},
		.chained = true,
		.chain_id = ALC662_FIXUP_SKU_IGNORE
	},
	[ALC662_FIXUP_ASUS_MODE7] = {
		.type = HDA_FIXUP_PINS,
		.v.pins = (const struct hda_pintbl[]) {
			{ 0x14, 0x99130110 }, /* speaker */
			{ 0x17, 0x99130111 }, /* speaker */
			{ 0x18, 0x01a19840 }, /* mic */
			{ 0x19, 0x99a3094f }, /* int-mic */
			{ 0x1b, 0x01214020 }, /* HP */
			{ 0x21, 0x0121401f }, /* HP */
			{ }
		},
		.chained = true,
		.chain_id = ALC662_FIXUP_SKU_IGNORE
	},
	[ALC662_FIXUP_ASUS_MODE8] = {
		.type = HDA_FIXUP_PINS,
		.v.pins = (const struct hda_pintbl[]) {
			{ 0x14, 0x99130110 }, /* speaker */
			{ 0x12, 0x99a30970 }, /* int-mic */
			{ 0x15, 0x01214020 }, /* HP */
			{ 0x17, 0x99130111 }, /* speaker */
			{ 0x18, 0x01a19840 }, /* mic */
			{ 0x21, 0x0121401f }, /* HP */
			{ }
		},
		.chained = true,
		.chain_id = ALC662_FIXUP_SKU_IGNORE
	},
	[ALC662_FIXUP_NO_JACK_DETECT] = {
		.type = HDA_FIXUP_FUNC,
		.v.func = alc_fixup_no_jack_detect,
	},
	[ALC662_FIXUP_ZOTAC_Z68] = {
		.type = HDA_FIXUP_PINS,
		.v.pins = (const struct hda_pintbl[]) {
			{ 0x1b, 0x02214020 }, /* Front HP */
			{ }
		}
	},
	[ALC662_FIXUP_INV_DMIC] = {
		.type = HDA_FIXUP_FUNC,
		.v.func = alc_fixup_inv_dmic,
	},
	[ALC668_FIXUP_DELL_XPS13] = {
		.type = HDA_FIXUP_FUNC,
		.v.func = alc_fixup_dell_xps13,
		.chained = true,
		.chain_id = ALC668_FIXUP_DELL_DISABLE_AAMIX
	},
	[ALC668_FIXUP_DELL_DISABLE_AAMIX] = {
		.type = HDA_FIXUP_FUNC,
		.v.func = alc_fixup_disable_aamix,
		.chained = true,
		.chain_id = ALC668_FIXUP_DELL_MIC_NO_PRESENCE
	},
	[ALC668_FIXUP_AUTO_MUTE] = {
		.type = HDA_FIXUP_FUNC,
		.v.func = alc_fixup_auto_mute_via_amp,
		.chained = true,
		.chain_id = ALC668_FIXUP_DELL_MIC_NO_PRESENCE
	},
	[ALC662_FIXUP_DELL_MIC_NO_PRESENCE] = {
		.type = HDA_FIXUP_PINS,
		.v.pins = (const struct hda_pintbl[]) {
			{ 0x19, 0x03a1113c }, /* use as headset mic, without its own jack detect */
			/* headphone mic by setting pin control of 0x1b (headphone out) to in + vref_50 */
			{ }
		},
		.chained = true,
		.chain_id = ALC662_FIXUP_HEADSET_MODE
	},
	[ALC662_FIXUP_HEADSET_MODE] = {
		.type = HDA_FIXUP_FUNC,
		.v.func = alc_fixup_headset_mode_alc662,
	},
	[ALC668_FIXUP_DELL_MIC_NO_PRESENCE] = {
		.type = HDA_FIXUP_PINS,
		.v.pins = (const struct hda_pintbl[]) {
			{ 0x19, 0x03a1913d }, /* use as headphone mic, without its own jack detect */
			{ 0x1b, 0x03a1113c }, /* use as headset mic, without its own jack detect */
			{ }
		},
		.chained = true,
		.chain_id = ALC668_FIXUP_HEADSET_MODE
	},
	[ALC668_FIXUP_HEADSET_MODE] = {
		.type = HDA_FIXUP_FUNC,
		.v.func = alc_fixup_headset_mode_alc668,
	},
	[ALC662_FIXUP_BASS_MODE4_CHMAP] = {
		.type = HDA_FIXUP_FUNC,
		.v.func = alc_fixup_bass_chmap,
		.chained = true,
		.chain_id = ALC662_FIXUP_ASUS_MODE4
	},
	[ALC662_FIXUP_BASS_16] = {
		.type = HDA_FIXUP_PINS,
		.v.pins = (const struct hda_pintbl[]) {
			{0x16, 0x80106111}, /* bass speaker */
			{}
		},
		.chained = true,
		.chain_id = ALC662_FIXUP_BASS_CHMAP,
	},
	[ALC662_FIXUP_BASS_1A] = {
		.type = HDA_FIXUP_PINS,
		.v.pins = (const struct hda_pintbl[]) {
			{0x1a, 0x80106111}, /* bass speaker */
			{}
		},
		.chained = true,
		.chain_id = ALC662_FIXUP_BASS_CHMAP,
	},
	[ALC662_FIXUP_BASS_CHMAP] = {
		.type = HDA_FIXUP_FUNC,
		.v.func = alc_fixup_bass_chmap,
	},
	[ALC662_FIXUP_ASUS_Nx50] = {
		.type = HDA_FIXUP_FUNC,
		.v.func = alc_fixup_auto_mute_via_amp,
		.chained = true,
		.chain_id = ALC662_FIXUP_BASS_1A
	},
	[ALC668_FIXUP_ASUS_Nx51_HEADSET_MODE] = {
		.type = HDA_FIXUP_FUNC,
		.v.func = alc_fixup_headset_mode_alc668,
		.chain_id = ALC662_FIXUP_BASS_CHMAP
	},
	[ALC668_FIXUP_ASUS_Nx51] = {
		.type = HDA_FIXUP_PINS,
		.v.pins = (const struct hda_pintbl[]) {
			{ 0x19, 0x03a1913d }, /* use as headphone mic, without its own jack detect */
			{ 0x1a, 0x90170151 }, /* bass speaker */
			{ 0x1b, 0x03a1113c }, /* use as headset mic, without its own jack detect */
			{}
		},
		.chained = true,
		.chain_id = ALC668_FIXUP_ASUS_Nx51_HEADSET_MODE,
	},
	[ALC668_FIXUP_MIC_COEF] = {
		.type = HDA_FIXUP_VERBS,
		.v.verbs = (const struct hda_verb[]) {
			{ 0x20, AC_VERB_SET_COEF_INDEX, 0xc3 },
			{ 0x20, AC_VERB_SET_PROC_COEF, 0x4000 },
			{}
		},
	},
	[ALC668_FIXUP_ASUS_G751] = {
		.type = HDA_FIXUP_PINS,
		.v.pins = (const struct hda_pintbl[]) {
			{ 0x16, 0x0421101f }, /* HP */
			{}
		},
		.chained = true,
		.chain_id = ALC668_FIXUP_MIC_COEF
	},
	[ALC891_FIXUP_HEADSET_MODE] = {
		.type = HDA_FIXUP_FUNC,
		.v.func = alc_fixup_headset_mode,
	},
	[ALC891_FIXUP_DELL_MIC_NO_PRESENCE] = {
		.type = HDA_FIXUP_PINS,
		.v.pins = (const struct hda_pintbl[]) {
			{ 0x19, 0x03a1913d }, /* use as headphone mic, without its own jack detect */
			{ 0x1b, 0x03a1113c }, /* use as headset mic, without its own jack detect */
			{ }
		},
		.chained = true,
		.chain_id = ALC891_FIXUP_HEADSET_MODE
	},
	[ALC662_FIXUP_ACER_VERITON] = {
		.type = HDA_FIXUP_PINS,
		.v.pins = (const struct hda_pintbl[]) {
			{ 0x15, 0x50170120 }, /* no internal speaker */
			{ }
		}
	},
	[ALC892_FIXUP_ASROCK_MOBO] = {
		.type = HDA_FIXUP_PINS,
		.v.pins = (const struct hda_pintbl[]) {
			{ 0x15, 0x40f000f0 }, /* disabled */
			{ 0x16, 0x40f000f0 }, /* disabled */
			{ }
		}
	},
	[ALC662_FIXUP_USI_FUNC] = {
		.type = HDA_FIXUP_FUNC,
		.v.func = alc662_fixup_usi_headset_mic,
	},
	[ALC662_FIXUP_USI_HEADSET_MODE] = {
		.type = HDA_FIXUP_PINS,
		.v.pins = (const struct hda_pintbl[]) {
			{ 0x19, 0x02a1913c }, /* use as headset mic, without its own jack detect */
			{ 0x18, 0x01a1903d },
			{ }
		},
		.chained = true,
		.chain_id = ALC662_FIXUP_USI_FUNC
	},
	[ALC662_FIXUP_LENOVO_MULTI_CODECS] = {
		.type = HDA_FIXUP_FUNC,
		.v.func = alc233_alc662_fixup_lenovo_dual_codecs,
	},
};

static const struct snd_pci_quirk alc662_fixup_tbl[] = {
	SND_PCI_QUIRK(0x1019, 0x9087, "ECS", ALC662_FIXUP_ASUS_MODE2),
	SND_PCI_QUIRK(0x1025, 0x022f, "Acer Aspire One", ALC662_FIXUP_INV_DMIC),
	SND_PCI_QUIRK(0x1025, 0x0241, "Packard Bell DOTS", ALC662_FIXUP_INV_DMIC),
	SND_PCI_QUIRK(0x1025, 0x0308, "Acer Aspire 8942G", ALC662_FIXUP_ASPIRE),
	SND_PCI_QUIRK(0x1025, 0x031c, "Gateway NV79", ALC662_FIXUP_SKU_IGNORE),
	SND_PCI_QUIRK(0x1025, 0x0349, "eMachines eM250", ALC662_FIXUP_INV_DMIC),
	SND_PCI_QUIRK(0x1025, 0x034a, "Gateway LT27", ALC662_FIXUP_INV_DMIC),
	SND_PCI_QUIRK(0x1025, 0x038b, "Acer Aspire 8943G", ALC662_FIXUP_ASPIRE),
	SND_PCI_QUIRK(0x1028, 0x05d8, "Dell", ALC668_FIXUP_DELL_MIC_NO_PRESENCE),
	SND_PCI_QUIRK(0x1028, 0x05db, "Dell", ALC668_FIXUP_DELL_MIC_NO_PRESENCE),
	SND_PCI_QUIRK(0x1028, 0x05fe, "Dell XPS 15", ALC668_FIXUP_DELL_XPS13),
	SND_PCI_QUIRK(0x1028, 0x060a, "Dell XPS 13", ALC668_FIXUP_DELL_XPS13),
	SND_PCI_QUIRK(0x1028, 0x060d, "Dell M3800", ALC668_FIXUP_DELL_XPS13),
	SND_PCI_QUIRK(0x1028, 0x0625, "Dell", ALC668_FIXUP_DELL_MIC_NO_PRESENCE),
	SND_PCI_QUIRK(0x1028, 0x0626, "Dell", ALC668_FIXUP_DELL_MIC_NO_PRESENCE),
	SND_PCI_QUIRK(0x1028, 0x0696, "Dell", ALC668_FIXUP_DELL_MIC_NO_PRESENCE),
	SND_PCI_QUIRK(0x1028, 0x0698, "Dell", ALC668_FIXUP_DELL_MIC_NO_PRESENCE),
	SND_PCI_QUIRK(0x1028, 0x069f, "Dell", ALC668_FIXUP_DELL_MIC_NO_PRESENCE),
	SND_PCI_QUIRK(0x103c, 0x1632, "HP RP5800", ALC662_FIXUP_HP_RP5800),
	SND_PCI_QUIRK(0x1043, 0x1080, "Asus UX501VW", ALC668_FIXUP_HEADSET_MODE),
	SND_PCI_QUIRK(0x1043, 0x11cd, "Asus N550", ALC662_FIXUP_ASUS_Nx50),
	SND_PCI_QUIRK(0x1043, 0x13df, "Asus N550JX", ALC662_FIXUP_BASS_1A),
	SND_PCI_QUIRK(0x1043, 0x129d, "Asus N750", ALC662_FIXUP_ASUS_Nx50),
	SND_PCI_QUIRK(0x1043, 0x12ff, "ASUS G751", ALC668_FIXUP_ASUS_G751),
	SND_PCI_QUIRK(0x1043, 0x1477, "ASUS N56VZ", ALC662_FIXUP_BASS_MODE4_CHMAP),
	SND_PCI_QUIRK(0x1043, 0x15a7, "ASUS UX51VZH", ALC662_FIXUP_BASS_16),
	SND_PCI_QUIRK(0x1043, 0x177d, "ASUS N551", ALC668_FIXUP_ASUS_Nx51),
	SND_PCI_QUIRK(0x1043, 0x17bd, "ASUS N751", ALC668_FIXUP_ASUS_Nx51),
	SND_PCI_QUIRK(0x1043, 0x1963, "ASUS X71SL", ALC662_FIXUP_ASUS_MODE8),
	SND_PCI_QUIRK(0x1043, 0x1b73, "ASUS N55SF", ALC662_FIXUP_BASS_16),
	SND_PCI_QUIRK(0x1043, 0x1bf3, "ASUS N76VZ", ALC662_FIXUP_BASS_MODE4_CHMAP),
	SND_PCI_QUIRK(0x1043, 0x8469, "ASUS mobo", ALC662_FIXUP_NO_JACK_DETECT),
	SND_PCI_QUIRK(0x105b, 0x0cd6, "Foxconn", ALC662_FIXUP_ASUS_MODE2),
	SND_PCI_QUIRK(0x144d, 0xc051, "Samsung R720", ALC662_FIXUP_IDEAPAD),
	SND_PCI_QUIRK(0x14cd, 0x5003, "USI", ALC662_FIXUP_USI_HEADSET_MODE),
	SND_PCI_QUIRK(0x17aa, 0x1036, "Lenovo P520", ALC662_FIXUP_LENOVO_MULTI_CODECS),
	SND_PCI_QUIRK(0x17aa, 0x38af, "Lenovo Ideapad Y550P", ALC662_FIXUP_IDEAPAD),
	SND_PCI_QUIRK(0x17aa, 0x3a0d, "Lenovo Ideapad Y550", ALC662_FIXUP_IDEAPAD),
	SND_PCI_QUIRK(0x1849, 0x5892, "ASRock B150M", ALC892_FIXUP_ASROCK_MOBO),
	SND_PCI_QUIRK(0x19da, 0xa130, "Zotac Z68", ALC662_FIXUP_ZOTAC_Z68),
	SND_PCI_QUIRK(0x1b0a, 0x01b8, "ACER Veriton", ALC662_FIXUP_ACER_VERITON),
	SND_PCI_QUIRK(0x1b35, 0x2206, "CZC P10T", ALC662_FIXUP_CZC_P10T),

#if 0
	/* Below is a quirk table taken from the old code.
	 * Basically the device should work as is without the fixup table.
	 * If BIOS doesn't give a proper info, enable the corresponding
	 * fixup entry.
	 */
	SND_PCI_QUIRK(0x1043, 0x1000, "ASUS N50Vm", ALC662_FIXUP_ASUS_MODE1),
	SND_PCI_QUIRK(0x1043, 0x1092, "ASUS NB", ALC662_FIXUP_ASUS_MODE3),
	SND_PCI_QUIRK(0x1043, 0x1173, "ASUS K73Jn", ALC662_FIXUP_ASUS_MODE1),
	SND_PCI_QUIRK(0x1043, 0x11c3, "ASUS M70V", ALC662_FIXUP_ASUS_MODE3),
	SND_PCI_QUIRK(0x1043, 0x11d3, "ASUS NB", ALC662_FIXUP_ASUS_MODE1),
	SND_PCI_QUIRK(0x1043, 0x11f3, "ASUS NB", ALC662_FIXUP_ASUS_MODE2),
	SND_PCI_QUIRK(0x1043, 0x1203, "ASUS NB", ALC662_FIXUP_ASUS_MODE1),
	SND_PCI_QUIRK(0x1043, 0x1303, "ASUS G60J", ALC662_FIXUP_ASUS_MODE1),
	SND_PCI_QUIRK(0x1043, 0x1333, "ASUS G60Jx", ALC662_FIXUP_ASUS_MODE1),
	SND_PCI_QUIRK(0x1043, 0x1339, "ASUS NB", ALC662_FIXUP_ASUS_MODE2),
	SND_PCI_QUIRK(0x1043, 0x13e3, "ASUS N71JA", ALC662_FIXUP_ASUS_MODE7),
	SND_PCI_QUIRK(0x1043, 0x1463, "ASUS N71", ALC662_FIXUP_ASUS_MODE7),
	SND_PCI_QUIRK(0x1043, 0x14d3, "ASUS G72", ALC662_FIXUP_ASUS_MODE8),
	SND_PCI_QUIRK(0x1043, 0x1563, "ASUS N90", ALC662_FIXUP_ASUS_MODE3),
	SND_PCI_QUIRK(0x1043, 0x15d3, "ASUS N50SF F50SF", ALC662_FIXUP_ASUS_MODE1),
	SND_PCI_QUIRK(0x1043, 0x16c3, "ASUS NB", ALC662_FIXUP_ASUS_MODE2),
	SND_PCI_QUIRK(0x1043, 0x16f3, "ASUS K40C K50C", ALC662_FIXUP_ASUS_MODE2),
	SND_PCI_QUIRK(0x1043, 0x1733, "ASUS N81De", ALC662_FIXUP_ASUS_MODE1),
	SND_PCI_QUIRK(0x1043, 0x1753, "ASUS NB", ALC662_FIXUP_ASUS_MODE2),
	SND_PCI_QUIRK(0x1043, 0x1763, "ASUS NB", ALC662_FIXUP_ASUS_MODE6),
	SND_PCI_QUIRK(0x1043, 0x1765, "ASUS NB", ALC662_FIXUP_ASUS_MODE6),
	SND_PCI_QUIRK(0x1043, 0x1783, "ASUS NB", ALC662_FIXUP_ASUS_MODE2),
	SND_PCI_QUIRK(0x1043, 0x1793, "ASUS F50GX", ALC662_FIXUP_ASUS_MODE1),
	SND_PCI_QUIRK(0x1043, 0x17b3, "ASUS F70SL", ALC662_FIXUP_ASUS_MODE3),
	SND_PCI_QUIRK(0x1043, 0x17f3, "ASUS X58LE", ALC662_FIXUP_ASUS_MODE2),
	SND_PCI_QUIRK(0x1043, 0x1813, "ASUS NB", ALC662_FIXUP_ASUS_MODE2),
	SND_PCI_QUIRK(0x1043, 0x1823, "ASUS NB", ALC662_FIXUP_ASUS_MODE5),
	SND_PCI_QUIRK(0x1043, 0x1833, "ASUS NB", ALC662_FIXUP_ASUS_MODE6),
	SND_PCI_QUIRK(0x1043, 0x1843, "ASUS NB", ALC662_FIXUP_ASUS_MODE2),
	SND_PCI_QUIRK(0x1043, 0x1853, "ASUS F50Z", ALC662_FIXUP_ASUS_MODE1),
	SND_PCI_QUIRK(0x1043, 0x1864, "ASUS NB", ALC662_FIXUP_ASUS_MODE2),
	SND_PCI_QUIRK(0x1043, 0x1876, "ASUS NB", ALC662_FIXUP_ASUS_MODE2),
	SND_PCI_QUIRK(0x1043, 0x1893, "ASUS M50Vm", ALC662_FIXUP_ASUS_MODE3),
	SND_PCI_QUIRK(0x1043, 0x1894, "ASUS X55", ALC662_FIXUP_ASUS_MODE3),
	SND_PCI_QUIRK(0x1043, 0x18b3, "ASUS N80Vc", ALC662_FIXUP_ASUS_MODE1),
	SND_PCI_QUIRK(0x1043, 0x18c3, "ASUS VX5", ALC662_FIXUP_ASUS_MODE1),
	SND_PCI_QUIRK(0x1043, 0x18d3, "ASUS N81Te", ALC662_FIXUP_ASUS_MODE1),
	SND_PCI_QUIRK(0x1043, 0x18f3, "ASUS N505Tp", ALC662_FIXUP_ASUS_MODE1),
	SND_PCI_QUIRK(0x1043, 0x1903, "ASUS F5GL", ALC662_FIXUP_ASUS_MODE1),
	SND_PCI_QUIRK(0x1043, 0x1913, "ASUS NB", ALC662_FIXUP_ASUS_MODE2),
	SND_PCI_QUIRK(0x1043, 0x1933, "ASUS F80Q", ALC662_FIXUP_ASUS_MODE2),
	SND_PCI_QUIRK(0x1043, 0x1943, "ASUS Vx3V", ALC662_FIXUP_ASUS_MODE1),
	SND_PCI_QUIRK(0x1043, 0x1953, "ASUS NB", ALC662_FIXUP_ASUS_MODE1),
	SND_PCI_QUIRK(0x1043, 0x1963, "ASUS X71C", ALC662_FIXUP_ASUS_MODE3),
	SND_PCI_QUIRK(0x1043, 0x1983, "ASUS N5051A", ALC662_FIXUP_ASUS_MODE1),
	SND_PCI_QUIRK(0x1043, 0x1993, "ASUS N20", ALC662_FIXUP_ASUS_MODE1),
	SND_PCI_QUIRK(0x1043, 0x19b3, "ASUS F7Z", ALC662_FIXUP_ASUS_MODE1),
	SND_PCI_QUIRK(0x1043, 0x19c3, "ASUS F5Z/F6x", ALC662_FIXUP_ASUS_MODE2),
	SND_PCI_QUIRK(0x1043, 0x19e3, "ASUS NB", ALC662_FIXUP_ASUS_MODE1),
	SND_PCI_QUIRK(0x1043, 0x19f3, "ASUS NB", ALC662_FIXUP_ASUS_MODE4),
#endif
	{}
};

static const struct hda_model_fixup alc662_fixup_models[] = {
	{.id = ALC662_FIXUP_ASPIRE, .name = "aspire"},
	{.id = ALC662_FIXUP_IDEAPAD, .name = "ideapad"},
	{.id = ALC272_FIXUP_MARIO, .name = "mario"},
	{.id = ALC662_FIXUP_HP_RP5800, .name = "hp-rp5800"},
	{.id = ALC662_FIXUP_ASUS_MODE1, .name = "asus-mode1"},
	{.id = ALC662_FIXUP_ASUS_MODE2, .name = "asus-mode2"},
	{.id = ALC662_FIXUP_ASUS_MODE3, .name = "asus-mode3"},
	{.id = ALC662_FIXUP_ASUS_MODE4, .name = "asus-mode4"},
	{.id = ALC662_FIXUP_ASUS_MODE5, .name = "asus-mode5"},
	{.id = ALC662_FIXUP_ASUS_MODE6, .name = "asus-mode6"},
	{.id = ALC662_FIXUP_ASUS_MODE7, .name = "asus-mode7"},
	{.id = ALC662_FIXUP_ASUS_MODE8, .name = "asus-mode8"},
	{.id = ALC662_FIXUP_ZOTAC_Z68, .name = "zotac-z68"},
	{.id = ALC662_FIXUP_INV_DMIC, .name = "inv-dmic"},
	{.id = ALC662_FIXUP_DELL_MIC_NO_PRESENCE, .name = "alc662-headset-multi"},
	{.id = ALC668_FIXUP_DELL_MIC_NO_PRESENCE, .name = "dell-headset-multi"},
	{.id = ALC662_FIXUP_HEADSET_MODE, .name = "alc662-headset"},
	{.id = ALC668_FIXUP_HEADSET_MODE, .name = "alc668-headset"},
	{.id = ALC662_FIXUP_BASS_16, .name = "bass16"},
	{.id = ALC662_FIXUP_BASS_1A, .name = "bass1a"},
	{.id = ALC668_FIXUP_AUTO_MUTE, .name = "automute"},
	{.id = ALC668_FIXUP_DELL_XPS13, .name = "dell-xps13"},
	{.id = ALC662_FIXUP_ASUS_Nx50, .name = "asus-nx50"},
	{.id = ALC668_FIXUP_ASUS_Nx51, .name = "asus-nx51"},
	{.id = ALC668_FIXUP_ASUS_G751, .name = "asus-g751"},
	{.id = ALC891_FIXUP_HEADSET_MODE, .name = "alc891-headset"},
	{.id = ALC891_FIXUP_DELL_MIC_NO_PRESENCE, .name = "alc891-headset-multi"},
	{.id = ALC662_FIXUP_ACER_VERITON, .name = "acer-veriton"},
	{.id = ALC892_FIXUP_ASROCK_MOBO, .name = "asrock-mobo"},
	{.id = ALC662_FIXUP_USI_HEADSET_MODE, .name = "usi-headset"},
	{.id = ALC662_FIXUP_LENOVO_MULTI_CODECS, .name = "dual-codecs"},
	{}
};

static const struct snd_hda_pin_quirk alc662_pin_fixup_tbl[] = {
	SND_HDA_PIN_QUIRK(0x10ec0867, 0x1028, "Dell", ALC891_FIXUP_DELL_MIC_NO_PRESENCE,
		{0x17, 0x02211010},
		{0x18, 0x01a19030},
		{0x1a, 0x01813040},
		{0x21, 0x01014020}),
	SND_HDA_PIN_QUIRK(0x10ec0662, 0x1028, "Dell", ALC662_FIXUP_DELL_MIC_NO_PRESENCE,
		{0x14, 0x01014010},
		{0x18, 0x01a19020},
		{0x1a, 0x0181302f},
		{0x1b, 0x0221401f}),
	SND_HDA_PIN_QUIRK(0x10ec0668, 0x1028, "Dell", ALC668_FIXUP_AUTO_MUTE,
		{0x12, 0x99a30130},
		{0x14, 0x90170110},
		{0x15, 0x0321101f},
		{0x16, 0x03011020}),
	SND_HDA_PIN_QUIRK(0x10ec0668, 0x1028, "Dell", ALC668_FIXUP_AUTO_MUTE,
		{0x12, 0x99a30140},
		{0x14, 0x90170110},
		{0x15, 0x0321101f},
		{0x16, 0x03011020}),
	SND_HDA_PIN_QUIRK(0x10ec0668, 0x1028, "Dell", ALC668_FIXUP_AUTO_MUTE,
		{0x12, 0x99a30150},
		{0x14, 0x90170110},
		{0x15, 0x0321101f},
		{0x16, 0x03011020}),
	SND_HDA_PIN_QUIRK(0x10ec0668, 0x1028, "Dell", ALC668_FIXUP_AUTO_MUTE,
		{0x14, 0x90170110},
		{0x15, 0x0321101f},
		{0x16, 0x03011020}),
	SND_HDA_PIN_QUIRK(0x10ec0668, 0x1028, "Dell XPS 15", ALC668_FIXUP_AUTO_MUTE,
		{0x12, 0x90a60130},
		{0x14, 0x90170110},
		{0x15, 0x0321101f}),
	{}
};

/*
 */
static int patch_alc662(struct hda_codec *codec)
{
	struct alc_spec *spec;
	int err;

	err = alc_alloc_spec(codec, 0x0b);
	if (err < 0)
		return err;

	spec = codec->spec;

	spec->shutup = alc_eapd_shutup;

	/* handle multiple HPs as is */
	spec->parse_flags = HDA_PINCFG_NO_HP_FIXUP;

	alc_fix_pll_init(codec, 0x20, 0x04, 15);

	switch (codec->core.vendor_id) {
	case 0x10ec0668:
		spec->init_hook = alc668_restore_default_value;
		break;
	}

	snd_hda_pick_fixup(codec, alc662_fixup_models,
		       alc662_fixup_tbl, alc662_fixups);
	snd_hda_pick_pin_fixup(codec, alc662_pin_fixup_tbl, alc662_fixups);
	snd_hda_apply_fixup(codec, HDA_FIXUP_ACT_PRE_PROBE);

	alc_auto_parse_customize_define(codec);

	if (has_cdefine_beep(codec))
		spec->gen.beep_nid = 0x01;

	if ((alc_get_coef0(codec) & (1 << 14)) &&
	    codec->bus->pci && codec->bus->pci->subsystem_vendor == 0x1025 &&
	    spec->cdefine.platform_type == 1) {
		err = alc_codec_rename(codec, "ALC272X");
		if (err < 0)
			goto error;
	}

	/* automatic parse from the BIOS config */
	err = alc662_parse_auto_config(codec);
	if (err < 0)
		goto error;

	if (!spec->gen.no_analog && spec->gen.beep_nid) {
		switch (codec->core.vendor_id) {
		case 0x10ec0662:
			err = set_beep_amp(spec, 0x0b, 0x05, HDA_INPUT);
			break;
		case 0x10ec0272:
		case 0x10ec0663:
		case 0x10ec0665:
		case 0x10ec0668:
			err = set_beep_amp(spec, 0x0b, 0x04, HDA_INPUT);
			break;
		case 0x10ec0273:
			err = set_beep_amp(spec, 0x0b, 0x03, HDA_INPUT);
			break;
		}
		if (err < 0)
			goto error;
	}

	snd_hda_apply_fixup(codec, HDA_FIXUP_ACT_PROBE);

	return 0;

 error:
	alc_free(codec);
	return err;
}

/*
 * ALC680 support
 */

static int alc680_parse_auto_config(struct hda_codec *codec)
{
	return alc_parse_auto_config(codec, NULL, NULL);
}

/*
 */
static int patch_alc680(struct hda_codec *codec)
{
	int err;

	/* ALC680 has no aa-loopback mixer */
	err = alc_alloc_spec(codec, 0);
	if (err < 0)
		return err;

	/* automatic parse from the BIOS config */
	err = alc680_parse_auto_config(codec);
	if (err < 0) {
		alc_free(codec);
		return err;
	}

	return 0;
}

/*
 * patch entries
 */
static const struct hda_device_id snd_hda_id_realtek[] = {
	HDA_CODEC_ENTRY(0x10ec0215, "ALC215", patch_alc269),
	HDA_CODEC_ENTRY(0x10ec0221, "ALC221", patch_alc269),
	HDA_CODEC_ENTRY(0x10ec0225, "ALC225", patch_alc269),
	HDA_CODEC_ENTRY(0x10ec0231, "ALC231", patch_alc269),
	HDA_CODEC_ENTRY(0x10ec0233, "ALC233", patch_alc269),
	HDA_CODEC_ENTRY(0x10ec0234, "ALC234", patch_alc269),
	HDA_CODEC_ENTRY(0x10ec0235, "ALC233", patch_alc269),
	HDA_CODEC_ENTRY(0x10ec0236, "ALC236", patch_alc269),
	HDA_CODEC_ENTRY(0x10ec0255, "ALC255", patch_alc269),
	HDA_CODEC_ENTRY(0x10ec0256, "ALC256", patch_alc269),
	HDA_CODEC_ENTRY(0x10ec0257, "ALC257", patch_alc269),
	HDA_CODEC_ENTRY(0x10ec0260, "ALC260", patch_alc260),
	HDA_CODEC_ENTRY(0x10ec0262, "ALC262", patch_alc262),
	HDA_CODEC_ENTRY(0x10ec0267, "ALC267", patch_alc268),
	HDA_CODEC_ENTRY(0x10ec0268, "ALC268", patch_alc268),
	HDA_CODEC_ENTRY(0x10ec0269, "ALC269", patch_alc269),
	HDA_CODEC_ENTRY(0x10ec0270, "ALC270", patch_alc269),
	HDA_CODEC_ENTRY(0x10ec0272, "ALC272", patch_alc662),
	HDA_CODEC_ENTRY(0x10ec0274, "ALC274", patch_alc269),
	HDA_CODEC_ENTRY(0x10ec0275, "ALC275", patch_alc269),
	HDA_CODEC_ENTRY(0x10ec0276, "ALC276", patch_alc269),
	HDA_CODEC_ENTRY(0x10ec0280, "ALC280", patch_alc269),
	HDA_CODEC_ENTRY(0x10ec0282, "ALC282", patch_alc269),
	HDA_CODEC_ENTRY(0x10ec0283, "ALC283", patch_alc269),
	HDA_CODEC_ENTRY(0x10ec0284, "ALC284", patch_alc269),
	HDA_CODEC_ENTRY(0x10ec0285, "ALC285", patch_alc269),
	HDA_CODEC_ENTRY(0x10ec0286, "ALC286", patch_alc269),
	HDA_CODEC_ENTRY(0x10ec0288, "ALC288", patch_alc269),
	HDA_CODEC_ENTRY(0x10ec0289, "ALC289", patch_alc269),
	HDA_CODEC_ENTRY(0x10ec0290, "ALC290", patch_alc269),
	HDA_CODEC_ENTRY(0x10ec0292, "ALC292", patch_alc269),
	HDA_CODEC_ENTRY(0x10ec0293, "ALC293", patch_alc269),
	HDA_CODEC_ENTRY(0x10ec0294, "ALC294", patch_alc269),
	HDA_CODEC_ENTRY(0x10ec0295, "ALC295", patch_alc269),
	HDA_CODEC_ENTRY(0x10ec0298, "ALC298", patch_alc269),
	HDA_CODEC_ENTRY(0x10ec0299, "ALC299", patch_alc269),
	HDA_CODEC_ENTRY(0x10ec0300, "ALC300", patch_alc269),
	HDA_CODEC_REV_ENTRY(0x10ec0861, 0x100340, "ALC660", patch_alc861),
	HDA_CODEC_ENTRY(0x10ec0660, "ALC660-VD", patch_alc861vd),
	HDA_CODEC_ENTRY(0x10ec0861, "ALC861", patch_alc861),
	HDA_CODEC_ENTRY(0x10ec0862, "ALC861-VD", patch_alc861vd),
	HDA_CODEC_REV_ENTRY(0x10ec0662, 0x100002, "ALC662 rev2", patch_alc882),
	HDA_CODEC_REV_ENTRY(0x10ec0662, 0x100101, "ALC662 rev1", patch_alc662),
	HDA_CODEC_REV_ENTRY(0x10ec0662, 0x100300, "ALC662 rev3", patch_alc662),
	HDA_CODEC_ENTRY(0x10ec0663, "ALC663", patch_alc662),
	HDA_CODEC_ENTRY(0x10ec0665, "ALC665", patch_alc662),
	HDA_CODEC_ENTRY(0x10ec0667, "ALC667", patch_alc662),
	HDA_CODEC_ENTRY(0x10ec0668, "ALC668", patch_alc662),
	HDA_CODEC_ENTRY(0x10ec0670, "ALC670", patch_alc662),
	HDA_CODEC_ENTRY(0x10ec0671, "ALC671", patch_alc662),
	HDA_CODEC_ENTRY(0x10ec0680, "ALC680", patch_alc680),
	HDA_CODEC_ENTRY(0x10ec0700, "ALC700", patch_alc269),
	HDA_CODEC_ENTRY(0x10ec0701, "ALC701", patch_alc269),
	HDA_CODEC_ENTRY(0x10ec0703, "ALC703", patch_alc269),
	HDA_CODEC_ENTRY(0x10ec0867, "ALC891", patch_alc662),
	HDA_CODEC_ENTRY(0x10ec0880, "ALC880", patch_alc880),
	HDA_CODEC_ENTRY(0x10ec0882, "ALC882", patch_alc882),
	HDA_CODEC_ENTRY(0x10ec0883, "ALC883", patch_alc882),
	HDA_CODEC_REV_ENTRY(0x10ec0885, 0x100101, "ALC889A", patch_alc882),
	HDA_CODEC_REV_ENTRY(0x10ec0885, 0x100103, "ALC889A", patch_alc882),
	HDA_CODEC_ENTRY(0x10ec0885, "ALC885", patch_alc882),
	HDA_CODEC_ENTRY(0x10ec0887, "ALC887", patch_alc882),
	HDA_CODEC_REV_ENTRY(0x10ec0888, 0x100101, "ALC1200", patch_alc882),
	HDA_CODEC_ENTRY(0x10ec0888, "ALC888", patch_alc882),
	HDA_CODEC_ENTRY(0x10ec0889, "ALC889", patch_alc882),
	HDA_CODEC_ENTRY(0x10ec0892, "ALC892", patch_alc662),
	HDA_CODEC_ENTRY(0x10ec0899, "ALC898", patch_alc882),
	HDA_CODEC_ENTRY(0x10ec0900, "ALC1150", patch_alc882),
	HDA_CODEC_ENTRY(0x10ec1168, "ALC1220", patch_alc882),
	HDA_CODEC_ENTRY(0x10ec1220, "ALC1220", patch_alc882),
	{} /* terminator */
};
MODULE_DEVICE_TABLE(hdaudio, snd_hda_id_realtek);

MODULE_LICENSE("GPL");
MODULE_DESCRIPTION("Realtek HD-audio codec");

static struct hda_codec_driver realtek_driver = {
	.id = snd_hda_id_realtek,
};

module_hda_codec_driver(realtek_driver);<|MERGE_RESOLUTION|>--- conflicted
+++ resolved
@@ -5441,8 +5441,6 @@
 	}
 }
 
-<<<<<<< HEAD
-=======
 static void alc_fixup_disable_mic_vref(struct hda_codec *codec,
 				  const struct hda_fixup *fix, int action)
 {
@@ -5450,7 +5448,6 @@
 		snd_hda_codec_set_pin_target(codec, 0x19, PIN_VREFHIZ);
 }
 
->>>>>>> f17b5f06
 /* for hda_fixup_thinkpad_acpi() */
 #include "thinkpad_helper.c"
 
