/* SPDX-License-Identifier: GPL-2.0 */

#ifndef __TI_SYSC_DATA_H__
#define __TI_SYSC_DATA_H__

enum ti_sysc_module_type {
	TI_SYSC_OMAP2,
	TI_SYSC_OMAP2_TIMER,
	TI_SYSC_OMAP3_SHAM,
	TI_SYSC_OMAP3_AES,
	TI_SYSC_OMAP4,
	TI_SYSC_OMAP4_TIMER,
	TI_SYSC_OMAP4_SIMPLE,
	TI_SYSC_OMAP34XX_SR,
	TI_SYSC_OMAP36XX_SR,
	TI_SYSC_OMAP4_SR,
	TI_SYSC_OMAP4_MCASP,
	TI_SYSC_OMAP4_USB_HOST_FS,
	TI_SYSC_DRA7_MCAN,
};

struct ti_sysc_cookie {
	void *data;
	void *clkdm;
};

/**
 * struct sysc_regbits - TI OCP_SYSCONFIG register field offsets
 * @midle_shift: Offset of the midle bit
 * @clkact_shift: Offset of the clockactivity bit
 * @sidle_shift: Offset of the sidle bit
 * @enwkup_shift: Offset of the enawakeup bit
 * @srst_shift: Offset of the softreset bit
 * @autoidle_shift: Offset of the autoidle bit
 * @dmadisable_shift: Offset of the dmadisable bit
 * @emufree_shift; Offset of the emufree bit
 *
 * Note that 0 is a valid shift, and for ti-sysc.c -ENODEV can be used if a
 * feature is not available.
 */
struct sysc_regbits {
	s8 midle_shift;
	s8 clkact_shift;
	s8 sidle_shift;
	s8 enwkup_shift;
	s8 srst_shift;
	s8 autoidle_shift;
	s8 dmadisable_shift;
	s8 emufree_shift;
};

<<<<<<< HEAD
=======
#define SYSC_QUIRK_FORCE_MSTANDBY	BIT(20)
>>>>>>> a7196caf
#define SYSC_MODULE_QUIRK_AESS		BIT(19)
#define SYSC_MODULE_QUIRK_SGX		BIT(18)
#define SYSC_MODULE_QUIRK_HDQ1W		BIT(17)
#define SYSC_MODULE_QUIRK_I2C		BIT(16)
#define SYSC_MODULE_QUIRK_WDT		BIT(15)
#define SYSS_QUIRK_RESETDONE_INVERTED	BIT(14)
#define SYSC_QUIRK_SWSUP_MSTANDBY	BIT(13)
#define SYSC_QUIRK_SWSUP_SIDLE_ACT	BIT(12)
#define SYSC_QUIRK_SWSUP_SIDLE		BIT(11)
#define SYSC_QUIRK_EXT_OPT_CLOCK	BIT(10)
#define SYSC_QUIRK_LEGACY_IDLE		BIT(9)
#define SYSC_QUIRK_RESET_STATUS		BIT(8)
#define SYSC_QUIRK_NO_IDLE		BIT(7)
#define SYSC_QUIRK_NO_IDLE_ON_INIT	BIT(6)
#define SYSC_QUIRK_NO_RESET_ON_INIT	BIT(5)
#define SYSC_QUIRK_OPT_CLKS_NEEDED	BIT(4)
#define SYSC_QUIRK_OPT_CLKS_IN_RESET	BIT(3)
#define SYSC_QUIRK_16BIT		BIT(2)
#define SYSC_QUIRK_UNCACHED		BIT(1)
#define SYSC_QUIRK_USE_CLOCKACT		BIT(0)

#define SYSC_NR_IDLEMODES		4

/**
 * struct sysc_capabilities - capabilities for an interconnect target module
 * @type: sysc type identifier for the module
 * @sysc_mask: bitmask of supported SYSCONFIG register bits
 * @regbits: bitmask of SYSCONFIG register bits
 * @mod_quirks: bitmask of module specific quirks
 */
struct sysc_capabilities {
	const enum ti_sysc_module_type type;
	const u32 sysc_mask;
	const struct sysc_regbits *regbits;
	const u32 mod_quirks;
};

/**
 * struct sysc_config - configuration for an interconnect target module
 * @sysc_val: configured value for sysc register
 * @syss_mask: configured mask value for SYSSTATUS register
 * @midlemodes: bitmask of supported master idle modes
 * @sidlemodes: bitmask of supported slave idle modes
 * @srst_udelay: optional delay needed after OCP soft reset
 * @quirks: bitmask of enabled quirks
 */
struct sysc_config {
	u32 sysc_val;
	u32 syss_mask;
	u8 midlemodes;
	u8 sidlemodes;
	u8 srst_udelay;
	u32 quirks;
};

enum sysc_registers {
	SYSC_REVISION,
	SYSC_SYSCONFIG,
	SYSC_SYSSTATUS,
	SYSC_MAX_REGS,
};

/**
 * struct ti_sysc_module_data - ti-sysc to hwmod translation data for a module
 * @name: legacy "ti,hwmods" module name
 * @module_pa: physical address of the interconnect target module
 * @module_size: size of the interconnect target module
 * @offsets: array of register offsets as listed in enum sysc_registers
 * @nr_offsets: number of registers
 * @cap: interconnect target module capabilities
 * @cfg: interconnect target module configuration
 *
 * This data is enough to allocate a new struct omap_hwmod_class_sysconfig
 * based on device tree data parsed by ti-sysc driver.
 */
struct ti_sysc_module_data {
	const char *name;
	u64 module_pa;
	u32 module_size;
	int *offsets;
	int nr_offsets;
	const struct sysc_capabilities *cap;
	struct sysc_config *cfg;
};

struct device;
struct clk;

struct ti_sysc_platform_data {
	struct of_dev_auxdata *auxdata;
	int (*init_clockdomain)(struct device *dev, struct clk *fck,
				struct clk *ick, struct ti_sysc_cookie *cookie);
	void (*clkdm_deny_idle)(struct device *dev,
				const struct ti_sysc_cookie *cookie);
	void (*clkdm_allow_idle)(struct device *dev,
				 const struct ti_sysc_cookie *cookie);
	int (*init_module)(struct device *dev,
			   const struct ti_sysc_module_data *data,
			   struct ti_sysc_cookie *cookie);
	int (*enable_module)(struct device *dev,
			     const struct ti_sysc_cookie *cookie);
	int (*idle_module)(struct device *dev,
			   const struct ti_sysc_cookie *cookie);
	int (*shutdown_module)(struct device *dev,
			       const struct ti_sysc_cookie *cookie);
};

#endif	/* __TI_SYSC_DATA_H__ */<|MERGE_RESOLUTION|>--- conflicted
+++ resolved
@@ -49,10 +49,7 @@
 	s8 emufree_shift;
 };
 
-<<<<<<< HEAD
-=======
 #define SYSC_QUIRK_FORCE_MSTANDBY	BIT(20)
->>>>>>> a7196caf
 #define SYSC_MODULE_QUIRK_AESS		BIT(19)
 #define SYSC_MODULE_QUIRK_SGX		BIT(18)
 #define SYSC_MODULE_QUIRK_HDQ1W		BIT(17)
