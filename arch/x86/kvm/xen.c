// SPDX-License-Identifier: GPL-2.0
/*
 * Copyright © 2019 Oracle and/or its affiliates. All rights reserved.
 * Copyright © 2020 Amazon.com, Inc. or its affiliates. All Rights Reserved.
 *
 * KVM Xen emulation
 */

#include "x86.h"
#include "xen.h"
#include "hyperv.h"
#include "lapic.h"

#include <linux/eventfd.h>
#include <linux/kvm_host.h>
#include <linux/sched/stat.h>

#include <trace/events/kvm.h>
#include <xen/interface/xen.h>
#include <xen/interface/vcpu.h>
#include <xen/interface/version.h>
#include <xen/interface/event_channel.h>
#include <xen/interface/sched.h>

#include "trace.h"

static int kvm_xen_set_evtchn(struct kvm_xen_evtchn *xe, struct kvm *kvm);
static int kvm_xen_setattr_evtchn(struct kvm *kvm, struct kvm_xen_hvm_attr *data);
static bool kvm_xen_hcall_evtchn_send(struct kvm_vcpu *vcpu, u64 param, u64 *r);

DEFINE_STATIC_KEY_DEFERRED_FALSE(kvm_xen_enabled, HZ);

static int kvm_xen_shared_info_init(struct kvm *kvm, gfn_t gfn)
{
	struct gfn_to_pfn_cache *gpc = &kvm->arch.xen.shinfo_cache;
	struct pvclock_wall_clock *wc;
	gpa_t gpa = gfn_to_gpa(gfn);
	u32 *wc_sec_hi;
	u32 wc_version;
	u64 wall_nsec;
	int ret = 0;
	int idx = srcu_read_lock(&kvm->srcu);

	if (gfn == GPA_INVALID) {
		kvm_gpc_deactivate(gpc);
		goto out;
	}

	do {
		ret = kvm_gpc_activate(gpc, gpa, PAGE_SIZE);
		if (ret)
			goto out;

		/*
		 * This code mirrors kvm_write_wall_clock() except that it writes
		 * directly through the pfn cache and doesn't mark the page dirty.
		 */
		wall_nsec = ktime_get_real_ns() - get_kvmclock_ns(kvm);

		/* It could be invalid again already, so we need to check */
		read_lock_irq(&gpc->lock);

		if (gpc->valid)
			break;

		read_unlock_irq(&gpc->lock);
	} while (1);

	/* Paranoia checks on the 32-bit struct layout */
	BUILD_BUG_ON(offsetof(struct compat_shared_info, wc) != 0x900);
	BUILD_BUG_ON(offsetof(struct compat_shared_info, arch.wc_sec_hi) != 0x924);
	BUILD_BUG_ON(offsetof(struct pvclock_vcpu_time_info, version) != 0);

#ifdef CONFIG_X86_64
	/* Paranoia checks on the 64-bit struct layout */
	BUILD_BUG_ON(offsetof(struct shared_info, wc) != 0xc00);
	BUILD_BUG_ON(offsetof(struct shared_info, wc_sec_hi) != 0xc0c);

	if (IS_ENABLED(CONFIG_64BIT) && kvm->arch.xen.long_mode) {
		struct shared_info *shinfo = gpc->khva;

		wc_sec_hi = &shinfo->wc_sec_hi;
		wc = &shinfo->wc;
	} else
#endif
	{
		struct compat_shared_info *shinfo = gpc->khva;

		wc_sec_hi = &shinfo->arch.wc_sec_hi;
		wc = &shinfo->wc;
	}

	/* Increment and ensure an odd value */
	wc_version = wc->version = (wc->version + 1) | 1;
	smp_wmb();

	wc->nsec = do_div(wall_nsec,  1000000000);
	wc->sec = (u32)wall_nsec;
	*wc_sec_hi = wall_nsec >> 32;
	smp_wmb();

	wc->version = wc_version + 1;
	read_unlock_irq(&gpc->lock);

	kvm_make_all_cpus_request(kvm, KVM_REQ_MASTERCLOCK_UPDATE);

out:
	srcu_read_unlock(&kvm->srcu, idx);
	return ret;
}

void kvm_xen_inject_timer_irqs(struct kvm_vcpu *vcpu)
{
	if (atomic_read(&vcpu->arch.xen.timer_pending) > 0) {
		struct kvm_xen_evtchn e;

		e.vcpu_id = vcpu->vcpu_id;
		e.vcpu_idx = vcpu->vcpu_idx;
		e.port = vcpu->arch.xen.timer_virq;
		e.priority = KVM_IRQ_ROUTING_XEN_EVTCHN_PRIO_2LEVEL;

		kvm_xen_set_evtchn(&e, vcpu->kvm);

		vcpu->arch.xen.timer_expires = 0;
		atomic_set(&vcpu->arch.xen.timer_pending, 0);
	}
}

static enum hrtimer_restart xen_timer_callback(struct hrtimer *timer)
{
	struct kvm_vcpu *vcpu = container_of(timer, struct kvm_vcpu,
					     arch.xen.timer);
	if (atomic_read(&vcpu->arch.xen.timer_pending))
		return HRTIMER_NORESTART;

	atomic_inc(&vcpu->arch.xen.timer_pending);
	kvm_make_request(KVM_REQ_UNBLOCK, vcpu);
	kvm_vcpu_kick(vcpu);

	return HRTIMER_NORESTART;
}

static void kvm_xen_start_timer(struct kvm_vcpu *vcpu, u64 guest_abs, s64 delta_ns)
{
	atomic_set(&vcpu->arch.xen.timer_pending, 0);
	vcpu->arch.xen.timer_expires = guest_abs;

	if (delta_ns <= 0) {
		xen_timer_callback(&vcpu->arch.xen.timer);
	} else {
		ktime_t ktime_now = ktime_get();
		hrtimer_start(&vcpu->arch.xen.timer,
			      ktime_add_ns(ktime_now, delta_ns),
			      HRTIMER_MODE_ABS_HARD);
	}
}

static void kvm_xen_stop_timer(struct kvm_vcpu *vcpu)
{
	hrtimer_cancel(&vcpu->arch.xen.timer);
	vcpu->arch.xen.timer_expires = 0;
	atomic_set(&vcpu->arch.xen.timer_pending, 0);
}

static void kvm_xen_init_timer(struct kvm_vcpu *vcpu)
{
	hrtimer_init(&vcpu->arch.xen.timer, CLOCK_MONOTONIC,
		     HRTIMER_MODE_ABS_HARD);
	vcpu->arch.xen.timer.function = xen_timer_callback;
}

static void kvm_xen_update_runstate_guest(struct kvm_vcpu *v, bool atomic)
{
	struct kvm_vcpu_xen *vx = &v->arch.xen;
	struct gfn_to_pfn_cache *gpc1 = &vx->runstate_cache;
	struct gfn_to_pfn_cache *gpc2 = &vx->runstate2_cache;
	size_t user_len, user_len1, user_len2;
	struct vcpu_runstate_info rs;
	unsigned long flags;
	size_t times_ofs;
	uint8_t *update_bit = NULL;
	uint64_t entry_time;
	uint64_t *rs_times;
	int *rs_state;

	/*
	 * The only difference between 32-bit and 64-bit versions of the
	 * runstate struct is the alignment of uint64_t in 32-bit, which
	 * means that the 64-bit version has an additional 4 bytes of
	 * padding after the first field 'state'. Let's be really really
	 * paranoid about that, and matching it with our internal data
	 * structures that we memcpy into it...
	 */
	BUILD_BUG_ON(offsetof(struct vcpu_runstate_info, state) != 0);
	BUILD_BUG_ON(offsetof(struct compat_vcpu_runstate_info, state) != 0);
	BUILD_BUG_ON(sizeof(struct compat_vcpu_runstate_info) != 0x2c);
#ifdef CONFIG_X86_64
	/*
	 * The 64-bit structure has 4 bytes of padding before 'state_entry_time'
	 * so each subsequent field is shifted by 4, and it's 4 bytes longer.
	 */
	BUILD_BUG_ON(offsetof(struct vcpu_runstate_info, state_entry_time) !=
		     offsetof(struct compat_vcpu_runstate_info, state_entry_time) + 4);
	BUILD_BUG_ON(offsetof(struct vcpu_runstate_info, time) !=
		     offsetof(struct compat_vcpu_runstate_info, time) + 4);
	BUILD_BUG_ON(sizeof(struct vcpu_runstate_info) != 0x2c + 4);
#endif
	/*
	 * The state field is in the same place at the start of both structs,
	 * and is the same size (int) as vx->current_runstate.
	 */
	BUILD_BUG_ON(offsetof(struct vcpu_runstate_info, state) !=
		     offsetof(struct compat_vcpu_runstate_info, state));
	BUILD_BUG_ON(sizeof_field(struct vcpu_runstate_info, state) !=
		     sizeof(vx->current_runstate));
	BUILD_BUG_ON(sizeof_field(struct compat_vcpu_runstate_info, state) !=
		     sizeof(vx->current_runstate));

	/*
	 * The state_entry_time field is 64 bits in both versions, and the
	 * XEN_RUNSTATE_UPDATE flag is in the top bit, which given that x86
	 * is little-endian means that it's in the last *byte* of the word.
	 * That detail is important later.
	 */
	BUILD_BUG_ON(sizeof_field(struct vcpu_runstate_info, state_entry_time) !=
		     sizeof(uint64_t));
	BUILD_BUG_ON(sizeof_field(struct compat_vcpu_runstate_info, state_entry_time) !=
		     sizeof(uint64_t));
	BUILD_BUG_ON((XEN_RUNSTATE_UPDATE >> 56) != 0x80);

	/*
	 * The time array is four 64-bit quantities in both versions, matching
	 * the vx->runstate_times and immediately following state_entry_time.
	 */
	BUILD_BUG_ON(offsetof(struct vcpu_runstate_info, state_entry_time) !=
		     offsetof(struct vcpu_runstate_info, time) - sizeof(uint64_t));
	BUILD_BUG_ON(offsetof(struct compat_vcpu_runstate_info, state_entry_time) !=
		     offsetof(struct compat_vcpu_runstate_info, time) - sizeof(uint64_t));
	BUILD_BUG_ON(sizeof_field(struct vcpu_runstate_info, time) !=
		     sizeof_field(struct compat_vcpu_runstate_info, time));
	BUILD_BUG_ON(sizeof_field(struct vcpu_runstate_info, time) !=
		     sizeof(vx->runstate_times));

	if (IS_ENABLED(CONFIG_64BIT) && v->kvm->arch.xen.long_mode) {
		user_len = sizeof(struct vcpu_runstate_info);
		times_ofs = offsetof(struct vcpu_runstate_info,
				     state_entry_time);
	} else {
		user_len = sizeof(struct compat_vcpu_runstate_info);
		times_ofs = offsetof(struct compat_vcpu_runstate_info,
				     state_entry_time);
	}

	/*
	 * There are basically no alignment constraints. The guest can set it
	 * up so it crosses from one page to the next, and at arbitrary byte
	 * alignment (and the 32-bit ABI doesn't align the 64-bit integers
	 * anyway, even if the overall struct had been 64-bit aligned).
	 */
	if ((gpc1->gpa & ~PAGE_MASK) + user_len >= PAGE_SIZE) {
		user_len1 = PAGE_SIZE - (gpc1->gpa & ~PAGE_MASK);
		user_len2 = user_len - user_len1;
	} else {
		user_len1 = user_len;
		user_len2 = 0;
	}
	BUG_ON(user_len1 + user_len2 != user_len);

 retry:
	/*
	 * Attempt to obtain the GPC lock on *both* (if there are two)
	 * gfn_to_pfn caches that cover the region.
	 */
	read_lock_irqsave(&gpc1->lock, flags);
	while (!kvm_gpc_check(gpc1, user_len1)) {
		read_unlock_irqrestore(&gpc1->lock, flags);

		/* When invoked from kvm_sched_out() we cannot sleep */
		if (atomic)
			return;

		if (kvm_gpc_refresh(gpc1, user_len1))
			return;

		read_lock_irqsave(&gpc1->lock, flags);
	}

	if (likely(!user_len2)) {
		/*
		 * Set up three pointers directly to the runstate_info
		 * struct in the guest (via the GPC).
		 *
		 *  • @rs_state   → state field
		 *  • @rs_times   → state_entry_time field.
		 *  • @update_bit → last byte of state_entry_time, which
		 *                  contains the XEN_RUNSTATE_UPDATE bit.
		 */
		rs_state = gpc1->khva;
		rs_times = gpc1->khva + times_ofs;
		if (v->kvm->arch.xen.runstate_update_flag)
			update_bit = ((void *)(&rs_times[1])) - 1;
	} else {
		/*
		 * The guest's runstate_info is split across two pages and we
		 * need to hold and validate both GPCs simultaneously. We can
		 * declare a lock ordering GPC1 > GPC2 because nothing else
		 * takes them more than one at a time.
		 */
		read_lock(&gpc2->lock);

		if (!kvm_gpc_check(gpc2, user_len2)) {
			read_unlock(&gpc2->lock);
			read_unlock_irqrestore(&gpc1->lock, flags);

			/* When invoked from kvm_sched_out() we cannot sleep */
			if (atomic)
				return;

			/*
			 * Use kvm_gpc_activate() here because if the runstate
			 * area was configured in 32-bit mode and only extends
			 * to the second page now because the guest changed to
			 * 64-bit mode, the second GPC won't have been set up.
			 */
			if (kvm_gpc_activate(gpc2, gpc1->gpa + user_len1,
					     user_len2))
				return;

			/*
			 * We dropped the lock on GPC1 so we have to go all the
			 * way back and revalidate that too.
			 */
			goto retry;
		}

		/*
		 * In this case, the runstate_info struct will be assembled on
		 * the kernel stack (compat or not as appropriate) and will
		 * be copied to GPC1/GPC2 with a dual memcpy. Set up the three
		 * rs pointers accordingly.
		 */
		rs_times = &rs.state_entry_time;

		/*
		 * The rs_state pointer points to the start of what we'll
		 * copy to the guest, which in the case of a compat guest
		 * is the 32-bit field that the compiler thinks is padding.
		 */
		rs_state = ((void *)rs_times) - times_ofs;

		/*
		 * The update_bit is still directly in the guest memory,
		 * via one GPC or the other.
		 */
		if (v->kvm->arch.xen.runstate_update_flag) {
			if (user_len1 >= times_ofs + sizeof(uint64_t))
				update_bit = gpc1->khva + times_ofs +
					sizeof(uint64_t) - 1;
			else
				update_bit = gpc2->khva + times_ofs +
					sizeof(uint64_t) - 1 - user_len1;
		}

#ifdef CONFIG_X86_64
		/*
		 * Don't leak kernel memory through the padding in the 64-bit
		 * version of the struct.
		 */
		memset(&rs, 0, offsetof(struct vcpu_runstate_info, state_entry_time));
#endif
	}

	/*
	 * First, set the XEN_RUNSTATE_UPDATE bit in the top bit of the
	 * state_entry_time field, directly in the guest. We need to set
	 * that (and write-barrier) before writing to the rest of the
	 * structure, and clear it last. Just as Xen does, we address the
	 * single *byte* in which it resides because it might be in a
	 * different cache line to the rest of the 64-bit word, due to
	 * the (lack of) alignment constraints.
	 */
	entry_time = vx->runstate_entry_time;
	if (update_bit) {
		entry_time |= XEN_RUNSTATE_UPDATE;
		*update_bit = (vx->runstate_entry_time | XEN_RUNSTATE_UPDATE) >> 56;
		smp_wmb();
	}

	/*
	 * Now assemble the actual structure, either on our kernel stack
	 * or directly in the guest according to how the rs_state and
	 * rs_times pointers were set up above.
	 */
	*rs_state = vx->current_runstate;
	rs_times[0] = entry_time;
	memcpy(rs_times + 1, vx->runstate_times, sizeof(vx->runstate_times));

	/* For the split case, we have to then copy it to the guest. */
	if (user_len2) {
		memcpy(gpc1->khva, rs_state, user_len1);
		memcpy(gpc2->khva, ((void *)rs_state) + user_len1, user_len2);
	}
	smp_wmb();

	/* Finally, clear the XEN_RUNSTATE_UPDATE bit. */
	if (update_bit) {
		entry_time &= ~XEN_RUNSTATE_UPDATE;
		*update_bit = entry_time >> 56;
		smp_wmb();
	}

	if (user_len2)
		read_unlock(&gpc2->lock);

	read_unlock_irqrestore(&gpc1->lock, flags);

	mark_page_dirty_in_slot(v->kvm, gpc1->memslot, gpc1->gpa >> PAGE_SHIFT);
	if (user_len2)
		mark_page_dirty_in_slot(v->kvm, gpc2->memslot, gpc2->gpa >> PAGE_SHIFT);
}

void kvm_xen_update_runstate(struct kvm_vcpu *v, int state)
{
	struct kvm_vcpu_xen *vx = &v->arch.xen;
	u64 now = get_kvmclock_ns(v->kvm);
	u64 delta_ns = now - vx->runstate_entry_time;
	u64 run_delay = current->sched_info.run_delay;

	if (unlikely(!vx->runstate_entry_time))
		vx->current_runstate = RUNSTATE_offline;

	/*
	 * Time waiting for the scheduler isn't "stolen" if the
	 * vCPU wasn't running anyway.
	 */
	if (vx->current_runstate == RUNSTATE_running) {
		u64 steal_ns = run_delay - vx->last_steal;

		delta_ns -= steal_ns;

		vx->runstate_times[RUNSTATE_runnable] += steal_ns;
	}
	vx->last_steal = run_delay;

	vx->runstate_times[vx->current_runstate] += delta_ns;
	vx->current_runstate = state;
	vx->runstate_entry_time = now;

	if (vx->runstate_cache.active)
		kvm_xen_update_runstate_guest(v, state == RUNSTATE_runnable);
}

static void kvm_xen_inject_vcpu_vector(struct kvm_vcpu *v)
{
	struct kvm_lapic_irq irq = { };
	int r;

	irq.dest_id = v->vcpu_id;
	irq.vector = v->arch.xen.upcall_vector;
	irq.dest_mode = APIC_DEST_PHYSICAL;
	irq.shorthand = APIC_DEST_NOSHORT;
	irq.delivery_mode = APIC_DM_FIXED;
	irq.level = 1;

	/* The fast version will always work for physical unicast */
	WARN_ON_ONCE(!kvm_irq_delivery_to_apic_fast(v->kvm, NULL, &irq, &r, NULL));
}

/*
 * On event channel delivery, the vcpu_info may not have been accessible.
 * In that case, there are bits in vcpu->arch.xen.evtchn_pending_sel which
 * need to be marked into the vcpu_info (and evtchn_upcall_pending set).
 * Do so now that we can sleep in the context of the vCPU to bring the
 * page in, and refresh the pfn cache for it.
 */
void kvm_xen_inject_pending_events(struct kvm_vcpu *v)
{
	unsigned long evtchn_pending_sel = READ_ONCE(v->arch.xen.evtchn_pending_sel);
	struct gfn_to_pfn_cache *gpc = &v->arch.xen.vcpu_info_cache;
	unsigned long flags;

	if (!evtchn_pending_sel)
		return;

	/*
	 * Yes, this is an open-coded loop. But that's just what put_user()
	 * does anyway. Page it in and retry the instruction. We're just a
	 * little more honest about it.
	 */
	read_lock_irqsave(&gpc->lock, flags);
	while (!kvm_gpc_check(gpc, sizeof(struct vcpu_info))) {
		read_unlock_irqrestore(&gpc->lock, flags);

		if (kvm_gpc_refresh(gpc, sizeof(struct vcpu_info)))
			return;

		read_lock_irqsave(&gpc->lock, flags);
	}

	/* Now gpc->khva is a valid kernel address for the vcpu_info */
	if (IS_ENABLED(CONFIG_64BIT) && v->kvm->arch.xen.long_mode) {
		struct vcpu_info *vi = gpc->khva;

		asm volatile(LOCK_PREFIX "orq %0, %1\n"
			     "notq %0\n"
			     LOCK_PREFIX "andq %0, %2\n"
			     : "=r" (evtchn_pending_sel),
			       "+m" (vi->evtchn_pending_sel),
			       "+m" (v->arch.xen.evtchn_pending_sel)
			     : "0" (evtchn_pending_sel));
		WRITE_ONCE(vi->evtchn_upcall_pending, 1);
	} else {
		u32 evtchn_pending_sel32 = evtchn_pending_sel;
		struct compat_vcpu_info *vi = gpc->khva;

		asm volatile(LOCK_PREFIX "orl %0, %1\n"
			     "notl %0\n"
			     LOCK_PREFIX "andl %0, %2\n"
			     : "=r" (evtchn_pending_sel32),
			       "+m" (vi->evtchn_pending_sel),
			       "+m" (v->arch.xen.evtchn_pending_sel)
			     : "0" (evtchn_pending_sel32));
		WRITE_ONCE(vi->evtchn_upcall_pending, 1);
	}
	read_unlock_irqrestore(&gpc->lock, flags);

	/* For the per-vCPU lapic vector, deliver it as MSI. */
	if (v->arch.xen.upcall_vector)
		kvm_xen_inject_vcpu_vector(v);

	mark_page_dirty_in_slot(v->kvm, gpc->memslot, gpc->gpa >> PAGE_SHIFT);
}

int __kvm_xen_has_interrupt(struct kvm_vcpu *v)
{
	struct gfn_to_pfn_cache *gpc = &v->arch.xen.vcpu_info_cache;
	unsigned long flags;
	u8 rc = 0;

	/*
	 * If the global upcall vector (HVMIRQ_callback_vector) is set and
	 * the vCPU's evtchn_upcall_pending flag is set, the IRQ is pending.
	 */

	/* No need for compat handling here */
	BUILD_BUG_ON(offsetof(struct vcpu_info, evtchn_upcall_pending) !=
		     offsetof(struct compat_vcpu_info, evtchn_upcall_pending));
	BUILD_BUG_ON(sizeof(rc) !=
		     sizeof_field(struct vcpu_info, evtchn_upcall_pending));
	BUILD_BUG_ON(sizeof(rc) !=
		     sizeof_field(struct compat_vcpu_info, evtchn_upcall_pending));

	read_lock_irqsave(&gpc->lock, flags);
	while (!kvm_gpc_check(gpc, sizeof(struct vcpu_info))) {
		read_unlock_irqrestore(&gpc->lock, flags);

		/*
		 * This function gets called from kvm_vcpu_block() after setting the
		 * task to TASK_INTERRUPTIBLE, to see if it needs to wake immediately
		 * from a HLT. So we really mustn't sleep. If the page ended up absent
		 * at that point, just return 1 in order to trigger an immediate wake,
		 * and we'll end up getting called again from a context where we *can*
		 * fault in the page and wait for it.
		 */
		if (in_atomic() || !task_is_running(current))
			return 1;

		if (kvm_gpc_refresh(gpc, sizeof(struct vcpu_info))) {
			/*
			 * If this failed, userspace has screwed up the
			 * vcpu_info mapping. No interrupts for you.
			 */
			return 0;
		}
		read_lock_irqsave(&gpc->lock, flags);
	}

	rc = ((struct vcpu_info *)gpc->khva)->evtchn_upcall_pending;
	read_unlock_irqrestore(&gpc->lock, flags);
	return rc;
}

int kvm_xen_hvm_set_attr(struct kvm *kvm, struct kvm_xen_hvm_attr *data)
{
	int r = -ENOENT;


	switch (data->type) {
	case KVM_XEN_ATTR_TYPE_LONG_MODE:
		if (!IS_ENABLED(CONFIG_64BIT) && data->u.long_mode) {
			r = -EINVAL;
		} else {
			mutex_lock(&kvm->lock);
			kvm->arch.xen.long_mode = !!data->u.long_mode;
			mutex_unlock(&kvm->lock);
			r = 0;
		}
		break;

	case KVM_XEN_ATTR_TYPE_SHARED_INFO:
		mutex_lock(&kvm->lock);
		r = kvm_xen_shared_info_init(kvm, data->u.shared_info.gfn);
		mutex_unlock(&kvm->lock);
		break;

	case KVM_XEN_ATTR_TYPE_UPCALL_VECTOR:
		if (data->u.vector && data->u.vector < 0x10)
			r = -EINVAL;
		else {
			mutex_lock(&kvm->lock);
			kvm->arch.xen.upcall_vector = data->u.vector;
			mutex_unlock(&kvm->lock);
			r = 0;
		}
		break;

	case KVM_XEN_ATTR_TYPE_EVTCHN:
		r = kvm_xen_setattr_evtchn(kvm, data);
		break;

	case KVM_XEN_ATTR_TYPE_XEN_VERSION:
		mutex_lock(&kvm->lock);
		kvm->arch.xen.xen_version = data->u.xen_version;
		mutex_unlock(&kvm->lock);
		r = 0;
		break;

	case KVM_XEN_ATTR_TYPE_RUNSTATE_UPDATE_FLAG:
		if (!sched_info_on()) {
			r = -EOPNOTSUPP;
			break;
		}
		mutex_lock(&kvm->lock);
		kvm->arch.xen.runstate_update_flag = !!data->u.runstate_update_flag;
		mutex_unlock(&kvm->lock);
		r = 0;
		break;

	default:
		break;
	}

	return r;
}

int kvm_xen_hvm_get_attr(struct kvm *kvm, struct kvm_xen_hvm_attr *data)
{
	int r = -ENOENT;

	mutex_lock(&kvm->lock);

	switch (data->type) {
	case KVM_XEN_ATTR_TYPE_LONG_MODE:
		data->u.long_mode = kvm->arch.xen.long_mode;
		r = 0;
		break;

	case KVM_XEN_ATTR_TYPE_SHARED_INFO:
		if (kvm->arch.xen.shinfo_cache.active)
			data->u.shared_info.gfn = gpa_to_gfn(kvm->arch.xen.shinfo_cache.gpa);
		else
			data->u.shared_info.gfn = GPA_INVALID;
		r = 0;
		break;

	case KVM_XEN_ATTR_TYPE_UPCALL_VECTOR:
		data->u.vector = kvm->arch.xen.upcall_vector;
		r = 0;
		break;

	case KVM_XEN_ATTR_TYPE_XEN_VERSION:
		data->u.xen_version = kvm->arch.xen.xen_version;
		r = 0;
		break;

	case KVM_XEN_ATTR_TYPE_RUNSTATE_UPDATE_FLAG:
		if (!sched_info_on()) {
			r = -EOPNOTSUPP;
			break;
		}
		data->u.runstate_update_flag = kvm->arch.xen.runstate_update_flag;
		r = 0;
		break;

	default:
		break;
	}

	mutex_unlock(&kvm->lock);
	return r;
}

int kvm_xen_vcpu_set_attr(struct kvm_vcpu *vcpu, struct kvm_xen_vcpu_attr *data)
{
	int idx, r = -ENOENT;

	mutex_lock(&vcpu->kvm->lock);
	idx = srcu_read_lock(&vcpu->kvm->srcu);

	switch (data->type) {
	case KVM_XEN_VCPU_ATTR_TYPE_VCPU_INFO:
		/* No compat necessary here. */
		BUILD_BUG_ON(sizeof(struct vcpu_info) !=
			     sizeof(struct compat_vcpu_info));
		BUILD_BUG_ON(offsetof(struct vcpu_info, time) !=
			     offsetof(struct compat_vcpu_info, time));

		if (data->u.gpa == GPA_INVALID) {
			kvm_gpc_deactivate(&vcpu->arch.xen.vcpu_info_cache);
			r = 0;
			break;
		}

		r = kvm_gpc_activate(&vcpu->arch.xen.vcpu_info_cache,
				     data->u.gpa, sizeof(struct vcpu_info));
		if (!r)
			kvm_make_request(KVM_REQ_CLOCK_UPDATE, vcpu);

		break;

	case KVM_XEN_VCPU_ATTR_TYPE_VCPU_TIME_INFO:
		if (data->u.gpa == GPA_INVALID) {
			kvm_gpc_deactivate(&vcpu->arch.xen.vcpu_time_info_cache);
			r = 0;
			break;
		}

		r = kvm_gpc_activate(&vcpu->arch.xen.vcpu_time_info_cache,
				     data->u.gpa,
				     sizeof(struct pvclock_vcpu_time_info));
		if (!r)
			kvm_make_request(KVM_REQ_CLOCK_UPDATE, vcpu);
		break;

	case KVM_XEN_VCPU_ATTR_TYPE_RUNSTATE_ADDR: {
		size_t sz, sz1, sz2;

		if (!sched_info_on()) {
			r = -EOPNOTSUPP;
			break;
		}
		if (data->u.gpa == GPA_INVALID) {
			r = 0;
		deactivate_out:
			kvm_gpc_deactivate(&vcpu->arch.xen.runstate_cache);
			kvm_gpc_deactivate(&vcpu->arch.xen.runstate2_cache);
			break;
		}

		/*
		 * If the guest switches to 64-bit mode after setting the runstate
		 * address, that's actually OK. kvm_xen_update_runstate_guest()
		 * will cope.
		 */
		if (IS_ENABLED(CONFIG_64BIT) && vcpu->kvm->arch.xen.long_mode)
			sz = sizeof(struct vcpu_runstate_info);
		else
			sz = sizeof(struct compat_vcpu_runstate_info);

		/* How much fits in the (first) page? */
		sz1 = PAGE_SIZE - (data->u.gpa & ~PAGE_MASK);
		r = kvm_gpc_activate(&vcpu->arch.xen.runstate_cache,
				     data->u.gpa, sz1);
		if (r)
			goto deactivate_out;

		/* Either map the second page, or deactivate the second GPC */
		if (sz1 >= sz) {
			kvm_gpc_deactivate(&vcpu->arch.xen.runstate2_cache);
		} else {
			sz2 = sz - sz1;
			BUG_ON((data->u.gpa + sz1) & ~PAGE_MASK);
			r = kvm_gpc_activate(&vcpu->arch.xen.runstate2_cache,
					     data->u.gpa + sz1, sz2);
			if (r)
				goto deactivate_out;
		}

		kvm_xen_update_runstate_guest(vcpu, false);
		break;
	}
	case KVM_XEN_VCPU_ATTR_TYPE_RUNSTATE_CURRENT:
		if (!sched_info_on()) {
			r = -EOPNOTSUPP;
			break;
		}
		if (data->u.runstate.state > RUNSTATE_offline) {
			r = -EINVAL;
			break;
		}

		kvm_xen_update_runstate(vcpu, data->u.runstate.state);
		r = 0;
		break;

	case KVM_XEN_VCPU_ATTR_TYPE_RUNSTATE_DATA:
		if (!sched_info_on()) {
			r = -EOPNOTSUPP;
			break;
		}
		if (data->u.runstate.state > RUNSTATE_offline) {
			r = -EINVAL;
			break;
		}
		if (data->u.runstate.state_entry_time !=
		    (data->u.runstate.time_running +
		     data->u.runstate.time_runnable +
		     data->u.runstate.time_blocked +
		     data->u.runstate.time_offline)) {
			r = -EINVAL;
			break;
		}
		if (get_kvmclock_ns(vcpu->kvm) <
		    data->u.runstate.state_entry_time) {
			r = -EINVAL;
			break;
		}

		vcpu->arch.xen.current_runstate = data->u.runstate.state;
		vcpu->arch.xen.runstate_entry_time =
			data->u.runstate.state_entry_time;
		vcpu->arch.xen.runstate_times[RUNSTATE_running] =
			data->u.runstate.time_running;
		vcpu->arch.xen.runstate_times[RUNSTATE_runnable] =
			data->u.runstate.time_runnable;
		vcpu->arch.xen.runstate_times[RUNSTATE_blocked] =
			data->u.runstate.time_blocked;
		vcpu->arch.xen.runstate_times[RUNSTATE_offline] =
			data->u.runstate.time_offline;
		vcpu->arch.xen.last_steal = current->sched_info.run_delay;
		r = 0;
		break;

	case KVM_XEN_VCPU_ATTR_TYPE_RUNSTATE_ADJUST:
		if (!sched_info_on()) {
			r = -EOPNOTSUPP;
			break;
		}
		if (data->u.runstate.state > RUNSTATE_offline &&
		    data->u.runstate.state != (u64)-1) {
			r = -EINVAL;
			break;
		}
		/* The adjustment must add up */
		if (data->u.runstate.state_entry_time !=
		    (data->u.runstate.time_running +
		     data->u.runstate.time_runnable +
		     data->u.runstate.time_blocked +
		     data->u.runstate.time_offline)) {
			r = -EINVAL;
			break;
		}

		if (get_kvmclock_ns(vcpu->kvm) <
		    (vcpu->arch.xen.runstate_entry_time +
		     data->u.runstate.state_entry_time)) {
			r = -EINVAL;
			break;
		}

		vcpu->arch.xen.runstate_entry_time +=
			data->u.runstate.state_entry_time;
		vcpu->arch.xen.runstate_times[RUNSTATE_running] +=
			data->u.runstate.time_running;
		vcpu->arch.xen.runstate_times[RUNSTATE_runnable] +=
			data->u.runstate.time_runnable;
		vcpu->arch.xen.runstate_times[RUNSTATE_blocked] +=
			data->u.runstate.time_blocked;
		vcpu->arch.xen.runstate_times[RUNSTATE_offline] +=
			data->u.runstate.time_offline;

		if (data->u.runstate.state <= RUNSTATE_offline)
			kvm_xen_update_runstate(vcpu, data->u.runstate.state);
		else if (vcpu->arch.xen.runstate_cache.active)
			kvm_xen_update_runstate_guest(vcpu, false);
		r = 0;
		break;

	case KVM_XEN_VCPU_ATTR_TYPE_VCPU_ID:
		if (data->u.vcpu_id >= KVM_MAX_VCPUS)
			r = -EINVAL;
		else {
			vcpu->arch.xen.vcpu_id = data->u.vcpu_id;
			r = 0;
		}
		break;

	case KVM_XEN_VCPU_ATTR_TYPE_TIMER:
		if (data->u.timer.port &&
		    data->u.timer.priority != KVM_IRQ_ROUTING_XEN_EVTCHN_PRIO_2LEVEL) {
			r = -EINVAL;
			break;
		}

		if (!vcpu->arch.xen.timer.function)
			kvm_xen_init_timer(vcpu);

		/* Stop the timer (if it's running) before changing the vector */
		kvm_xen_stop_timer(vcpu);
		vcpu->arch.xen.timer_virq = data->u.timer.port;

		/* Start the timer if the new value has a valid vector+expiry. */
		if (data->u.timer.port && data->u.timer.expires_ns)
			kvm_xen_start_timer(vcpu, data->u.timer.expires_ns,
					    data->u.timer.expires_ns -
					    get_kvmclock_ns(vcpu->kvm));

		r = 0;
		break;

	case KVM_XEN_VCPU_ATTR_TYPE_UPCALL_VECTOR:
		if (data->u.vector && data->u.vector < 0x10)
			r = -EINVAL;
		else {
			vcpu->arch.xen.upcall_vector = data->u.vector;
			r = 0;
		}
		break;

	default:
		break;
	}

	srcu_read_unlock(&vcpu->kvm->srcu, idx);
	mutex_unlock(&vcpu->kvm->lock);
	return r;
}

int kvm_xen_vcpu_get_attr(struct kvm_vcpu *vcpu, struct kvm_xen_vcpu_attr *data)
{
	int r = -ENOENT;

	mutex_lock(&vcpu->kvm->lock);

	switch (data->type) {
	case KVM_XEN_VCPU_ATTR_TYPE_VCPU_INFO:
		if (vcpu->arch.xen.vcpu_info_cache.active)
			data->u.gpa = vcpu->arch.xen.vcpu_info_cache.gpa;
		else
			data->u.gpa = GPA_INVALID;
		r = 0;
		break;

	case KVM_XEN_VCPU_ATTR_TYPE_VCPU_TIME_INFO:
		if (vcpu->arch.xen.vcpu_time_info_cache.active)
			data->u.gpa = vcpu->arch.xen.vcpu_time_info_cache.gpa;
		else
			data->u.gpa = GPA_INVALID;
		r = 0;
		break;

	case KVM_XEN_VCPU_ATTR_TYPE_RUNSTATE_ADDR:
		if (!sched_info_on()) {
			r = -EOPNOTSUPP;
			break;
		}
		if (vcpu->arch.xen.runstate_cache.active) {
			data->u.gpa = vcpu->arch.xen.runstate_cache.gpa;
			r = 0;
		}
		break;

	case KVM_XEN_VCPU_ATTR_TYPE_RUNSTATE_CURRENT:
		if (!sched_info_on()) {
			r = -EOPNOTSUPP;
			break;
		}
		data->u.runstate.state = vcpu->arch.xen.current_runstate;
		r = 0;
		break;

	case KVM_XEN_VCPU_ATTR_TYPE_RUNSTATE_DATA:
		if (!sched_info_on()) {
			r = -EOPNOTSUPP;
			break;
		}
		data->u.runstate.state = vcpu->arch.xen.current_runstate;
		data->u.runstate.state_entry_time =
			vcpu->arch.xen.runstate_entry_time;
		data->u.runstate.time_running =
			vcpu->arch.xen.runstate_times[RUNSTATE_running];
		data->u.runstate.time_runnable =
			vcpu->arch.xen.runstate_times[RUNSTATE_runnable];
		data->u.runstate.time_blocked =
			vcpu->arch.xen.runstate_times[RUNSTATE_blocked];
		data->u.runstate.time_offline =
			vcpu->arch.xen.runstate_times[RUNSTATE_offline];
		r = 0;
		break;

	case KVM_XEN_VCPU_ATTR_TYPE_RUNSTATE_ADJUST:
		r = -EINVAL;
		break;

	case KVM_XEN_VCPU_ATTR_TYPE_VCPU_ID:
		data->u.vcpu_id = vcpu->arch.xen.vcpu_id;
		r = 0;
		break;

	case KVM_XEN_VCPU_ATTR_TYPE_TIMER:
		data->u.timer.port = vcpu->arch.xen.timer_virq;
		data->u.timer.priority = KVM_IRQ_ROUTING_XEN_EVTCHN_PRIO_2LEVEL;
		data->u.timer.expires_ns = vcpu->arch.xen.timer_expires;
		r = 0;
		break;

	case KVM_XEN_VCPU_ATTR_TYPE_UPCALL_VECTOR:
		data->u.vector = vcpu->arch.xen.upcall_vector;
		r = 0;
		break;

	default:
		break;
	}

	mutex_unlock(&vcpu->kvm->lock);
	return r;
}

int kvm_xen_write_hypercall_page(struct kvm_vcpu *vcpu, u64 data)
{
	struct kvm *kvm = vcpu->kvm;
	u32 page_num = data & ~PAGE_MASK;
	u64 page_addr = data & PAGE_MASK;
	bool lm = is_long_mode(vcpu);

	/* Latch long_mode for shared_info pages etc. */
	vcpu->kvm->arch.xen.long_mode = lm;

	/*
	 * If Xen hypercall intercept is enabled, fill the hypercall
	 * page with VMCALL/VMMCALL instructions since that's what
	 * we catch. Else the VMM has provided the hypercall pages
	 * with instructions of its own choosing, so use those.
	 */
	if (kvm_xen_hypercall_enabled(kvm)) {
		u8 instructions[32];
		int i;

		if (page_num)
			return 1;

		/* mov imm32, %eax */
		instructions[0] = 0xb8;

		/* vmcall / vmmcall */
		static_call(kvm_x86_patch_hypercall)(vcpu, instructions + 5);

		/* ret */
		instructions[8] = 0xc3;

		/* int3 to pad */
		memset(instructions + 9, 0xcc, sizeof(instructions) - 9);

		for (i = 0; i < PAGE_SIZE / sizeof(instructions); i++) {
			*(u32 *)&instructions[1] = i;
			if (kvm_vcpu_write_guest(vcpu,
						 page_addr + (i * sizeof(instructions)),
						 instructions, sizeof(instructions)))
				return 1;
		}
	} else {
		/*
		 * Note, truncation is a non-issue as 'lm' is guaranteed to be
		 * false for a 32-bit kernel, i.e. when hva_t is only 4 bytes.
		 */
		hva_t blob_addr = lm ? kvm->arch.xen_hvm_config.blob_addr_64
				     : kvm->arch.xen_hvm_config.blob_addr_32;
		u8 blob_size = lm ? kvm->arch.xen_hvm_config.blob_size_64
				  : kvm->arch.xen_hvm_config.blob_size_32;
		u8 *page;

		if (page_num >= blob_size)
			return 1;

		blob_addr += page_num * PAGE_SIZE;

		page = memdup_user((u8 __user *)blob_addr, PAGE_SIZE);
		if (IS_ERR(page))
			return PTR_ERR(page);

		if (kvm_vcpu_write_guest(vcpu, page_addr, page, PAGE_SIZE)) {
			kfree(page);
			return 1;
		}
	}
	return 0;
}

int kvm_xen_hvm_config(struct kvm *kvm, struct kvm_xen_hvm_config *xhc)
{
	/* Only some feature flags need to be *enabled* by userspace */
	u32 permitted_flags = KVM_XEN_HVM_CONFIG_INTERCEPT_HCALL |
		KVM_XEN_HVM_CONFIG_EVTCHN_SEND;

	if (xhc->flags & ~permitted_flags)
		return -EINVAL;

	/*
	 * With hypercall interception the kernel generates its own
	 * hypercall page so it must not be provided.
	 */
	if ((xhc->flags & KVM_XEN_HVM_CONFIG_INTERCEPT_HCALL) &&
	    (xhc->blob_addr_32 || xhc->blob_addr_64 ||
	     xhc->blob_size_32 || xhc->blob_size_64))
		return -EINVAL;

	mutex_lock(&kvm->lock);

	if (xhc->msr && !kvm->arch.xen_hvm_config.msr)
		static_branch_inc(&kvm_xen_enabled.key);
	else if (!xhc->msr && kvm->arch.xen_hvm_config.msr)
		static_branch_slow_dec_deferred(&kvm_xen_enabled);

	memcpy(&kvm->arch.xen_hvm_config, xhc, sizeof(*xhc));

	mutex_unlock(&kvm->lock);
	return 0;
}

static int kvm_xen_hypercall_set_result(struct kvm_vcpu *vcpu, u64 result)
{
	kvm_rax_write(vcpu, result);
	return kvm_skip_emulated_instruction(vcpu);
}

static int kvm_xen_hypercall_complete_userspace(struct kvm_vcpu *vcpu)
{
	struct kvm_run *run = vcpu->run;

	if (unlikely(!kvm_is_linear_rip(vcpu, vcpu->arch.xen.hypercall_rip)))
		return 1;

	return kvm_xen_hypercall_set_result(vcpu, run->xen.u.hcall.result);
}

static inline int max_evtchn_port(struct kvm *kvm)
{
	if (IS_ENABLED(CONFIG_64BIT) && kvm->arch.xen.long_mode)
		return EVTCHN_2L_NR_CHANNELS;
	else
		return COMPAT_EVTCHN_2L_NR_CHANNELS;
}

static bool wait_pending_event(struct kvm_vcpu *vcpu, int nr_ports,
			       evtchn_port_t *ports)
{
	struct kvm *kvm = vcpu->kvm;
	struct gfn_to_pfn_cache *gpc = &kvm->arch.xen.shinfo_cache;
	unsigned long *pending_bits;
	unsigned long flags;
	bool ret = true;
	int idx, i;

	idx = srcu_read_lock(&kvm->srcu);
<<<<<<< HEAD
	read_lock_irqsave(&gpc->lock, flags);
	if (!kvm_gpc_check(kvm, gpc, gpc->gpa, PAGE_SIZE))
=======
	if (!kvm_gpc_check(gpc, PAGE_SIZE))
>>>>>>> 06e155c4
		goto out_rcu;

	ret = false;
	if (IS_ENABLED(CONFIG_64BIT) && kvm->arch.xen.long_mode) {
		struct shared_info *shinfo = gpc->khva;
		pending_bits = (unsigned long *)&shinfo->evtchn_pending;
	} else {
		struct compat_shared_info *shinfo = gpc->khva;
		pending_bits = (unsigned long *)&shinfo->evtchn_pending;
	}

	for (i = 0; i < nr_ports; i++) {
		if (test_bit(ports[i], pending_bits)) {
			ret = true;
			break;
		}
	}

 out_rcu:
	read_unlock_irqrestore(&gpc->lock, flags);
	srcu_read_unlock(&kvm->srcu, idx);

	return ret;
}

static bool kvm_xen_schedop_poll(struct kvm_vcpu *vcpu, bool longmode,
				 u64 param, u64 *r)
{
	int idx, i;
	struct sched_poll sched_poll;
	evtchn_port_t port, *ports;
	gpa_t gpa;

	if (!lapic_in_kernel(vcpu) ||
	    !(vcpu->kvm->arch.xen_hvm_config.flags & KVM_XEN_HVM_CONFIG_EVTCHN_SEND))
		return false;

	idx = srcu_read_lock(&vcpu->kvm->srcu);
	gpa = kvm_mmu_gva_to_gpa_system(vcpu, param, NULL);
	srcu_read_unlock(&vcpu->kvm->srcu, idx);
	if (!gpa) {
		*r = -EFAULT;
		return true;
	}

	if (IS_ENABLED(CONFIG_64BIT) && !longmode) {
		struct compat_sched_poll sp32;

		/* Sanity check that the compat struct definition is correct */
		BUILD_BUG_ON(sizeof(sp32) != 16);

		if (kvm_vcpu_read_guest(vcpu, gpa, &sp32, sizeof(sp32))) {
			*r = -EFAULT;
			return true;
		}

		/*
		 * This is a 32-bit pointer to an array of evtchn_port_t which
		 * are uint32_t, so once it's converted no further compat
		 * handling is needed.
		 */
		sched_poll.ports = (void *)(unsigned long)(sp32.ports);
		sched_poll.nr_ports = sp32.nr_ports;
		sched_poll.timeout = sp32.timeout;
	} else {
		if (kvm_vcpu_read_guest(vcpu, gpa, &sched_poll,
					sizeof(sched_poll))) {
			*r = -EFAULT;
			return true;
		}
	}

	if (unlikely(sched_poll.nr_ports > 1)) {
		/* Xen (unofficially) limits number of pollers to 128 */
		if (sched_poll.nr_ports > 128) {
			*r = -EINVAL;
			return true;
		}

		ports = kmalloc_array(sched_poll.nr_ports,
				      sizeof(*ports), GFP_KERNEL);
		if (!ports) {
			*r = -ENOMEM;
			return true;
		}
	} else
		ports = &port;

	for (i = 0; i < sched_poll.nr_ports; i++) {
		idx = srcu_read_lock(&vcpu->kvm->srcu);
		gpa = kvm_mmu_gva_to_gpa_system(vcpu,
						(gva_t)(sched_poll.ports + i),
						NULL);
		srcu_read_unlock(&vcpu->kvm->srcu, idx);

		if (!gpa || kvm_vcpu_read_guest(vcpu, gpa,
						&ports[i], sizeof(port))) {
			*r = -EFAULT;
			goto out;
		}
		if (ports[i] >= max_evtchn_port(vcpu->kvm)) {
			*r = -EINVAL;
			goto out;
		}
	}

	if (sched_poll.nr_ports == 1)
		vcpu->arch.xen.poll_evtchn = port;
	else
		vcpu->arch.xen.poll_evtchn = -1;

	set_bit(vcpu->vcpu_idx, vcpu->kvm->arch.xen.poll_mask);

	if (!wait_pending_event(vcpu, sched_poll.nr_ports, ports)) {
		vcpu->arch.mp_state = KVM_MP_STATE_HALTED;

		if (sched_poll.timeout)
			mod_timer(&vcpu->arch.xen.poll_timer,
				  jiffies + nsecs_to_jiffies(sched_poll.timeout));

		kvm_vcpu_halt(vcpu);

		if (sched_poll.timeout)
			del_timer(&vcpu->arch.xen.poll_timer);

		vcpu->arch.mp_state = KVM_MP_STATE_RUNNABLE;
	}

	vcpu->arch.xen.poll_evtchn = 0;
	*r = 0;
out:
	/* Really, this is only needed in case of timeout */
	clear_bit(vcpu->vcpu_idx, vcpu->kvm->arch.xen.poll_mask);

	if (unlikely(sched_poll.nr_ports > 1))
		kfree(ports);
	return true;
}

static void cancel_evtchn_poll(struct timer_list *t)
{
	struct kvm_vcpu *vcpu = from_timer(vcpu, t, arch.xen.poll_timer);

	kvm_make_request(KVM_REQ_UNBLOCK, vcpu);
	kvm_vcpu_kick(vcpu);
}

static bool kvm_xen_hcall_sched_op(struct kvm_vcpu *vcpu, bool longmode,
				   int cmd, u64 param, u64 *r)
{
	switch (cmd) {
	case SCHEDOP_poll:
		if (kvm_xen_schedop_poll(vcpu, longmode, param, r))
			return true;
		fallthrough;
	case SCHEDOP_yield:
		kvm_vcpu_on_spin(vcpu, true);
		*r = 0;
		return true;
	default:
		break;
	}

	return false;
}

struct compat_vcpu_set_singleshot_timer {
    uint64_t timeout_abs_ns;
    uint32_t flags;
} __attribute__((packed));

static bool kvm_xen_hcall_vcpu_op(struct kvm_vcpu *vcpu, bool longmode, int cmd,
				  int vcpu_id, u64 param, u64 *r)
{
	struct vcpu_set_singleshot_timer oneshot;
	s64 delta;
	gpa_t gpa;
	int idx;

	if (!kvm_xen_timer_enabled(vcpu))
		return false;

	switch (cmd) {
	case VCPUOP_set_singleshot_timer:
		if (vcpu->arch.xen.vcpu_id != vcpu_id) {
			*r = -EINVAL;
			return true;
		}
		idx = srcu_read_lock(&vcpu->kvm->srcu);
		gpa = kvm_mmu_gva_to_gpa_system(vcpu, param, NULL);
		srcu_read_unlock(&vcpu->kvm->srcu, idx);

		/*
		 * The only difference for 32-bit compat is the 4 bytes of
		 * padding after the interesting part of the structure. So
		 * for a faithful emulation of Xen we have to *try* to copy
		 * the padding and return -EFAULT if we can't. Otherwise we
		 * might as well just have copied the 12-byte 32-bit struct.
		 */
		BUILD_BUG_ON(offsetof(struct compat_vcpu_set_singleshot_timer, timeout_abs_ns) !=
			     offsetof(struct vcpu_set_singleshot_timer, timeout_abs_ns));
		BUILD_BUG_ON(sizeof_field(struct compat_vcpu_set_singleshot_timer, timeout_abs_ns) !=
			     sizeof_field(struct vcpu_set_singleshot_timer, timeout_abs_ns));
		BUILD_BUG_ON(offsetof(struct compat_vcpu_set_singleshot_timer, flags) !=
			     offsetof(struct vcpu_set_singleshot_timer, flags));
		BUILD_BUG_ON(sizeof_field(struct compat_vcpu_set_singleshot_timer, flags) !=
			     sizeof_field(struct vcpu_set_singleshot_timer, flags));

		if (!gpa ||
		    kvm_vcpu_read_guest(vcpu, gpa, &oneshot, longmode ? sizeof(oneshot) :
					sizeof(struct compat_vcpu_set_singleshot_timer))) {
			*r = -EFAULT;
			return true;
		}

		delta = oneshot.timeout_abs_ns - get_kvmclock_ns(vcpu->kvm);
		if ((oneshot.flags & VCPU_SSHOTTMR_future) && delta < 0) {
			*r = -ETIME;
			return true;
		}

		kvm_xen_start_timer(vcpu, oneshot.timeout_abs_ns, delta);
		*r = 0;
		return true;

	case VCPUOP_stop_singleshot_timer:
		if (vcpu->arch.xen.vcpu_id != vcpu_id) {
			*r = -EINVAL;
			return true;
		}
		kvm_xen_stop_timer(vcpu);
		*r = 0;
		return true;
	}

	return false;
}

static bool kvm_xen_hcall_set_timer_op(struct kvm_vcpu *vcpu, uint64_t timeout,
				       u64 *r)
{
	if (!kvm_xen_timer_enabled(vcpu))
		return false;

	if (timeout) {
		uint64_t guest_now = get_kvmclock_ns(vcpu->kvm);
		int64_t delta = timeout - guest_now;

		/* Xen has a 'Linux workaround' in do_set_timer_op() which
		 * checks for negative absolute timeout values (caused by
		 * integer overflow), and for values about 13 days in the
		 * future (2^50ns) which would be caused by jiffies
		 * overflow. For those cases, it sets the timeout 100ms in
		 * the future (not *too* soon, since if a guest really did
		 * set a long timeout on purpose we don't want to keep
		 * churning CPU time by waking it up).
		 */
		if (unlikely((int64_t)timeout < 0 ||
			     (delta > 0 && (uint32_t) (delta >> 50) != 0))) {
			delta = 100 * NSEC_PER_MSEC;
			timeout = guest_now + delta;
		}

		kvm_xen_start_timer(vcpu, timeout, delta);
	} else {
		kvm_xen_stop_timer(vcpu);
	}

	*r = 0;
	return true;
}

int kvm_xen_hypercall(struct kvm_vcpu *vcpu)
{
	bool longmode;
	u64 input, params[6], r = -ENOSYS;
	bool handled = false;
	u8 cpl;

	input = (u64)kvm_register_read(vcpu, VCPU_REGS_RAX);

	/* Hyper-V hypercalls get bit 31 set in EAX */
	if ((input & 0x80000000) &&
	    kvm_hv_hypercall_enabled(vcpu))
		return kvm_hv_hypercall(vcpu);

	longmode = is_64_bit_hypercall(vcpu);
	if (!longmode) {
		params[0] = (u32)kvm_rbx_read(vcpu);
		params[1] = (u32)kvm_rcx_read(vcpu);
		params[2] = (u32)kvm_rdx_read(vcpu);
		params[3] = (u32)kvm_rsi_read(vcpu);
		params[4] = (u32)kvm_rdi_read(vcpu);
		params[5] = (u32)kvm_rbp_read(vcpu);
	}
#ifdef CONFIG_X86_64
	else {
		params[0] = (u64)kvm_rdi_read(vcpu);
		params[1] = (u64)kvm_rsi_read(vcpu);
		params[2] = (u64)kvm_rdx_read(vcpu);
		params[3] = (u64)kvm_r10_read(vcpu);
		params[4] = (u64)kvm_r8_read(vcpu);
		params[5] = (u64)kvm_r9_read(vcpu);
	}
#endif
	cpl = static_call(kvm_x86_get_cpl)(vcpu);
	trace_kvm_xen_hypercall(cpl, input, params[0], params[1], params[2],
				params[3], params[4], params[5]);

	/*
	 * Only allow hypercall acceleration for CPL0. The rare hypercalls that
	 * are permitted in guest userspace can be handled by the VMM.
	 */
	if (unlikely(cpl > 0))
		goto handle_in_userspace;

	switch (input) {
	case __HYPERVISOR_xen_version:
		if (params[0] == XENVER_version && vcpu->kvm->arch.xen.xen_version) {
			r = vcpu->kvm->arch.xen.xen_version;
			handled = true;
		}
		break;
	case __HYPERVISOR_event_channel_op:
		if (params[0] == EVTCHNOP_send)
			handled = kvm_xen_hcall_evtchn_send(vcpu, params[1], &r);
		break;
	case __HYPERVISOR_sched_op:
		handled = kvm_xen_hcall_sched_op(vcpu, longmode, params[0],
						 params[1], &r);
		break;
	case __HYPERVISOR_vcpu_op:
		handled = kvm_xen_hcall_vcpu_op(vcpu, longmode, params[0], params[1],
						params[2], &r);
		break;
	case __HYPERVISOR_set_timer_op: {
		u64 timeout = params[0];
		/* In 32-bit mode, the 64-bit timeout is in two 32-bit params. */
		if (!longmode)
			timeout |= params[1] << 32;
		handled = kvm_xen_hcall_set_timer_op(vcpu, timeout, &r);
		break;
	}
	default:
		break;
	}

	if (handled)
		return kvm_xen_hypercall_set_result(vcpu, r);

handle_in_userspace:
	vcpu->run->exit_reason = KVM_EXIT_XEN;
	vcpu->run->xen.type = KVM_EXIT_XEN_HCALL;
	vcpu->run->xen.u.hcall.longmode = longmode;
	vcpu->run->xen.u.hcall.cpl = cpl;
	vcpu->run->xen.u.hcall.input = input;
	vcpu->run->xen.u.hcall.params[0] = params[0];
	vcpu->run->xen.u.hcall.params[1] = params[1];
	vcpu->run->xen.u.hcall.params[2] = params[2];
	vcpu->run->xen.u.hcall.params[3] = params[3];
	vcpu->run->xen.u.hcall.params[4] = params[4];
	vcpu->run->xen.u.hcall.params[5] = params[5];
	vcpu->arch.xen.hypercall_rip = kvm_get_linear_rip(vcpu);
	vcpu->arch.complete_userspace_io =
		kvm_xen_hypercall_complete_userspace;

	return 0;
}

static void kvm_xen_check_poller(struct kvm_vcpu *vcpu, int port)
{
	int poll_evtchn = vcpu->arch.xen.poll_evtchn;

	if ((poll_evtchn == port || poll_evtchn == -1) &&
	    test_and_clear_bit(vcpu->vcpu_idx, vcpu->kvm->arch.xen.poll_mask)) {
		kvm_make_request(KVM_REQ_UNBLOCK, vcpu);
		kvm_vcpu_kick(vcpu);
	}
}

/*
 * The return value from this function is propagated to kvm_set_irq() API,
 * so it returns:
 *  < 0   Interrupt was ignored (masked or not delivered for other reasons)
 *  = 0   Interrupt was coalesced (previous irq is still pending)
 *  > 0   Number of CPUs interrupt was delivered to
 *
 * It is also called directly from kvm_arch_set_irq_inatomic(), where the
 * only check on its return value is a comparison with -EWOULDBLOCK'.
 */
int kvm_xen_set_evtchn_fast(struct kvm_xen_evtchn *xe, struct kvm *kvm)
{
	struct gfn_to_pfn_cache *gpc = &kvm->arch.xen.shinfo_cache;
	struct kvm_vcpu *vcpu;
	unsigned long *pending_bits, *mask_bits;
	unsigned long flags;
	int port_word_bit;
	bool kick_vcpu = false;
	int vcpu_idx, idx, rc;

	vcpu_idx = READ_ONCE(xe->vcpu_idx);
	if (vcpu_idx >= 0)
		vcpu = kvm_get_vcpu(kvm, vcpu_idx);
	else {
		vcpu = kvm_get_vcpu_by_id(kvm, xe->vcpu_id);
		if (!vcpu)
			return -EINVAL;
		WRITE_ONCE(xe->vcpu_idx, vcpu->vcpu_idx);
	}

	if (!vcpu->arch.xen.vcpu_info_cache.active)
		return -EINVAL;

	if (xe->port >= max_evtchn_port(kvm))
		return -EINVAL;

	rc = -EWOULDBLOCK;

	idx = srcu_read_lock(&kvm->srcu);

	read_lock_irqsave(&gpc->lock, flags);
	if (!kvm_gpc_check(gpc, PAGE_SIZE))
		goto out_rcu;

	if (IS_ENABLED(CONFIG_64BIT) && kvm->arch.xen.long_mode) {
		struct shared_info *shinfo = gpc->khva;
		pending_bits = (unsigned long *)&shinfo->evtchn_pending;
		mask_bits = (unsigned long *)&shinfo->evtchn_mask;
		port_word_bit = xe->port / 64;
	} else {
		struct compat_shared_info *shinfo = gpc->khva;
		pending_bits = (unsigned long *)&shinfo->evtchn_pending;
		mask_bits = (unsigned long *)&shinfo->evtchn_mask;
		port_word_bit = xe->port / 32;
	}

	/*
	 * If this port wasn't already set, and if it isn't masked, then
	 * we try to set the corresponding bit in the in-kernel shadow of
	 * evtchn_pending_sel for the target vCPU. And if *that* wasn't
	 * already set, then we kick the vCPU in question to write to the
	 * *real* evtchn_pending_sel in its own guest vcpu_info struct.
	 */
	if (test_and_set_bit(xe->port, pending_bits)) {
		rc = 0; /* It was already raised */
	} else if (test_bit(xe->port, mask_bits)) {
		rc = -ENOTCONN; /* Masked */
		kvm_xen_check_poller(vcpu, xe->port);
	} else {
		rc = 1; /* Delivered to the bitmap in shared_info. */
		/* Now switch to the vCPU's vcpu_info to set the index and pending_sel */
		read_unlock_irqrestore(&gpc->lock, flags);
		gpc = &vcpu->arch.xen.vcpu_info_cache;

		read_lock_irqsave(&gpc->lock, flags);
		if (!kvm_gpc_check(gpc, sizeof(struct vcpu_info))) {
			/*
			 * Could not access the vcpu_info. Set the bit in-kernel
			 * and prod the vCPU to deliver it for itself.
			 */
			if (!test_and_set_bit(port_word_bit, &vcpu->arch.xen.evtchn_pending_sel))
				kick_vcpu = true;
			goto out_rcu;
		}

		if (IS_ENABLED(CONFIG_64BIT) && kvm->arch.xen.long_mode) {
			struct vcpu_info *vcpu_info = gpc->khva;
			if (!test_and_set_bit(port_word_bit, &vcpu_info->evtchn_pending_sel)) {
				WRITE_ONCE(vcpu_info->evtchn_upcall_pending, 1);
				kick_vcpu = true;
			}
		} else {
			struct compat_vcpu_info *vcpu_info = gpc->khva;
			if (!test_and_set_bit(port_word_bit,
					      (unsigned long *)&vcpu_info->evtchn_pending_sel)) {
				WRITE_ONCE(vcpu_info->evtchn_upcall_pending, 1);
				kick_vcpu = true;
			}
		}

		/* For the per-vCPU lapic vector, deliver it as MSI. */
		if (kick_vcpu && vcpu->arch.xen.upcall_vector) {
			kvm_xen_inject_vcpu_vector(vcpu);
			kick_vcpu = false;
		}
	}

 out_rcu:
	read_unlock_irqrestore(&gpc->lock, flags);
	srcu_read_unlock(&kvm->srcu, idx);

	if (kick_vcpu) {
		kvm_make_request(KVM_REQ_UNBLOCK, vcpu);
		kvm_vcpu_kick(vcpu);
	}

	return rc;
}

static int kvm_xen_set_evtchn(struct kvm_xen_evtchn *xe, struct kvm *kvm)
{
	bool mm_borrowed = false;
	int rc;

	rc = kvm_xen_set_evtchn_fast(xe, kvm);
	if (rc != -EWOULDBLOCK)
		return rc;

	if (current->mm != kvm->mm) {
		/*
		 * If not on a thread which already belongs to this KVM,
		 * we'd better be in the irqfd workqueue.
		 */
		if (WARN_ON_ONCE(current->mm))
			return -EINVAL;

		kthread_use_mm(kvm->mm);
		mm_borrowed = true;
	}

	/*
	 * For the irqfd workqueue, using the main kvm->lock mutex is
	 * fine since this function is invoked from kvm_set_irq() with
	 * no other lock held, no srcu. In future if it will be called
	 * directly from a vCPU thread (e.g. on hypercall for an IPI)
	 * then it may need to switch to using a leaf-node mutex for
	 * serializing the shared_info mapping.
	 */
	mutex_lock(&kvm->lock);

	/*
	 * It is theoretically possible for the page to be unmapped
	 * and the MMU notifier to invalidate the shared_info before
	 * we even get to use it. In that case, this looks like an
	 * infinite loop. It was tempting to do it via the userspace
	 * HVA instead... but that just *hides* the fact that it's
	 * an infinite loop, because if a fault occurs and it waits
	 * for the page to come back, it can *still* immediately
	 * fault and have to wait again, repeatedly.
	 *
	 * Conversely, the page could also have been reinstated by
	 * another thread before we even obtain the mutex above, so
	 * check again *first* before remapping it.
	 */
	do {
		struct gfn_to_pfn_cache *gpc = &kvm->arch.xen.shinfo_cache;
		int idx;

		rc = kvm_xen_set_evtchn_fast(xe, kvm);
		if (rc != -EWOULDBLOCK)
			break;

		idx = srcu_read_lock(&kvm->srcu);
		rc = kvm_gpc_refresh(gpc, PAGE_SIZE);
		srcu_read_unlock(&kvm->srcu, idx);
	} while(!rc);

	mutex_unlock(&kvm->lock);

	if (mm_borrowed)
		kthread_unuse_mm(kvm->mm);

	return rc;
}

/* This is the version called from kvm_set_irq() as the .set function */
static int evtchn_set_fn(struct kvm_kernel_irq_routing_entry *e, struct kvm *kvm,
			 int irq_source_id, int level, bool line_status)
{
	if (!level)
		return -EINVAL;

	return kvm_xen_set_evtchn(&e->xen_evtchn, kvm);
}

/*
 * Set up an event channel interrupt from the KVM IRQ routing table.
 * Used for e.g. PIRQ from passed through physical devices.
 */
int kvm_xen_setup_evtchn(struct kvm *kvm,
			 struct kvm_kernel_irq_routing_entry *e,
			 const struct kvm_irq_routing_entry *ue)

{
	struct kvm_vcpu *vcpu;

	if (ue->u.xen_evtchn.port >= max_evtchn_port(kvm))
		return -EINVAL;

	/* We only support 2 level event channels for now */
	if (ue->u.xen_evtchn.priority != KVM_IRQ_ROUTING_XEN_EVTCHN_PRIO_2LEVEL)
		return -EINVAL;

	/*
	 * Xen gives us interesting mappings from vCPU index to APIC ID,
	 * which means kvm_get_vcpu_by_id() has to iterate over all vCPUs
	 * to find it. Do that once at setup time, instead of every time.
	 * But beware that on live update / live migration, the routing
	 * table might be reinstated before the vCPU threads have finished
	 * recreating their vCPUs.
	 */
	vcpu = kvm_get_vcpu_by_id(kvm, ue->u.xen_evtchn.vcpu);
	if (vcpu)
		e->xen_evtchn.vcpu_idx = vcpu->vcpu_idx;
	else
		e->xen_evtchn.vcpu_idx = -1;

	e->xen_evtchn.port = ue->u.xen_evtchn.port;
	e->xen_evtchn.vcpu_id = ue->u.xen_evtchn.vcpu;
	e->xen_evtchn.priority = ue->u.xen_evtchn.priority;
	e->set = evtchn_set_fn;

	return 0;
}

/*
 * Explicit event sending from userspace with KVM_XEN_HVM_EVTCHN_SEND ioctl.
 */
int kvm_xen_hvm_evtchn_send(struct kvm *kvm, struct kvm_irq_routing_xen_evtchn *uxe)
{
	struct kvm_xen_evtchn e;
	int ret;

	if (!uxe->port || uxe->port >= max_evtchn_port(kvm))
		return -EINVAL;

	/* We only support 2 level event channels for now */
	if (uxe->priority != KVM_IRQ_ROUTING_XEN_EVTCHN_PRIO_2LEVEL)
		return -EINVAL;

	e.port = uxe->port;
	e.vcpu_id = uxe->vcpu;
	e.vcpu_idx = -1;
	e.priority = uxe->priority;

	ret = kvm_xen_set_evtchn(&e, kvm);

	/*
	 * None of that 'return 1 if it actually got delivered' nonsense.
	 * We don't care if it was masked (-ENOTCONN) either.
	 */
	if (ret > 0 || ret == -ENOTCONN)
		ret = 0;

	return ret;
}

/*
 * Support for *outbound* event channel events via the EVTCHNOP_send hypercall.
 */
struct evtchnfd {
	u32 send_port;
	u32 type;
	union {
		struct kvm_xen_evtchn port;
		struct {
			u32 port; /* zero */
			struct eventfd_ctx *ctx;
		} eventfd;
	} deliver;
};

/*
 * Update target vCPU or priority for a registered sending channel.
 */
static int kvm_xen_eventfd_update(struct kvm *kvm,
				  struct kvm_xen_hvm_attr *data)
{
	u32 port = data->u.evtchn.send_port;
	struct evtchnfd *evtchnfd;

	if (!port || port >= max_evtchn_port(kvm))
		return -EINVAL;

	mutex_lock(&kvm->lock);
	evtchnfd = idr_find(&kvm->arch.xen.evtchn_ports, port);
	mutex_unlock(&kvm->lock);

	if (!evtchnfd)
		return -ENOENT;

	/* For an UPDATE, nothing may change except the priority/vcpu */
	if (evtchnfd->type != data->u.evtchn.type)
		return -EINVAL;

	/*
	 * Port cannot change, and if it's zero that was an eventfd
	 * which can't be changed either.
	 */
	if (!evtchnfd->deliver.port.port ||
	    evtchnfd->deliver.port.port != data->u.evtchn.deliver.port.port)
		return -EINVAL;

	/* We only support 2 level event channels for now */
	if (data->u.evtchn.deliver.port.priority != KVM_IRQ_ROUTING_XEN_EVTCHN_PRIO_2LEVEL)
		return -EINVAL;

	mutex_lock(&kvm->lock);
	evtchnfd->deliver.port.priority = data->u.evtchn.deliver.port.priority;
	if (evtchnfd->deliver.port.vcpu_id != data->u.evtchn.deliver.port.vcpu) {
		evtchnfd->deliver.port.vcpu_id = data->u.evtchn.deliver.port.vcpu;
		evtchnfd->deliver.port.vcpu_idx = -1;
	}
	mutex_unlock(&kvm->lock);
	return 0;
}

/*
 * Configure the target (eventfd or local port delivery) for sending on
 * a given event channel.
 */
static int kvm_xen_eventfd_assign(struct kvm *kvm,
				  struct kvm_xen_hvm_attr *data)
{
	u32 port = data->u.evtchn.send_port;
	struct eventfd_ctx *eventfd = NULL;
	struct evtchnfd *evtchnfd = NULL;
	int ret = -EINVAL;

	if (!port || port >= max_evtchn_port(kvm))
		return -EINVAL;

	evtchnfd = kzalloc(sizeof(struct evtchnfd), GFP_KERNEL);
	if (!evtchnfd)
		return -ENOMEM;

	switch(data->u.evtchn.type) {
	case EVTCHNSTAT_ipi:
		/* IPI  must map back to the same port# */
		if (data->u.evtchn.deliver.port.port != data->u.evtchn.send_port)
			goto out_noeventfd; /* -EINVAL */
		break;

	case EVTCHNSTAT_interdomain:
		if (data->u.evtchn.deliver.port.port) {
			if (data->u.evtchn.deliver.port.port >= max_evtchn_port(kvm))
				goto out_noeventfd; /* -EINVAL */
		} else {
			eventfd = eventfd_ctx_fdget(data->u.evtchn.deliver.eventfd.fd);
			if (IS_ERR(eventfd)) {
				ret = PTR_ERR(eventfd);
				goto out_noeventfd;
			}
		}
		break;

	case EVTCHNSTAT_virq:
	case EVTCHNSTAT_closed:
	case EVTCHNSTAT_unbound:
	case EVTCHNSTAT_pirq:
	default: /* Unknown event channel type */
		goto out; /* -EINVAL */
	}

	evtchnfd->send_port = data->u.evtchn.send_port;
	evtchnfd->type = data->u.evtchn.type;
	if (eventfd) {
		evtchnfd->deliver.eventfd.ctx = eventfd;
	} else {
		/* We only support 2 level event channels for now */
		if (data->u.evtchn.deliver.port.priority != KVM_IRQ_ROUTING_XEN_EVTCHN_PRIO_2LEVEL)
			goto out; /* -EINVAL; */

		evtchnfd->deliver.port.port = data->u.evtchn.deliver.port.port;
		evtchnfd->deliver.port.vcpu_id = data->u.evtchn.deliver.port.vcpu;
		evtchnfd->deliver.port.vcpu_idx = -1;
		evtchnfd->deliver.port.priority = data->u.evtchn.deliver.port.priority;
	}

	mutex_lock(&kvm->lock);
	ret = idr_alloc(&kvm->arch.xen.evtchn_ports, evtchnfd, port, port + 1,
			GFP_KERNEL);
	mutex_unlock(&kvm->lock);
	if (ret >= 0)
		return 0;

	if (ret == -ENOSPC)
		ret = -EEXIST;
out:
	if (eventfd)
		eventfd_ctx_put(eventfd);
out_noeventfd:
	kfree(evtchnfd);
	return ret;
}

static int kvm_xen_eventfd_deassign(struct kvm *kvm, u32 port)
{
	struct evtchnfd *evtchnfd;

	mutex_lock(&kvm->lock);
	evtchnfd = idr_remove(&kvm->arch.xen.evtchn_ports, port);
	mutex_unlock(&kvm->lock);

	if (!evtchnfd)
		return -ENOENT;

	if (kvm)
		synchronize_srcu(&kvm->srcu);
	if (!evtchnfd->deliver.port.port)
		eventfd_ctx_put(evtchnfd->deliver.eventfd.ctx);
	kfree(evtchnfd);
	return 0;
}

static int kvm_xen_eventfd_reset(struct kvm *kvm)
{
	struct evtchnfd *evtchnfd;
	int i;

	mutex_lock(&kvm->lock);
	idr_for_each_entry(&kvm->arch.xen.evtchn_ports, evtchnfd, i) {
		idr_remove(&kvm->arch.xen.evtchn_ports, evtchnfd->send_port);
		synchronize_srcu(&kvm->srcu);
		if (!evtchnfd->deliver.port.port)
			eventfd_ctx_put(evtchnfd->deliver.eventfd.ctx);
		kfree(evtchnfd);
	}
	mutex_unlock(&kvm->lock);

	return 0;
}

static int kvm_xen_setattr_evtchn(struct kvm *kvm, struct kvm_xen_hvm_attr *data)
{
	u32 port = data->u.evtchn.send_port;

	if (data->u.evtchn.flags == KVM_XEN_EVTCHN_RESET)
		return kvm_xen_eventfd_reset(kvm);

	if (!port || port >= max_evtchn_port(kvm))
		return -EINVAL;

	if (data->u.evtchn.flags == KVM_XEN_EVTCHN_DEASSIGN)
		return kvm_xen_eventfd_deassign(kvm, port);
	if (data->u.evtchn.flags == KVM_XEN_EVTCHN_UPDATE)
		return kvm_xen_eventfd_update(kvm, data);
	if (data->u.evtchn.flags)
		return -EINVAL;

	return kvm_xen_eventfd_assign(kvm, data);
}

static bool kvm_xen_hcall_evtchn_send(struct kvm_vcpu *vcpu, u64 param, u64 *r)
{
	struct evtchnfd *evtchnfd;
	struct evtchn_send send;
	gpa_t gpa;
	int idx;

	idx = srcu_read_lock(&vcpu->kvm->srcu);
	gpa = kvm_mmu_gva_to_gpa_system(vcpu, param, NULL);
	srcu_read_unlock(&vcpu->kvm->srcu, idx);

	if (!gpa || kvm_vcpu_read_guest(vcpu, gpa, &send, sizeof(send))) {
		*r = -EFAULT;
		return true;
	}

	/* The evtchn_ports idr is protected by vcpu->kvm->srcu */
	evtchnfd = idr_find(&vcpu->kvm->arch.xen.evtchn_ports, send.port);
	if (!evtchnfd)
		return false;

	if (evtchnfd->deliver.port.port) {
		int ret = kvm_xen_set_evtchn(&evtchnfd->deliver.port, vcpu->kvm);
		if (ret < 0 && ret != -ENOTCONN)
			return false;
	} else {
		eventfd_signal(evtchnfd->deliver.eventfd.ctx, 1);
	}

	*r = 0;
	return true;
}

void kvm_xen_init_vcpu(struct kvm_vcpu *vcpu)
{
	vcpu->arch.xen.vcpu_id = vcpu->vcpu_idx;
	vcpu->arch.xen.poll_evtchn = 0;

	timer_setup(&vcpu->arch.xen.poll_timer, cancel_evtchn_poll, 0);

	kvm_gpc_init(&vcpu->arch.xen.runstate_cache, vcpu->kvm, NULL,
		     KVM_HOST_USES_PFN);
	kvm_gpc_init(&vcpu->arch.xen.runstate2_cache, vcpu->kvm, NULL,
		     KVM_HOST_USES_PFN);
	kvm_gpc_init(&vcpu->arch.xen.vcpu_info_cache, vcpu->kvm, NULL,
		     KVM_HOST_USES_PFN);
	kvm_gpc_init(&vcpu->arch.xen.vcpu_time_info_cache, vcpu->kvm, NULL,
		     KVM_HOST_USES_PFN);
}

void kvm_xen_destroy_vcpu(struct kvm_vcpu *vcpu)
{
	if (kvm_xen_timer_enabled(vcpu))
		kvm_xen_stop_timer(vcpu);

	kvm_gpc_deactivate(&vcpu->arch.xen.runstate_cache);
	kvm_gpc_deactivate(&vcpu->arch.xen.runstate2_cache);
	kvm_gpc_deactivate(&vcpu->arch.xen.vcpu_info_cache);
	kvm_gpc_deactivate(&vcpu->arch.xen.vcpu_time_info_cache);

	del_timer_sync(&vcpu->arch.xen.poll_timer);
}

void kvm_xen_init_vm(struct kvm *kvm)
{
	idr_init(&kvm->arch.xen.evtchn_ports);
	kvm_gpc_init(&kvm->arch.xen.shinfo_cache, kvm, NULL, KVM_HOST_USES_PFN);
}

void kvm_xen_destroy_vm(struct kvm *kvm)
{
	struct evtchnfd *evtchnfd;
	int i;

	kvm_gpc_deactivate(&kvm->arch.xen.shinfo_cache);

	idr_for_each_entry(&kvm->arch.xen.evtchn_ports, evtchnfd, i) {
		if (!evtchnfd->deliver.port.port)
			eventfd_ctx_put(evtchnfd->deliver.eventfd.ctx);
		kfree(evtchnfd);
	}
	idr_destroy(&kvm->arch.xen.evtchn_ports);

	if (kvm->arch.xen_hvm_config.msr)
		static_branch_slow_dec_deferred(&kvm_xen_enabled);
}<|MERGE_RESOLUTION|>--- conflicted
+++ resolved
@@ -1153,12 +1153,8 @@
 	int idx, i;
 
 	idx = srcu_read_lock(&kvm->srcu);
-<<<<<<< HEAD
 	read_lock_irqsave(&gpc->lock, flags);
-	if (!kvm_gpc_check(kvm, gpc, gpc->gpa, PAGE_SIZE))
-=======
 	if (!kvm_gpc_check(gpc, PAGE_SIZE))
->>>>>>> 06e155c4
 		goto out_rcu;
 
 	ret = false;
