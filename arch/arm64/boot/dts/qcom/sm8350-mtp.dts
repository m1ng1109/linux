// SPDX-License-Identifier: BSD-3-Clause
/*
 * Copyright (c) 2020, Linaro Limited
 */

/dts-v1/;

#include <dt-bindings/gpio/gpio.h>
#include <dt-bindings/regulator/qcom,rpmh-regulator.h>
#include "sm8350.dtsi"
#include "pm8350.dtsi"
#include "pm8350b.dtsi"
#include "pm8350c.dtsi"
#include "pmk8350.dtsi"
#include "pmr735a.dtsi"
#include "pmr735b.dtsi"

/ {
	model = "Qualcomm Technologies, Inc. sm8350 MTP";
	compatible = "qcom,sm8350-mtp", "qcom,sm8350";

	aliases {
		serial0 = &uart2;
	};

	chosen {
		stdout-path = "serial0:115200n8";
	};

	vph_pwr: vph-pwr-regulator {
		compatible = "regulator-fixed";
		regulator-name = "vph_pwr";
		regulator-min-microvolt = <3700000>;
		regulator-max-microvolt = <3700000>;

		regulator-always-on;
		regulator-boot-on;
	};
};

&adsp {
	status = "okay";
	firmware-name = "qcom/sm8350/adsp.mbn";
};

&apps_rsc {
	pm8350-rpmh-regulators {
		compatible = "qcom,pm8350-rpmh-regulators";
		qcom,pmic-id = "b";

		vdd-s1-supply = <&vph_pwr>;
		vdd-s2-supply = <&vph_pwr>;
		vdd-s3-supply = <&vph_pwr>;
		vdd-s4-supply = <&vph_pwr>;
		vdd-s5-supply = <&vph_pwr>;
		vdd-s6-supply = <&vph_pwr>;
		vdd-s7-supply = <&vph_pwr>;
		vdd-s8-supply = <&vph_pwr>;
		vdd-s9-supply = <&vph_pwr>;
		vdd-s10-supply = <&vph_pwr>;
		vdd-s11-supply = <&vph_pwr>;
		vdd-s12-supply = <&vph_pwr>;

		vdd-l1-l4-supply = <&vreg_s11b_0p95>;
		vdd-l2-l7-supply = <&vreg_bob>;
		vdd-l3-l5-supply = <&vreg_bob>;
		vdd-l6-l9-l10-supply = <&vreg_s11b_0p95>;
		vdd-l8-supply = <&vreg_s2c_0p8>;

		vreg_s10b_1p8: smps10 {
			regulator-name = "vreg_s10b_1p8";
			regulator-min-microvolt = <1800000>;
			regulator-max-microvolt = <1800000>;
		};

		vreg_s11b_0p95: smps11 {
			regulator-name = "vreg_s11b_0p95";
			regulator-min-microvolt = <752000>;
			regulator-max-microvolt = <1000000>;
		};

		vreg_s12b_1p25: smps12 {
			regulator-name = "vreg_s12b_1p25";
			regulator-min-microvolt = <1224000>;
			regulator-max-microvolt = <1360000>;
		};

		vreg_l1b_0p88: ldo1 {
			regulator-name = "vreg_l1b_0p88";
			regulator-min-microvolt = <912000>;
			regulator-max-microvolt = <920000>;
			regulator-initial-mode = <RPMH_REGULATOR_MODE_HPM>;
		};

		vreg_l2b_3p07: ldo2 {
			regulator-name = "vreg_l2b_3p07";
			regulator-min-microvolt = <3072000>;
			regulator-max-microvolt = <3072000>;
			regulator-initial-mode = <RPMH_REGULATOR_MODE_HPM>;
		};

		vreg_l3b_0p9: ldo3 {
			regulator-name = "vreg_l3b_0p9";
			regulator-min-microvolt = <904000>;
			regulator-max-microvolt = <904000>;
			regulator-initial-mode = <RPMH_REGULATOR_MODE_HPM>;
		};

		vreg_l5b_0p88: ldo5 {
			regulator-name = "vreg_l3b_0p9";
			regulator-min-microvolt = <880000>;
			regulator-max-microvolt = <888000>;
			regulator-initial-mode = <RPMH_REGULATOR_MODE_HPM>;
		};

		vreg_l6b_1p2: ldo6 {
			regulator-name = "vreg_l6b_1p2";
			regulator-min-microvolt = <1200000>;
			regulator-max-microvolt = <1208000>;
			regulator-initial-mode = <RPMH_REGULATOR_MODE_HPM>;
		};

		vreg_l7b_2p96: ldo7 {
			regulator-name = "vreg_l7b_2p96";
			regulator-min-microvolt = <2400000>;
			regulator-max-microvolt = <3008000>;
			regulator-initial-mode = <RPMH_REGULATOR_MODE_HPM>;
		};

		vreg_l9b_1p2: ldo9 {
			regulator-name = "vreg_l9b_1p2";
			regulator-min-microvolt = <1200000>;
			regulator-max-microvolt = <1200000>;
			regulator-initial-mode = <RPMH_REGULATOR_MODE_HPM>;
		};
	};

	pm8350c-rpmh-regulators {
		compatible = "qcom,pm8350c-rpmh-regulators";
		qcom,pmic-id = "c";

		vdd-s1-supply = <&vph_pwr>;
		vdd-s2-supply = <&vph_pwr>;
		vdd-s3-supply = <&vph_pwr>;
		vdd-s4-supply = <&vph_pwr>;
		vdd-s5-supply = <&vph_pwr>;
		vdd-s6-supply = <&vph_pwr>;
		vdd-s7-supply = <&vph_pwr>;
		vdd-s8-supply = <&vph_pwr>;
		vdd-s9-supply = <&vph_pwr>;
		vdd-s10-supply = <&vph_pwr>;

		vdd-l1-l12-supply = <&vreg_s1c_1p86>;
		vdd-l2-l8-supply = <&vreg_s1c_1p86>;
		vdd-l3-l4-l5-l7-l13-supply = <&vreg_bob>;
		vdd-l6-l9-l11-supply = <&vreg_bob>;
		vdd-l10-supply = <&vreg_s12b_1p25>;

		vdd-bob-supply = <&vph_pwr>;

		vreg_s1c_1p86: smps1 {
			regulator-name = "vreg_s1c_1p86";
			regulator-min-microvolt = <1800000>;
			regulator-max-microvolt = <1952000>;
		};

		vreg_s2c_0p8: smps2 {
			regulator-name = "vreg_s2c_0p8";
			regulator-min-microvolt = <640000>;
			regulator-max-microvolt = <1000000>;
		};

		vreg_s10c_1p05: smps10 {
			regulator-name = "vreg_s10c_1p05";
			regulator-min-microvolt = <1048000>;
			regulator-max-microvolt = <1128000>;
		};

		vreg_bob: bob {
			regulator-name = "vreg_bob";
			regulator-min-microvolt = <3008000>;
			regulator-max-microvolt = <3960000>;
			regulator-initial-mode = <RPMH_REGULATOR_MODE_AUTO>;
		};

		vreg_l1c_1p8: ldo1 {
			regulator-name = "vreg_l1c_1p8";
			regulator-min-microvolt = <1800000>;
			regulator-max-microvolt = <1800000>;
			regulator-initial-mode = <RPMH_REGULATOR_MODE_HPM>;
		};

		vreg_l2c_1p8: ldo2 {
			regulator-name = "vreg_l2c_1p8";
			regulator-min-microvolt = <1800000>;
			regulator-max-microvolt = <1800000>;
			regulator-initial-mode = <RPMH_REGULATOR_MODE_HPM>;
		};

		vreg_l3c_3p0: ldo3 {
			regulator-name = "vreg_l3c_3p0";
			regulator-min-microvolt = <3008000>;
			regulator-max-microvolt = <3008000>;
			regulator-initial-mode = <RPMH_REGULATOR_MODE_HPM>;
		};

		vreg_l4c_uim1: ldo4 {
			regulator-name = "vreg_l4c_uim1";
			regulator-min-microvolt = <1704000>;
			regulator-max-microvolt = <3000000>;
			regulator-initial-mode = <RPMH_REGULATOR_MODE_HPM>;
		};

		vreg_l5c_uim2: ldo5 {
			regulator-name = "vreg_l5c_uim2";
			regulator-min-microvolt = <1704000>;
			regulator-max-microvolt = <3000000>;
			regulator-initial-mode = <RPMH_REGULATOR_MODE_HPM>;
		};

		vreg_l6c_1p8: ldo6 {
			regulator-name = "vreg_l6c_1p8";
			regulator-min-microvolt = <1800000>;
			regulator-max-microvolt = <2960000>;
			regulator-initial-mode = <RPMH_REGULATOR_MODE_HPM>;
		};

		vreg_l7c_3p0: ldo7 {
			regulator-name = "vreg_l7c_3p0";
			regulator-min-microvolt = <3008000>;
			regulator-max-microvolt = <3008000>;
			regulator-initial-mode = <RPMH_REGULATOR_MODE_HPM>;
		};

		vreg_l8c_1p8: ldo8 {
			regulator-name = "vreg_l8c_1p8";
			regulator-min-microvolt = <1800000>;
			regulator-max-microvolt = <1800000>;
			regulator-initial-mode = <RPMH_REGULATOR_MODE_HPM>;
		};

		vreg_l9c_2p96: ldo9 {
			regulator-name = "vreg_l9c_2p96";
			regulator-min-microvolt = <2960000>;
			regulator-max-microvolt = <3008000>;
			regulator-initial-mode = <RPMH_REGULATOR_MODE_HPM>;
		};

		vreg_l10c_1p2: ldo10 {
			regulator-name = "vreg_l10c_1p2";
			regulator-min-microvolt = <1200000>;
			regulator-max-microvolt = <1200000>;
			regulator-initial-mode = <RPMH_REGULATOR_MODE_HPM>;
		};

		vreg_l11c_2p96: ldo11 {
			regulator-name = "vreg_l11c_2p96";
			regulator-min-microvolt = <2400000>;
			regulator-max-microvolt = <3008000>;
			regulator-initial-mode = <RPMH_REGULATOR_MODE_HPM>;
		};

		vreg_l12c_1p8: ldo12 {
			regulator-name = "vreg_l12c_1p8";
			regulator-min-microvolt = <1800000>;
			regulator-max-microvolt = <2000000>;
			regulator-initial-mode = <RPMH_REGULATOR_MODE_HPM>;
		};

		vreg_l13c_3p0: ldo13 {
			regulator-name = "vreg_l13c_3p0";
			regulator-min-microvolt = <3000000>;
			regulator-max-microvolt = <3000000>;
			regulator-initial-mode = <RPMH_REGULATOR_MODE_HPM>;
		};
	};
};

&cdsp {
	status = "okay";
	firmware-name = "qcom/sm8350/cdsp.mbn";
};

&mpss {
	status = "okay";
	firmware-name = "qcom/sm8350/modem.mbn";
};

<<<<<<< HEAD
=======
&pmk8350_rtc {
	status = "okay";
};

>>>>>>> df0cc57e
&qupv3_id_0 {
	status = "okay";
};

&slpi {
	status = "okay";
	firmware-name = "qcom/sm8350/slpi.mbn";
};

&tlmm {
	gpio-reserved-ranges = <52 8>;
};

&uart2 {
	status = "okay";
};

&ufs_mem_hc {
	status = "okay";

	reset-gpios = <&tlmm 203 GPIO_ACTIVE_LOW>;

	vcc-supply = <&vreg_l7b_2p96>;
	vcc-max-microamp = <800000>;
	vccq-supply = <&vreg_l9b_1p2>;
	vccq-max-microamp = <900000>;
};

&ufs_mem_phy {
	status = "okay";

	vdda-phy-supply = <&vreg_l5b_0p88>;
	vdda-pll-supply = <&vreg_l6b_1p2>;
};

&usb_1 {
	status = "okay";
};

&usb_1_dwc3 {
	dr_mode = "peripheral";
};

&usb_1_hsphy {
	status = "okay";

	vdda-pll-supply = <&vreg_l5b_0p88>;
	vdda18-supply = <&vreg_l1c_1p8>;
	vdda33-supply = <&vreg_l2b_3p07>;
};

&usb_1_qmpphy {
	status = "okay";

	vdda-phy-supply = <&vreg_l6b_1p2>;
	vdda-pll-supply = <&vreg_l1b_0p88>;
};

&usb_2 {
	status = "okay";
};

&usb_2_hsphy {
	status = "okay";

	vdda-pll-supply = <&vreg_l5b_0p88>;
	vdda18-supply = <&vreg_l1c_1p8>;
	vdda33-supply = <&vreg_l2b_3p07>;
};

&usb_2_qmpphy {
	status = "okay";

	vdda-phy-supply = <&vreg_l6b_1p2>;
	vdda-pll-supply = <&vreg_l5b_0p88>;
};

&ipa {
	status = "okay";

	memory-region = <&pil_ipa_fw_mem>;
};<|MERGE_RESOLUTION|>--- conflicted
+++ resolved
@@ -286,13 +286,10 @@
 	firmware-name = "qcom/sm8350/modem.mbn";
 };
 
-<<<<<<< HEAD
-=======
 &pmk8350_rtc {
 	status = "okay";
 };
 
->>>>>>> df0cc57e
 &qupv3_id_0 {
 	status = "okay";
 };
