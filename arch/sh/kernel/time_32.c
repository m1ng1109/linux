/*
 *  arch/sh/kernel/time_32.c
 *
 *  Copyright (C) 1999  Tetsuya Okada & Niibe Yutaka
 *  Copyright (C) 2000  Philipp Rumpf <prumpf@tux.org>
 *  Copyright (C) 2002 - 2008  Paul Mundt
 *  Copyright (C) 2002  M. R. Brown  <mrbrown@linux-sh.org>
 *
 *  Some code taken from i386 version.
 *    Copyright (C) 1991, 1992, 1995  Linus Torvalds
 */
#include <linux/kernel.h>
#include <linux/module.h>
#include <linux/init.h>
#include <linux/profile.h>
#include <linux/timex.h>
#include <linux/sched.h>
#include <linux/clockchips.h>
#include <linux/mc146818rtc.h>	/* for rtc_lock */
#include <linux/smp.h>
#include <asm/clock.h>
#include <asm/rtc.h>
#include <asm/timer.h>
#include <asm/kgdb.h>

struct sys_timer *sys_timer;

/* Move this somewhere more sensible.. */
DEFINE_SPINLOCK(rtc_lock);
EXPORT_SYMBOL(rtc_lock);

/* Dummy RTC ops */
static void null_rtc_get_time(struct timespec *tv)
{
	tv->tv_sec = mktime(2000, 1, 1, 0, 0, 0);
	tv->tv_nsec = 0;
}

static int null_rtc_set_time(const time_t secs)
{
	return 0;
}

void (*rtc_sh_get_time)(struct timespec *) = null_rtc_get_time;
int (*rtc_sh_set_time)(const time_t) = null_rtc_set_time;

#ifndef CONFIG_GENERIC_TIME
void do_gettimeofday(struct timeval *tv)
{
	unsigned long flags;
	unsigned long seq;
	unsigned long usec, sec;

	do {
		/*
		 * Turn off IRQs when grabbing xtime_lock, so that
		 * the sys_timer get_offset code doesn't have to handle it.
		 */
		seq = read_seqbegin_irqsave(&xtime_lock, flags);
		usec = get_timer_offset();
		sec = xtime.tv_sec;
		usec += xtime.tv_nsec / NSEC_PER_USEC;
	} while (read_seqretry_irqrestore(&xtime_lock, seq, flags));

	while (usec >= 1000000) {
		usec -= 1000000;
		sec++;
	}

	tv->tv_sec = sec;
	tv->tv_usec = usec;
}
EXPORT_SYMBOL(do_gettimeofday);

int do_settimeofday(struct timespec *tv)
{
	time_t wtm_sec, sec = tv->tv_sec;
	long wtm_nsec, nsec = tv->tv_nsec;

	if ((unsigned long)tv->tv_nsec >= NSEC_PER_SEC)
		return -EINVAL;

	write_seqlock_irq(&xtime_lock);
	/*
	 * This is revolting. We need to set "xtime" correctly. However, the
	 * value in this location is the value at the most recent update of
	 * wall time.  Discover what correction gettimeofday() would have
	 * made, and then undo it!
	 */
	nsec -= get_timer_offset() * NSEC_PER_USEC;

	wtm_sec  = wall_to_monotonic.tv_sec + (xtime.tv_sec - sec);
	wtm_nsec = wall_to_monotonic.tv_nsec + (xtime.tv_nsec - nsec);

	set_normalized_timespec(&xtime, sec, nsec);
	set_normalized_timespec(&wall_to_monotonic, wtm_sec, wtm_nsec);

	ntp_clear();
	write_sequnlock_irq(&xtime_lock);
	clock_was_set();

	return 0;
}
EXPORT_SYMBOL(do_settimeofday);
#endif /* !CONFIG_GENERIC_TIME */

/* last time the RTC clock got updated */
static long last_rtc_update;

/*
 * handle_timer_tick() needs to keep up the real-time clock,
 * as well as call the "do_timer()" routine every clocktick
 */
void handle_timer_tick(void)
{
	if (current->pid)
		profile_tick(CPU_PROFILING);

	/*
	 * Here we are in the timer irq handler. We just have irqs locally
	 * disabled but we don't know if the timer_bh is running on the other
	 * CPU. We need to avoid to SMP race with it. NOTE: we don' t need
	 * the irq version of write_lock because as just said we have irq
	 * locally disabled. -arca
	 */
	write_seqlock(&xtime_lock);
	do_timer(1);

	/*
	 * If we have an externally synchronized Linux clock, then update
	 * RTC clock accordingly every ~11 minutes. Set_rtc_mmss() has to be
	 * called as close as possible to 500 ms before the new second starts.
	 */
	if (ntp_synced() &&
	    xtime.tv_sec > last_rtc_update + 660 &&
	    (xtime.tv_nsec / 1000) >= 500000 - ((unsigned) TICK_SIZE) / 2 &&
	    (xtime.tv_nsec / 1000) <= 500000 + ((unsigned) TICK_SIZE) / 2) {
		if (rtc_sh_set_time(xtime.tv_sec) == 0)
			last_rtc_update = xtime.tv_sec;
		else
			/* do it again in 60s */
			last_rtc_update = xtime.tv_sec - 600;
	}
	write_sequnlock(&xtime_lock);

#ifndef CONFIG_SMP
	update_process_times(user_mode(get_irq_regs()));
#endif
}

#ifdef CONFIG_PM
int timer_suspend(struct sys_device *dev, pm_message_t state)
{
	struct sys_timer *sys_timer = container_of(dev, struct sys_timer, dev);

	sys_timer->ops->stop();

	return 0;
}

int timer_resume(struct sys_device *dev)
{
	struct sys_timer *sys_timer = container_of(dev, struct sys_timer, dev);

	sys_timer->ops->start();

	return 0;
}
#else
#define timer_suspend NULL
#define timer_resume NULL
#endif

static struct sysdev_class timer_sysclass = {
	.name	 = "timer",
	.suspend = timer_suspend,
	.resume	 = timer_resume,
};

static int __init timer_init_sysfs(void)
{
	int ret;

	if (!sys_timer)
		return 0;

	ret = sysdev_class_register(&timer_sysclass);
	if (ret != 0)
		return ret;

	sys_timer->dev.cls = &timer_sysclass;
	return sysdev_register(&sys_timer->dev);
}
device_initcall(timer_init_sysfs);

void (*board_time_init)(void);

struct clocksource clocksource_sh = {
	.name		= "SuperH",
};

#ifdef CONFIG_GENERIC_TIME
unsigned long long sched_clock(void)
{
	unsigned long long cycles;

	/* jiffies based sched_clock if no clocksource is installed */
	if (!clocksource_sh.rating)
		return (unsigned long long)jiffies * (NSEC_PER_SEC / HZ);

<<<<<<< HEAD
	cycles = clocksource_sh.read();
=======
	cycles = clocksource_sh.read(&clocksource_sh);
>>>>>>> 6574612f
	return cyc2ns(&clocksource_sh, cycles);
}
#endif

void __init time_init(void)
{
	if (board_time_init)
		board_time_init();

	clk_init();

	rtc_sh_get_time(&xtime);
	set_normalized_timespec(&wall_to_monotonic,
				-xtime.tv_sec, -xtime.tv_nsec);

#ifdef CONFIG_GENERIC_CLOCKEVENTS_BROADCAST
	local_timer_setup(smp_processor_id());
#endif

	/*
	 * Find the timer to use as the system timer, it will be
	 * initialized for us.
	 */
	sys_timer = get_sys_timer();
	if (unlikely(!sys_timer))
		panic("System timer missing.\n");

	printk(KERN_INFO "Using %s for system timer\n", sys_timer->name);
}<|MERGE_RESOLUTION|>--- conflicted
+++ resolved
@@ -208,11 +208,7 @@
 	if (!clocksource_sh.rating)
 		return (unsigned long long)jiffies * (NSEC_PER_SEC / HZ);
 
-<<<<<<< HEAD
-	cycles = clocksource_sh.read();
-=======
 	cycles = clocksource_sh.read(&clocksource_sh);
->>>>>>> 6574612f
 	return cyc2ns(&clocksource_sh, cycles);
 }
 #endif
