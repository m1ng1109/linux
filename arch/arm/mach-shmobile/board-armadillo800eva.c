--- conflicted
+++ resolved
@@ -926,11 +926,8 @@
 	&ceu0_device,
 	&fsi_device,
 	&fsi_wm8978_device,
-<<<<<<< HEAD
 	&fsi_hdmi_device,
-=======
 	&i2c_gpio_device,
->>>>>>> e6ca4ae8
 };
 
 static void __init eva_clock_init(void)
